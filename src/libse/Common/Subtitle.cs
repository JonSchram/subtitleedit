--- conflicted
+++ resolved
@@ -558,7 +558,6 @@
             // First check for next subtitle
             if (next != null)
             {
-<<<<<<< HEAD
                 bestEndMs = next.StartTime.TotalMilliseconds - Configuration.Settings.General.MinimumMillisecondsBetweenLines;
             }
 
@@ -570,16 +569,9 @@
             
             p.EndTime.TotalMilliseconds = wantedEndMs <= bestEndMs ? wantedEndMs : bestEndMs;
 
-            if (p.Duration.TotalMilliseconds <= 0)
+            if (p.DurationTotalMilliseconds <= 0)
             {
                 p.EndTime.TotalMilliseconds = p.StartTime.TotalMilliseconds + 1;
-=======
-                p.EndTime.TotalMilliseconds = next.StartTime.TotalMilliseconds - Configuration.Settings.General.MinimumMillisecondsBetweenLines;
-                if (p.DurationTotalMilliseconds <= 0)
-                {
-                    p.EndTime.TotalMilliseconds = p.StartTime.TotalMilliseconds + 1;
-                }
->>>>>>> 4a270c7d
             }
         }
 
@@ -602,7 +594,6 @@
                     // First check for next subtitle
                     if (next != null)
                     {
-<<<<<<< HEAD
                         bestEndMs = next.StartTime.TotalMilliseconds - Configuration.Settings.General.MinimumMillisecondsBetweenLines;
                     }
 
@@ -614,16 +605,9 @@
 
                     p.EndTime.TotalMilliseconds = wantedEndMs <= bestEndMs ? wantedEndMs : bestEndMs;
 
-                    if (p.Duration.TotalMilliseconds <= 0)
+                    if (p.DurationTotalMilliseconds <= 0)
                     {
                         p.EndTime.TotalMilliseconds = p.StartTime.TotalMilliseconds + 1;
-=======
-                        p.EndTime.TotalMilliseconds = next.StartTime.TotalMilliseconds - Configuration.Settings.General.MinimumMillisecondsBetweenLines;
-                        if (p.DurationTotalMilliseconds <= 0)
-                        {
-                            p.EndTime.TotalMilliseconds = p.StartTime.TotalMilliseconds + 1;
-                        }
->>>>>>> 4a270c7d
                     }
                 }
             }
