﻿using Nikse.SubtitleEdit.Core.Common;

namespace Nikse.SubtitleEdit.Forms
{
    sealed partial class BatchConvert
    {
        /// <summary>
        /// Required designer variable.
        /// </summary>
        private System.ComponentModel.IContainer components = null;

        /// <summary>
        /// Clean up any resources being used.
        /// </summary>
        /// <param name="disposing">true if managed resources should be disposed; otherwise, false.</param>
        protected override void Dispose(bool disposing)
        {
            if (disposing && (components != null))
            {
                components.Dispose();
            }
            base.Dispose(disposing);
        }

        #region Windows Form Designer generated code

        /// <summary>
        /// Required method for Designer support - do not modify
        /// the contents of this method with the code editor.
        /// </summary>
        private void InitializeComponent()
        {
            this.components = new System.ComponentModel.Container();
            Nikse.SubtitleEdit.Core.Common.TimeCode timeCode1 = new Nikse.SubtitleEdit.Core.Common.TimeCode();
            this.buttonConvert = new System.Windows.Forms.Button();
            this.buttonCancel = new System.Windows.Forms.Button();
            this.groupBoxConvertOptions = new System.Windows.Forms.GroupBox();
            this.listViewConvertOptions = new System.Windows.Forms.ListView();
            this.ActionCheckBox = ((System.Windows.Forms.ColumnHeader)(new System.Windows.Forms.ColumnHeader()));
            this.Action = ((System.Windows.Forms.ColumnHeader)(new System.Windows.Forms.ColumnHeader()));
            this.contextMenuStripOptions = new System.Windows.Forms.ContextMenuStrip(this.components);
            this.toolStripMenuItemSelectAll = new System.Windows.Forms.ToolStripMenuItem();
            this.inverseSelectionToolStripMenuItem = new System.Windows.Forms.ToolStripMenuItem();
            this.groupBoxDeleteLines = new System.Windows.Forms.GroupBox();
            this.textBoxDeleteContains = new System.Windows.Forms.TextBox();
            this.labelDeleteLinesContaining = new System.Windows.Forms.Label();
            this.numericUpDownDeleteLast = new System.Windows.Forms.NumericUpDown();
            this.labelDeleteLastLines = new System.Windows.Forms.Label();
            this.numericUpDownDeleteFirst = new System.Windows.Forms.NumericUpDown();
            this.labelDeleteFirstLines = new System.Windows.Forms.Label();
            this.groupBoxRemoveStyle = new System.Windows.Forms.GroupBox();
            this.textBoxRemoveStyle = new System.Windows.Forms.TextBox();
            this.labelStyleName = new System.Windows.Forms.Label();
            this.groupBoxOffsetTimeCodes = new System.Windows.Forms.GroupBox();
            this.radioButtonShowLater = new System.Windows.Forms.RadioButton();
            this.radioButtonShowEarlier = new System.Windows.Forms.RadioButton();
            this.timeUpDownAdjust = new Nikse.SubtitleEdit.Controls.TimeUpDown();
            this.labelHourMinSecMilliSecond = new System.Windows.Forms.Label();
            this.groupBoxChangeFrameRate = new System.Windows.Forms.GroupBox();
            this.buttonSwapFrameRate = new System.Windows.Forms.Button();
            this.comboBoxFrameRateTo = new System.Windows.Forms.ComboBox();
            this.labelToFrameRate = new System.Windows.Forms.Label();
            this.comboBoxFrameRateFrom = new System.Windows.Forms.ComboBox();
            this.labelFromFrameRate = new System.Windows.Forms.Label();
            this.groupBoxFixRtl = new System.Windows.Forms.GroupBox();
            this.radioButtonReverseStartEnd = new System.Windows.Forms.RadioButton();
            this.radioButtonRemoveUnicode = new System.Windows.Forms.RadioButton();
            this.radioButtonAddUnicode = new System.Windows.Forms.RadioButton();
            this.groupBoxSpeed = new System.Windows.Forms.GroupBox();
            this.radioButtonToDropFrame = new System.Windows.Forms.RadioButton();
            this.radioButtonSpeedFromDropFrame = new System.Windows.Forms.RadioButton();
            this.radioButtonSpeedCustom = new System.Windows.Forms.RadioButton();
            this.numericUpDownPercent = new System.Windows.Forms.NumericUpDown();
            this.labelPercent = new System.Windows.Forms.Label();
            this.groupBoxChangeCasing = new System.Windows.Forms.GroupBox();
            this.radioButtonFixOnlyNames = new System.Windows.Forms.RadioButton();
            this.radioButtonLowercase = new System.Windows.Forms.RadioButton();
            this.radioButtonUppercase = new System.Windows.Forms.RadioButton();
            this.radioButtonNormal = new System.Windows.Forms.RadioButton();
            this.groupBoxMergeShortLines = new System.Windows.Forms.GroupBox();
            this.checkBoxOnlyContinuationLines = new System.Windows.Forms.CheckBox();
            this.numericUpDownMaxCharacters = new System.Windows.Forms.NumericUpDown();
            this.numericUpDownMaxMillisecondsBetweenLines = new System.Windows.Forms.NumericUpDown();
            this.labelMaxMillisecondsBetweenLines = new System.Windows.Forms.Label();
            this.labelMaxCharacters = new System.Windows.Forms.Label();
            this.groupBoxAdjustDuration = new System.Windows.Forms.GroupBox();
            this.comboBoxAdjustDurationVia = new System.Windows.Forms.ComboBox();
            this.labelAdjustDurationVia = new System.Windows.Forms.Label();
            this.panelAdjustDurationFixed = new System.Windows.Forms.Panel();
            this.numericUpDownFixedMilliseconds = new System.Windows.Forms.NumericUpDown();
            this.labelMillisecondsFixed = new System.Windows.Forms.Label();
            this.panelAdjustDurationAddPercent = new System.Windows.Forms.Panel();
            this.label1 = new System.Windows.Forms.Label();
            this.numericUpDownAdjustViaPercent = new System.Windows.Forms.NumericUpDown();
            this.labelAdjustViaPercent = new System.Windows.Forms.Label();
            this.panelAdjustDurationAddSeconds = new System.Windows.Forms.Panel();
            this.numericUpDownSeconds = new System.Windows.Forms.NumericUpDown();
            this.labelAddSeconds = new System.Windows.Forms.Label();
            this.panelAdjustDurationRecalc = new System.Windows.Forms.Panel();
            this.checkBoxExtendOnly = new System.Windows.Forms.CheckBox();
            this.numericUpDownOptimalCharsSec = new System.Windows.Forms.NumericUpDown();
            this.labelOptimalCharsSec = new System.Windows.Forms.Label();
            this.numericUpDownMaxCharsSec = new System.Windows.Forms.NumericUpDown();
            this.labelMaxCharsPerSecond = new System.Windows.Forms.Label();
            this.buttonConvertOptionsSettings = new System.Windows.Forms.Button();
            this.groupBoxAssaChangeRes = new System.Windows.Forms.GroupBox();
            this.checkBoxDrawing = new System.Windows.Forms.CheckBox();
            this.checkBoxPosition = new System.Windows.Forms.CheckBox();
            this.checkBoxFontSize = new System.Windows.Forms.CheckBox();
            this.checkBoxMargins = new System.Windows.Forms.CheckBox();
            this.labelTargetRes = new System.Windows.Forms.Label();
            this.numericUpDownTargetHeight = new System.Windows.Forms.NumericUpDown();
            this.buttonGetResolutionFromVideo = new System.Windows.Forms.Button();
            this.labelX = new System.Windows.Forms.Label();
            this.numericUpDownTargetWidth = new System.Windows.Forms.NumericUpDown();
            this.groupBoxOutput = new System.Windows.Forms.GroupBox();
            this.buttonBrowseEncoding = new System.Windows.Forms.Button();
            this.radioButtonSaveInOutputFolder = new System.Windows.Forms.RadioButton();
            this.buttonTransportStreamSettings = new System.Windows.Forms.Button();
            this.linkLabelOpenOutputFolder = new System.Windows.Forms.LinkLabel();
            this.checkBoxUseStyleFromSource = new System.Windows.Forms.CheckBox();
            this.checkBoxOverwrite = new System.Windows.Forms.CheckBox();
            this.buttonStyles = new System.Windows.Forms.Button();
            this.buttonChooseFolder = new System.Windows.Forms.Button();
            this.comboBoxSubtitleFormats = new System.Windows.Forms.ComboBox();
            this.textBoxOutputFolder = new System.Windows.Forms.TextBox();
            this.labelEncoding = new System.Windows.Forms.Label();
            this.radioButtonSaveInSourceFolder = new System.Windows.Forms.RadioButton();
            this.comboBoxEncoding = new System.Windows.Forms.ComboBox();
            this.labelOutputFormat = new System.Windows.Forms.Label();
            this.groupBoxInput = new System.Windows.Forms.GroupBox();
            this.labelNumberOfFiles = new System.Windows.Forms.Label();
            this.textBoxFilter = new System.Windows.Forms.TextBox();
            this.labelFilter = new System.Windows.Forms.Label();
            this.comboBoxFilter = new System.Windows.Forms.ComboBox();
            this.checkBoxScanFolderRecursive = new System.Windows.Forms.CheckBox();
            this.buttonSearchFolder = new System.Windows.Forms.Button();
            this.buttonInputBrowse = new System.Windows.Forms.Button();
            this.labelChooseInputFiles = new System.Windows.Forms.Label();
            this.listViewInputFiles = new System.Windows.Forms.ListView();
            this.columnHeaderFName = ((System.Windows.Forms.ColumnHeader)(new System.Windows.Forms.ColumnHeader()));
            this.columnHeaderSize = ((System.Windows.Forms.ColumnHeader)(new System.Windows.Forms.ColumnHeader()));
            this.columnHeaderFormat = ((System.Windows.Forms.ColumnHeader)(new System.Windows.Forms.ColumnHeader()));
            this.columnHeaderStatus = ((System.Windows.Forms.ColumnHeader)(new System.Windows.Forms.ColumnHeader()));
            this.contextMenuStripFiles = new System.Windows.Forms.ContextMenuStrip(this.components);
            this.addFilesToolStripMenuItem = new System.Windows.Forms.ToolStripMenuItem();
            this.toolStripSeparator2 = new System.Windows.Forms.ToolStripSeparator();
            this.removeToolStripMenuItem = new System.Windows.Forms.ToolStripMenuItem();
            this.removeAllToolStripMenuItem = new System.Windows.Forms.ToolStripMenuItem();
            this.openContainingFolderToolStripMenuItem = new System.Windows.Forms.ToolStripMenuItem();
            this.toolStripSeparator1 = new System.Windows.Forms.ToolStripSeparator();
            this.convertMkvSettingsToolStripMenuItem = new System.Windows.Forms.ToolStripMenuItem();
            this.toolStripMenuItemOcrEngine = new System.Windows.Forms.ToolStripMenuItem();
            this.tesseractToolStripMenuItem = new System.Windows.Forms.ToolStripMenuItem();
            this.nOCRToolStripMenuItem = new System.Windows.Forms.ToolStripMenuItem();
            this.folderBrowserDialog1 = new System.Windows.Forms.FolderBrowserDialog();
            this.openFileDialog1 = new System.Windows.Forms.OpenFileDialog();
            this.progressBar1 = new System.Windows.Forms.ProgressBar();
            this.labelStatus = new System.Windows.Forms.Label();
            this.labelError = new System.Windows.Forms.Label();
<<<<<<< HEAD
            this.groupBoxConvertColorsToDialog = new System.Windows.Forms.GroupBox();
            this.checkBoxConvertColorsToDialogReBreakLines = new System.Windows.Forms.CheckBox();
            this.checkBoxConvertColorsToDialogAddNewLines = new System.Windows.Forms.CheckBox();
            this.checkBoxConvertColorsToDialogRemoveColorTags = new System.Windows.Forms.CheckBox();
=======
            this.groupBoxMergeSameTimeCodes = new System.Windows.Forms.GroupBox();
            this.checkBoxMergeSameTimeCodesMakeDialog = new System.Windows.Forms.CheckBox();
            this.numericUpDownMergeSameTimeCodesMaxDifference = new System.Windows.Forms.NumericUpDown();
            this.labelMergeSameTimeCodesMaxDifference = new System.Windows.Forms.Label();
            this.checkBoxMergeSameTimeCodesReBreakLines = new System.Windows.Forms.CheckBox();
>>>>>>> 42f3c92b
            this.groupBoxConvertOptions.SuspendLayout();
            this.contextMenuStripOptions.SuspendLayout();
            this.groupBoxDeleteLines.SuspendLayout();
            ((System.ComponentModel.ISupportInitialize)(this.numericUpDownDeleteLast)).BeginInit();
            ((System.ComponentModel.ISupportInitialize)(this.numericUpDownDeleteFirst)).BeginInit();
            this.groupBoxRemoveStyle.SuspendLayout();
            this.groupBoxOffsetTimeCodes.SuspendLayout();
            this.groupBoxChangeFrameRate.SuspendLayout();
            this.groupBoxFixRtl.SuspendLayout();
            this.groupBoxSpeed.SuspendLayout();
            ((System.ComponentModel.ISupportInitialize)(this.numericUpDownPercent)).BeginInit();
            this.groupBoxChangeCasing.SuspendLayout();
            this.groupBoxMergeShortLines.SuspendLayout();
            ((System.ComponentModel.ISupportInitialize)(this.numericUpDownMaxCharacters)).BeginInit();
            ((System.ComponentModel.ISupportInitialize)(this.numericUpDownMaxMillisecondsBetweenLines)).BeginInit();
            this.groupBoxAdjustDuration.SuspendLayout();
            this.panelAdjustDurationFixed.SuspendLayout();
            ((System.ComponentModel.ISupportInitialize)(this.numericUpDownFixedMilliseconds)).BeginInit();
            this.panelAdjustDurationAddPercent.SuspendLayout();
            ((System.ComponentModel.ISupportInitialize)(this.numericUpDownAdjustViaPercent)).BeginInit();
            this.panelAdjustDurationAddSeconds.SuspendLayout();
            ((System.ComponentModel.ISupportInitialize)(this.numericUpDownSeconds)).BeginInit();
            this.panelAdjustDurationRecalc.SuspendLayout();
            ((System.ComponentModel.ISupportInitialize)(this.numericUpDownOptimalCharsSec)).BeginInit();
            ((System.ComponentModel.ISupportInitialize)(this.numericUpDownMaxCharsSec)).BeginInit();
            this.groupBoxAssaChangeRes.SuspendLayout();
            ((System.ComponentModel.ISupportInitialize)(this.numericUpDownTargetHeight)).BeginInit();
            ((System.ComponentModel.ISupportInitialize)(this.numericUpDownTargetWidth)).BeginInit();
            this.groupBoxOutput.SuspendLayout();
            this.groupBoxInput.SuspendLayout();
            this.contextMenuStripFiles.SuspendLayout();
<<<<<<< HEAD
            this.groupBoxConvertColorsToDialog.SuspendLayout();
=======
            this.groupBoxMergeSameTimeCodes.SuspendLayout();
            ((System.ComponentModel.ISupportInitialize)(this.numericUpDownMergeSameTimeCodesMaxDifference)).BeginInit();
>>>>>>> 42f3c92b
            this.SuspendLayout();
            // 
            // buttonConvert
            // 
            this.buttonConvert.Anchor = ((System.Windows.Forms.AnchorStyles)((System.Windows.Forms.AnchorStyles.Bottom | System.Windows.Forms.AnchorStyles.Right)));
            this.buttonConvert.ImeMode = System.Windows.Forms.ImeMode.NoControl;
            this.buttonConvert.Location = new System.Drawing.Point(844, 618);
            this.buttonConvert.Name = "buttonConvert";
            this.buttonConvert.Size = new System.Drawing.Size(98, 23);
            this.buttonConvert.TabIndex = 2;
            this.buttonConvert.Text = "&Convert";
            this.buttonConvert.UseVisualStyleBackColor = true;
            this.buttonConvert.Click += new System.EventHandler(this.buttonConvert_Click);
            // 
            // buttonCancel
            // 
            this.buttonCancel.Anchor = ((System.Windows.Forms.AnchorStyles)((System.Windows.Forms.AnchorStyles.Bottom | System.Windows.Forms.AnchorStyles.Right)));
            this.buttonCancel.ImeMode = System.Windows.Forms.ImeMode.NoControl;
            this.buttonCancel.Location = new System.Drawing.Point(948, 618);
            this.buttonCancel.Name = "buttonCancel";
            this.buttonCancel.Size = new System.Drawing.Size(75, 23);
            this.buttonCancel.TabIndex = 3;
            this.buttonCancel.Text = "&Done";
            this.buttonCancel.UseVisualStyleBackColor = true;
            this.buttonCancel.Click += new System.EventHandler(this.buttonCancel_Click);
            // 
            // groupBoxConvertOptions
            // 
            this.groupBoxConvertOptions.Anchor = ((System.Windows.Forms.AnchorStyles)(((System.Windows.Forms.AnchorStyles.Top | System.Windows.Forms.AnchorStyles.Left) 
            | System.Windows.Forms.AnchorStyles.Right)));
<<<<<<< HEAD
            this.groupBoxConvertOptions.Controls.Add(this.groupBoxConvertColorsToDialog);
=======
            this.groupBoxConvertOptions.Controls.Add(this.groupBoxMergeSameTimeCodes);
>>>>>>> 42f3c92b
            this.groupBoxConvertOptions.Controls.Add(this.listViewConvertOptions);
            this.groupBoxConvertOptions.Controls.Add(this.groupBoxDeleteLines);
            this.groupBoxConvertOptions.Controls.Add(this.groupBoxRemoveStyle);
            this.groupBoxConvertOptions.Controls.Add(this.groupBoxOffsetTimeCodes);
            this.groupBoxConvertOptions.Controls.Add(this.groupBoxChangeFrameRate);
            this.groupBoxConvertOptions.Controls.Add(this.groupBoxFixRtl);
            this.groupBoxConvertOptions.Controls.Add(this.groupBoxSpeed);
            this.groupBoxConvertOptions.Controls.Add(this.groupBoxChangeCasing);
            this.groupBoxConvertOptions.Controls.Add(this.groupBoxMergeShortLines);
            this.groupBoxConvertOptions.Controls.Add(this.groupBoxAdjustDuration);
            this.groupBoxConvertOptions.Controls.Add(this.buttonConvertOptionsSettings);
            this.groupBoxConvertOptions.Controls.Add(this.groupBoxAssaChangeRes);
            this.groupBoxConvertOptions.Location = new System.Drawing.Point(422, 19);
            this.groupBoxConvertOptions.Name = "groupBoxConvertOptions";
            this.groupBoxConvertOptions.Size = new System.Drawing.Size(583, 275);
            this.groupBoxConvertOptions.TabIndex = 11;
            this.groupBoxConvertOptions.TabStop = false;
            this.groupBoxConvertOptions.Text = "Convert options";
            // 
            // listViewConvertOptions
            // 
            this.listViewConvertOptions.CheckBoxes = true;
            this.listViewConvertOptions.Columns.AddRange(new System.Windows.Forms.ColumnHeader[] {
            this.ActionCheckBox,
            this.Action});
            this.listViewConvertOptions.ContextMenuStrip = this.contextMenuStripOptions;
            this.listViewConvertOptions.FullRowSelect = true;
            this.listViewConvertOptions.HeaderStyle = System.Windows.Forms.ColumnHeaderStyle.None;
            this.listViewConvertOptions.HideSelection = false;
            this.listViewConvertOptions.Location = new System.Drawing.Point(6, 17);
            this.listViewConvertOptions.MultiSelect = false;
            this.listViewConvertOptions.Name = "listViewConvertOptions";
            this.listViewConvertOptions.Size = new System.Drawing.Size(293, 252);
            this.listViewConvertOptions.TabIndex = 301;
            this.listViewConvertOptions.UseCompatibleStateImageBehavior = false;
            this.listViewConvertOptions.View = System.Windows.Forms.View.Details;
            this.listViewConvertOptions.ItemChecked += new System.Windows.Forms.ItemCheckedEventHandler(this.listViewConvertOptions_ItemChecked);
            this.listViewConvertOptions.SelectedIndexChanged += new System.EventHandler(this.listViewConvertOptions_SelectedIndexChanged);
            // 
            // ActionCheckBox
            // 
            this.ActionCheckBox.Width = 30;
            // 
            // Action
            // 
            this.Action.Width = 400;
            // 
            // contextMenuStripOptions
            // 
            this.contextMenuStripOptions.Items.AddRange(new System.Windows.Forms.ToolStripItem[] {
            this.toolStripMenuItemSelectAll,
            this.inverseSelectionToolStripMenuItem});
            this.contextMenuStripOptions.Name = "contextMenuStripOptions";
            this.contextMenuStripOptions.Size = new System.Drawing.Size(162, 48);
            // 
            // toolStripMenuItemSelectAll
            // 
            this.toolStripMenuItemSelectAll.Name = "toolStripMenuItemSelectAll";
            this.toolStripMenuItemSelectAll.Size = new System.Drawing.Size(161, 22);
            this.toolStripMenuItemSelectAll.Text = "Select all";
            this.toolStripMenuItemSelectAll.Click += new System.EventHandler(this.toolStripMenuItemSelectAll_Click);
            // 
            // inverseSelectionToolStripMenuItem
            // 
            this.inverseSelectionToolStripMenuItem.Name = "inverseSelectionToolStripMenuItem";
            this.inverseSelectionToolStripMenuItem.Size = new System.Drawing.Size(161, 22);
            this.inverseSelectionToolStripMenuItem.Text = "Inverse selection";
            this.inverseSelectionToolStripMenuItem.Click += new System.EventHandler(this.inverseSelectionToolStripMenuItem_Click);
            // 
            // groupBoxDeleteLines
            // 
            this.groupBoxDeleteLines.Controls.Add(this.textBoxDeleteContains);
            this.groupBoxDeleteLines.Controls.Add(this.labelDeleteLinesContaining);
            this.groupBoxDeleteLines.Controls.Add(this.numericUpDownDeleteLast);
            this.groupBoxDeleteLines.Controls.Add(this.labelDeleteLastLines);
            this.groupBoxDeleteLines.Controls.Add(this.numericUpDownDeleteFirst);
            this.groupBoxDeleteLines.Controls.Add(this.labelDeleteFirstLines);
            this.groupBoxDeleteLines.Location = new System.Drawing.Point(305, 94);
            this.groupBoxDeleteLines.Name = "groupBoxDeleteLines";
            this.groupBoxDeleteLines.Size = new System.Drawing.Size(271, 140);
            this.groupBoxDeleteLines.TabIndex = 308;
            this.groupBoxDeleteLines.TabStop = false;
            this.groupBoxDeleteLines.Text = "Delete lines";
            this.groupBoxDeleteLines.Visible = false;
            // 
            // textBoxDeleteContains
            // 
            this.textBoxDeleteContains.Location = new System.Drawing.Point(10, 110);
            this.textBoxDeleteContains.Name = "textBoxDeleteContains";
            this.textBoxDeleteContains.Size = new System.Drawing.Size(237, 20);
            this.textBoxDeleteContains.TabIndex = 5;
            // 
            // labelDeleteLinesContaining
            // 
            this.labelDeleteLinesContaining.AutoSize = true;
            this.labelDeleteLinesContaining.Location = new System.Drawing.Point(9, 89);
            this.labelDeleteLinesContaining.Name = "labelDeleteLinesContaining";
            this.labelDeleteLinesContaining.Size = new System.Drawing.Size(114, 13);
            this.labelDeleteLinesContaining.TabIndex = 4;
            this.labelDeleteLinesContaining.Text = "Delete lines containing";
            // 
            // numericUpDownDeleteLast
            // 
            this.numericUpDownDeleteLast.Location = new System.Drawing.Point(92, 45);
            this.numericUpDownDeleteLast.Name = "numericUpDownDeleteLast";
            this.numericUpDownDeleteLast.Size = new System.Drawing.Size(43, 20);
            this.numericUpDownDeleteLast.TabIndex = 3;
            // 
            // labelDeleteLastLines
            // 
            this.labelDeleteLastLines.AutoSize = true;
            this.labelDeleteLastLines.Location = new System.Drawing.Point(5, 47);
            this.labelDeleteLastLines.Name = "labelDeleteLastLines";
            this.labelDeleteLastLines.Size = new System.Drawing.Size(81, 13);
            this.labelDeleteLastLines.TabIndex = 2;
            this.labelDeleteLastLines.Text = "Delete last lines";
            // 
            // numericUpDownDeleteFirst
            // 
            this.numericUpDownDeleteFirst.Location = new System.Drawing.Point(93, 19);
            this.numericUpDownDeleteFirst.Name = "numericUpDownDeleteFirst";
            this.numericUpDownDeleteFirst.Size = new System.Drawing.Size(43, 20);
            this.numericUpDownDeleteFirst.TabIndex = 1;
            // 
            // labelDeleteFirstLines
            // 
            this.labelDeleteFirstLines.AutoSize = true;
            this.labelDeleteFirstLines.Location = new System.Drawing.Point(6, 20);
            this.labelDeleteFirstLines.Name = "labelDeleteFirstLines";
            this.labelDeleteFirstLines.Size = new System.Drawing.Size(81, 13);
            this.labelDeleteFirstLines.TabIndex = 0;
            this.labelDeleteFirstLines.Text = "Delete first lines";
            // 
            // groupBoxRemoveStyle
            // 
            this.groupBoxRemoveStyle.Controls.Add(this.textBoxRemoveStyle);
            this.groupBoxRemoveStyle.Controls.Add(this.labelStyleName);
            this.groupBoxRemoveStyle.Location = new System.Drawing.Point(307, 12);
            this.groupBoxRemoveStyle.Name = "groupBoxRemoveStyle";
            this.groupBoxRemoveStyle.Size = new System.Drawing.Size(271, 76);
            this.groupBoxRemoveStyle.TabIndex = 307;
            this.groupBoxRemoveStyle.TabStop = false;
            this.groupBoxRemoveStyle.Text = "Remove style/actor";
            this.groupBoxRemoveStyle.Visible = false;
            // 
            // textBoxRemoveStyle
            // 
            this.textBoxRemoveStyle.Location = new System.Drawing.Point(6, 35);
            this.textBoxRemoveStyle.Name = "textBoxRemoveStyle";
            this.textBoxRemoveStyle.Size = new System.Drawing.Size(257, 20);
            this.textBoxRemoveStyle.TabIndex = 8;
            // 
            // labelStyleName
            // 
            this.labelStyleName.AutoSize = true;
            this.labelStyleName.Location = new System.Drawing.Point(6, 20);
            this.labelStyleName.Name = "labelStyleName";
            this.labelStyleName.Size = new System.Drawing.Size(59, 13);
            this.labelStyleName.TabIndex = 0;
            this.labelStyleName.Text = "Style/actor";
            // 
            // groupBoxOffsetTimeCodes
            // 
            this.groupBoxOffsetTimeCodes.Controls.Add(this.radioButtonShowLater);
            this.groupBoxOffsetTimeCodes.Controls.Add(this.radioButtonShowEarlier);
            this.groupBoxOffsetTimeCodes.Controls.Add(this.timeUpDownAdjust);
            this.groupBoxOffsetTimeCodes.Controls.Add(this.labelHourMinSecMilliSecond);
            this.groupBoxOffsetTimeCodes.Location = new System.Drawing.Point(305, 19);
            this.groupBoxOffsetTimeCodes.Name = "groupBoxOffsetTimeCodes";
            this.groupBoxOffsetTimeCodes.Size = new System.Drawing.Size(271, 119);
            this.groupBoxOffsetTimeCodes.TabIndex = 306;
            this.groupBoxOffsetTimeCodes.TabStop = false;
            this.groupBoxOffsetTimeCodes.Text = "Offset time codes";
            this.groupBoxOffsetTimeCodes.Visible = false;
            // 
            // radioButtonShowLater
            // 
            this.radioButtonShowLater.AutoSize = true;
            this.radioButtonShowLater.Checked = true;
            this.radioButtonShowLater.Location = new System.Drawing.Point(9, 89);
            this.radioButtonShowLater.Name = "radioButtonShowLater";
            this.radioButtonShowLater.Size = new System.Drawing.Size(75, 17);
            this.radioButtonShowLater.TabIndex = 3;
            this.radioButtonShowLater.TabStop = true;
            this.radioButtonShowLater.Text = "Show later";
            this.radioButtonShowLater.UseVisualStyleBackColor = true;
            // 
            // radioButtonShowEarlier
            // 
            this.radioButtonShowEarlier.AutoSize = true;
            this.radioButtonShowEarlier.Location = new System.Drawing.Point(9, 66);
            this.radioButtonShowEarlier.Name = "radioButtonShowEarlier";
            this.radioButtonShowEarlier.Size = new System.Drawing.Size(83, 17);
            this.radioButtonShowEarlier.TabIndex = 2;
            this.radioButtonShowEarlier.Text = "Show earlier";
            this.radioButtonShowEarlier.UseVisualStyleBackColor = true;
            // 
            // timeUpDownAdjust
            // 
            this.timeUpDownAdjust.AutoSize = true;
            this.timeUpDownAdjust.AutoSizeMode = System.Windows.Forms.AutoSizeMode.GrowAndShrink;
            this.timeUpDownAdjust.Font = new System.Drawing.Font("Microsoft Sans Serif", 9F);
            this.timeUpDownAdjust.Location = new System.Drawing.Point(7, 37);
            this.timeUpDownAdjust.Margin = new System.Windows.Forms.Padding(4);
            this.timeUpDownAdjust.Name = "timeUpDownAdjust";
            this.timeUpDownAdjust.Size = new System.Drawing.Size(113, 27);
            this.timeUpDownAdjust.TabIndex = 1;
            timeCode1.Hours = 0;
            timeCode1.Milliseconds = 0;
            timeCode1.Minutes = 0;
            timeCode1.Seconds = 0;
            timeCode1.TimeSpan = System.TimeSpan.Parse("00:00:00");
            timeCode1.TotalMilliseconds = 0D;
            timeCode1.TotalSeconds = 0D;
            this.timeUpDownAdjust.TimeCode = timeCode1;
            this.timeUpDownAdjust.UseVideoOffset = false;
            // 
            // labelHourMinSecMilliSecond
            // 
            this.labelHourMinSecMilliSecond.AutoSize = true;
            this.labelHourMinSecMilliSecond.Location = new System.Drawing.Point(6, 20);
            this.labelHourMinSecMilliSecond.Name = "labelHourMinSecMilliSecond";
            this.labelHourMinSecMilliSecond.Size = new System.Drawing.Size(90, 13);
            this.labelHourMinSecMilliSecond.TabIndex = 0;
            this.labelHourMinSecMilliSecond.Text = "Hours:min:sec.ms";
            // 
            // groupBoxChangeFrameRate
            // 
            this.groupBoxChangeFrameRate.Controls.Add(this.buttonSwapFrameRate);
            this.groupBoxChangeFrameRate.Controls.Add(this.comboBoxFrameRateTo);
            this.groupBoxChangeFrameRate.Controls.Add(this.labelToFrameRate);
            this.groupBoxChangeFrameRate.Controls.Add(this.comboBoxFrameRateFrom);
            this.groupBoxChangeFrameRate.Controls.Add(this.labelFromFrameRate);
            this.groupBoxChangeFrameRate.Location = new System.Drawing.Point(307, 12);
            this.groupBoxChangeFrameRate.Name = "groupBoxChangeFrameRate";
            this.groupBoxChangeFrameRate.Size = new System.Drawing.Size(269, 90);
            this.groupBoxChangeFrameRate.TabIndex = 305;
            this.groupBoxChangeFrameRate.TabStop = false;
            this.groupBoxChangeFrameRate.Text = "Change frame rate";
            this.groupBoxChangeFrameRate.Visible = false;
            // 
            // buttonSwapFrameRate
            // 
            this.buttonSwapFrameRate.Font = new System.Drawing.Font("Tahoma", 12F, System.Drawing.FontStyle.Regular, System.Drawing.GraphicsUnit.Point, ((byte)(0)));
            this.buttonSwapFrameRate.Location = new System.Drawing.Point(207, 28);
            this.buttonSwapFrameRate.Name = "buttonSwapFrameRate";
            this.buttonSwapFrameRate.Size = new System.Drawing.Size(27, 28);
            this.buttonSwapFrameRate.TabIndex = 9;
            this.buttonSwapFrameRate.Text = "<->";
            this.buttonSwapFrameRate.UseVisualStyleBackColor = true;
            this.buttonSwapFrameRate.Click += new System.EventHandler(this.buttonSwapFrameRate_Click);
            // 
            // comboBoxFrameRateTo
            // 
            this.comboBoxFrameRateTo.FormattingEnabled = true;
            this.comboBoxFrameRateTo.Location = new System.Drawing.Point(130, 46);
            this.comboBoxFrameRateTo.Name = "comboBoxFrameRateTo";
            this.comboBoxFrameRateTo.Size = new System.Drawing.Size(71, 21);
            this.comboBoxFrameRateTo.TabIndex = 3;
            // 
            // labelToFrameRate
            // 
            this.labelToFrameRate.AutoSize = true;
            this.labelToFrameRate.Location = new System.Drawing.Point(6, 50);
            this.labelToFrameRate.Name = "labelToFrameRate";
            this.labelToFrameRate.Size = new System.Drawing.Size(70, 13);
            this.labelToFrameRate.TabIndex = 2;
            this.labelToFrameRate.Text = "To frame rate";
            // 
            // comboBoxFrameRateFrom
            // 
            this.comboBoxFrameRateFrom.FormattingEnabled = true;
            this.comboBoxFrameRateFrom.Location = new System.Drawing.Point(130, 17);
            this.comboBoxFrameRateFrom.Name = "comboBoxFrameRateFrom";
            this.comboBoxFrameRateFrom.Size = new System.Drawing.Size(71, 21);
            this.comboBoxFrameRateFrom.TabIndex = 1;
            // 
            // labelFromFrameRate
            // 
            this.labelFromFrameRate.AutoSize = true;
            this.labelFromFrameRate.Location = new System.Drawing.Point(6, 21);
            this.labelFromFrameRate.Name = "labelFromFrameRate";
            this.labelFromFrameRate.Size = new System.Drawing.Size(80, 13);
            this.labelFromFrameRate.TabIndex = 0;
            this.labelFromFrameRate.Text = "From frame rate";
            // 
            // groupBoxFixRtl
            // 
            this.groupBoxFixRtl.Anchor = ((System.Windows.Forms.AnchorStyles)((((System.Windows.Forms.AnchorStyles.Top | System.Windows.Forms.AnchorStyles.Bottom) 
            | System.Windows.Forms.AnchorStyles.Left) 
            | System.Windows.Forms.AnchorStyles.Right)));
            this.groupBoxFixRtl.Controls.Add(this.radioButtonReverseStartEnd);
            this.groupBoxFixRtl.Controls.Add(this.radioButtonRemoveUnicode);
            this.groupBoxFixRtl.Controls.Add(this.radioButtonAddUnicode);
            this.groupBoxFixRtl.Location = new System.Drawing.Point(305, 17);
            this.groupBoxFixRtl.Name = "groupBoxFixRtl";
            this.groupBoxFixRtl.Size = new System.Drawing.Size(271, 115);
            this.groupBoxFixRtl.TabIndex = 303;
            this.groupBoxFixRtl.TabStop = false;
            this.groupBoxFixRtl.Text = "Settings";
            this.groupBoxFixRtl.Visible = false;
            // 
            // radioButtonReverseStartEnd
            // 
            this.radioButtonReverseStartEnd.AutoSize = true;
            this.radioButtonReverseStartEnd.Location = new System.Drawing.Point(19, 77);
            this.radioButtonReverseStartEnd.Name = "radioButtonReverseStartEnd";
            this.radioButtonReverseStartEnd.Size = new System.Drawing.Size(135, 17);
            this.radioButtonReverseStartEnd.TabIndex = 2;
            this.radioButtonReverseStartEnd.TabStop = true;
            this.radioButtonReverseStartEnd.Text = "Reverse RTL start/end";
            this.radioButtonReverseStartEnd.UseVisualStyleBackColor = true;
            // 
            // radioButtonRemoveUnicode
            // 
            this.radioButtonRemoveUnicode.AutoSize = true;
            this.radioButtonRemoveUnicode.Location = new System.Drawing.Point(19, 54);
            this.radioButtonRemoveUnicode.Name = "radioButtonRemoveUnicode";
            this.radioButtonRemoveUnicode.Size = new System.Drawing.Size(153, 17);
            this.radioButtonRemoveUnicode.TabIndex = 1;
            this.radioButtonRemoveUnicode.TabStop = true;
            this.radioButtonRemoveUnicode.Text = "Remove RTL unicode tags";
            this.radioButtonRemoveUnicode.UseVisualStyleBackColor = true;
            // 
            // radioButtonAddUnicode
            // 
            this.radioButtonAddUnicode.AutoSize = true;
            this.radioButtonAddUnicode.Location = new System.Drawing.Point(19, 31);
            this.radioButtonAddUnicode.Name = "radioButtonAddUnicode";
            this.radioButtonAddUnicode.Size = new System.Drawing.Size(145, 17);
            this.radioButtonAddUnicode.TabIndex = 0;
            this.radioButtonAddUnicode.TabStop = true;
            this.radioButtonAddUnicode.Text = "Fix RTL via Unicode tags";
            this.radioButtonAddUnicode.UseVisualStyleBackColor = true;
            // 
            // groupBoxSpeed
            // 
            this.groupBoxSpeed.Controls.Add(this.radioButtonToDropFrame);
            this.groupBoxSpeed.Controls.Add(this.radioButtonSpeedFromDropFrame);
            this.groupBoxSpeed.Controls.Add(this.radioButtonSpeedCustom);
            this.groupBoxSpeed.Controls.Add(this.numericUpDownPercent);
            this.groupBoxSpeed.Controls.Add(this.labelPercent);
            this.groupBoxSpeed.Location = new System.Drawing.Point(305, 17);
            this.groupBoxSpeed.Name = "groupBoxSpeed";
            this.groupBoxSpeed.Size = new System.Drawing.Size(271, 129);
            this.groupBoxSpeed.TabIndex = 307;
            this.groupBoxSpeed.TabStop = false;
            this.groupBoxSpeed.Text = "Change speed";
            this.groupBoxSpeed.Visible = false;
            // 
            // radioButtonToDropFrame
            // 
            this.radioButtonToDropFrame.AutoSize = true;
            this.radioButtonToDropFrame.Location = new System.Drawing.Point(6, 91);
            this.radioButtonToDropFrame.Name = "radioButtonToDropFrame";
            this.radioButtonToDropFrame.Size = new System.Drawing.Size(91, 17);
            this.radioButtonToDropFrame.TabIndex = 3;
            this.radioButtonToDropFrame.Text = "To drop frame";
            this.radioButtonToDropFrame.UseVisualStyleBackColor = true;
            this.radioButtonToDropFrame.CheckedChanged += new System.EventHandler(this.radioButtonToDropFrame_CheckedChanged);
            // 
            // radioButtonSpeedFromDropFrame
            // 
            this.radioButtonSpeedFromDropFrame.AutoSize = true;
            this.radioButtonSpeedFromDropFrame.Location = new System.Drawing.Point(6, 68);
            this.radioButtonSpeedFromDropFrame.Name = "radioButtonSpeedFromDropFrame";
            this.radioButtonSpeedFromDropFrame.Size = new System.Drawing.Size(101, 17);
            this.radioButtonSpeedFromDropFrame.TabIndex = 2;
            this.radioButtonSpeedFromDropFrame.Text = "From drop frame";
            this.radioButtonSpeedFromDropFrame.UseVisualStyleBackColor = true;
            this.radioButtonSpeedFromDropFrame.CheckedChanged += new System.EventHandler(this.radioButtonSpeedFromDropFrame_CheckedChanged);
            // 
            // radioButtonSpeedCustom
            // 
            this.radioButtonSpeedCustom.AutoSize = true;
            this.radioButtonSpeedCustom.Checked = true;
            this.radioButtonSpeedCustom.Location = new System.Drawing.Point(6, 45);
            this.radioButtonSpeedCustom.Name = "radioButtonSpeedCustom";
            this.radioButtonSpeedCustom.Size = new System.Drawing.Size(60, 17);
            this.radioButtonSpeedCustom.TabIndex = 1;
            this.radioButtonSpeedCustom.TabStop = true;
            this.radioButtonSpeedCustom.Text = "Custom";
            this.radioButtonSpeedCustom.UseVisualStyleBackColor = true;
            this.radioButtonSpeedCustom.CheckedChanged += new System.EventHandler(this.radioButtonSpeedCustom_CheckedChanged);
            // 
            // numericUpDownPercent
            // 
            this.numericUpDownPercent.DecimalPlaces = 5;
            this.numericUpDownPercent.Location = new System.Drawing.Point(6, 19);
            this.numericUpDownPercent.Maximum = new decimal(new int[] {
            200,
            0,
            0,
            0});
            this.numericUpDownPercent.Minimum = new decimal(new int[] {
            50,
            0,
            0,
            0});
            this.numericUpDownPercent.Name = "numericUpDownPercent";
            this.numericUpDownPercent.Size = new System.Drawing.Size(81, 20);
            this.numericUpDownPercent.TabIndex = 0;
            this.numericUpDownPercent.Value = new decimal(new int[] {
            100,
            0,
            0,
            0});
            // 
            // labelPercent
            // 
            this.labelPercent.AutoSize = true;
            this.labelPercent.ImeMode = System.Windows.Forms.ImeMode.NoControl;
            this.labelPercent.Location = new System.Drawing.Point(87, 22);
            this.labelPercent.Name = "labelPercent";
            this.labelPercent.Size = new System.Drawing.Size(15, 13);
            this.labelPercent.TabIndex = 12;
            this.labelPercent.Text = "%";
            // 
            // groupBoxChangeCasing
            // 
            this.groupBoxChangeCasing.Anchor = ((System.Windows.Forms.AnchorStyles)((((System.Windows.Forms.AnchorStyles.Top | System.Windows.Forms.AnchorStyles.Bottom) 
            | System.Windows.Forms.AnchorStyles.Left) 
            | System.Windows.Forms.AnchorStyles.Right)));
            this.groupBoxChangeCasing.Controls.Add(this.radioButtonFixOnlyNames);
            this.groupBoxChangeCasing.Controls.Add(this.radioButtonLowercase);
            this.groupBoxChangeCasing.Controls.Add(this.radioButtonUppercase);
            this.groupBoxChangeCasing.Controls.Add(this.radioButtonNormal);
            this.groupBoxChangeCasing.Location = new System.Drawing.Point(308, 16);
            this.groupBoxChangeCasing.Name = "groupBoxChangeCasing";
            this.groupBoxChangeCasing.Size = new System.Drawing.Size(268, 125);
            this.groupBoxChangeCasing.TabIndex = 308;
            this.groupBoxChangeCasing.TabStop = false;
            this.groupBoxChangeCasing.Text = "Change casing to";
            // 
            // radioButtonFixOnlyNames
            // 
            this.radioButtonFixOnlyNames.AutoSize = true;
            this.radioButtonFixOnlyNames.Location = new System.Drawing.Point(11, 43);
            this.radioButtonFixOnlyNames.Name = "radioButtonFixOnlyNames";
            this.radioButtonFixOnlyNames.Size = new System.Drawing.Size(263, 17);
            this.radioButtonFixOnlyNames.TabIndex = 6;
            this.radioButtonFixOnlyNames.Text = "Fix only names casing (via Dictionaries\\names.xml)";
            this.radioButtonFixOnlyNames.UseVisualStyleBackColor = true;
            // 
            // radioButtonLowercase
            // 
            this.radioButtonLowercase.AutoSize = true;
            this.radioButtonLowercase.Location = new System.Drawing.Point(11, 89);
            this.radioButtonLowercase.Name = "radioButtonLowercase";
            this.radioButtonLowercase.Size = new System.Drawing.Size(86, 17);
            this.radioButtonLowercase.TabIndex = 10;
            this.radioButtonLowercase.Text = "all lowercase";
            this.radioButtonLowercase.UseVisualStyleBackColor = true;
            // 
            // radioButtonUppercase
            // 
            this.radioButtonUppercase.AutoSize = true;
            this.radioButtonUppercase.Location = new System.Drawing.Point(11, 66);
            this.radioButtonUppercase.Name = "radioButtonUppercase";
            this.radioButtonUppercase.Size = new System.Drawing.Size(112, 17);
            this.radioButtonUppercase.TabIndex = 8;
            this.radioButtonUppercase.Text = "ALL UPPERCASE";
            this.radioButtonUppercase.UseVisualStyleBackColor = true;
            // 
            // radioButtonNormal
            // 
            this.radioButtonNormal.AutoSize = true;
            this.radioButtonNormal.Checked = true;
            this.radioButtonNormal.Location = new System.Drawing.Point(11, 18);
            this.radioButtonNormal.Name = "radioButtonNormal";
            this.radioButtonNormal.Size = new System.Drawing.Size(282, 17);
            this.radioButtonNormal.TabIndex = 0;
            this.radioButtonNormal.TabStop = true;
            this.radioButtonNormal.Text = "Normal casing. Sentences begin with uppercase letter.";
            this.radioButtonNormal.UseVisualStyleBackColor = true;
            // 
            // groupBoxMergeShortLines
            // 
            this.groupBoxMergeShortLines.Controls.Add(this.checkBoxOnlyContinuationLines);
            this.groupBoxMergeShortLines.Controls.Add(this.numericUpDownMaxCharacters);
            this.groupBoxMergeShortLines.Controls.Add(this.numericUpDownMaxMillisecondsBetweenLines);
            this.groupBoxMergeShortLines.Controls.Add(this.labelMaxMillisecondsBetweenLines);
            this.groupBoxMergeShortLines.Controls.Add(this.labelMaxCharacters);
            this.groupBoxMergeShortLines.Location = new System.Drawing.Point(308, 23);
            this.groupBoxMergeShortLines.Name = "groupBoxMergeShortLines";
            this.groupBoxMergeShortLines.Size = new System.Drawing.Size(268, 149);
            this.groupBoxMergeShortLines.TabIndex = 304;
            this.groupBoxMergeShortLines.TabStop = false;
            this.groupBoxMergeShortLines.Text = "Merge short lines";
            this.groupBoxMergeShortLines.Visible = false;
            // 
            // checkBoxOnlyContinuationLines
            // 
            this.checkBoxOnlyContinuationLines.AutoSize = true;
            this.checkBoxOnlyContinuationLines.Checked = true;
            this.checkBoxOnlyContinuationLines.CheckState = System.Windows.Forms.CheckState.Checked;
            this.checkBoxOnlyContinuationLines.Location = new System.Drawing.Point(16, 127);
            this.checkBoxOnlyContinuationLines.Name = "checkBoxOnlyContinuationLines";
            this.checkBoxOnlyContinuationLines.Size = new System.Drawing.Size(164, 17);
            this.checkBoxOnlyContinuationLines.TabIndex = 42;
            this.checkBoxOnlyContinuationLines.Text = "Only merge continuation lines";
            this.checkBoxOnlyContinuationLines.UseVisualStyleBackColor = true;
            // 
            // numericUpDownMaxCharacters
            // 
            this.numericUpDownMaxCharacters.Location = new System.Drawing.Point(15, 41);
            this.numericUpDownMaxCharacters.Maximum = new decimal(new int[] {
            999,
            0,
            0,
            0});
            this.numericUpDownMaxCharacters.Minimum = new decimal(new int[] {
            10,
            0,
            0,
            0});
            this.numericUpDownMaxCharacters.Name = "numericUpDownMaxCharacters";
            this.numericUpDownMaxCharacters.Size = new System.Drawing.Size(64, 20);
            this.numericUpDownMaxCharacters.TabIndex = 38;
            this.numericUpDownMaxCharacters.Value = new decimal(new int[] {
            65,
            0,
            0,
            0});
            // 
            // numericUpDownMaxMillisecondsBetweenLines
            // 
            this.numericUpDownMaxMillisecondsBetweenLines.Location = new System.Drawing.Point(15, 90);
            this.numericUpDownMaxMillisecondsBetweenLines.Maximum = new decimal(new int[] {
            10000,
            0,
            0,
            0});
            this.numericUpDownMaxMillisecondsBetweenLines.Minimum = new decimal(new int[] {
            1,
            0,
            0,
            0});
            this.numericUpDownMaxMillisecondsBetweenLines.Name = "numericUpDownMaxMillisecondsBetweenLines";
            this.numericUpDownMaxMillisecondsBetweenLines.Size = new System.Drawing.Size(64, 20);
            this.numericUpDownMaxMillisecondsBetweenLines.TabIndex = 39;
            this.numericUpDownMaxMillisecondsBetweenLines.Value = new decimal(new int[] {
            250,
            0,
            0,
            0});
            // 
            // labelMaxMillisecondsBetweenLines
            // 
            this.labelMaxMillisecondsBetweenLines.AutoSize = true;
            this.labelMaxMillisecondsBetweenLines.Location = new System.Drawing.Point(12, 73);
            this.labelMaxMillisecondsBetweenLines.Name = "labelMaxMillisecondsBetweenLines";
            this.labelMaxMillisecondsBetweenLines.Size = new System.Drawing.Size(178, 13);
            this.labelMaxMillisecondsBetweenLines.TabIndex = 41;
            this.labelMaxMillisecondsBetweenLines.Text = "Maximum milliseconds between lines";
            // 
            // labelMaxCharacters
            // 
            this.labelMaxCharacters.AutoSize = true;
            this.labelMaxCharacters.Location = new System.Drawing.Point(12, 23);
            this.labelMaxCharacters.Name = "labelMaxCharacters";
            this.labelMaxCharacters.Size = new System.Drawing.Size(187, 13);
            this.labelMaxCharacters.TabIndex = 40;
            this.labelMaxCharacters.Text = "Maximum characters in one paragraph";
            // 
            // groupBoxAdjustDuration
            // 
            this.groupBoxAdjustDuration.Controls.Add(this.comboBoxAdjustDurationVia);
            this.groupBoxAdjustDuration.Controls.Add(this.labelAdjustDurationVia);
            this.groupBoxAdjustDuration.Controls.Add(this.panelAdjustDurationFixed);
            this.groupBoxAdjustDuration.Controls.Add(this.panelAdjustDurationAddPercent);
            this.groupBoxAdjustDuration.Controls.Add(this.panelAdjustDurationAddSeconds);
            this.groupBoxAdjustDuration.Controls.Add(this.panelAdjustDurationRecalc);
            this.groupBoxAdjustDuration.Location = new System.Drawing.Point(305, 16);
            this.groupBoxAdjustDuration.Name = "groupBoxAdjustDuration";
            this.groupBoxAdjustDuration.Size = new System.Drawing.Size(271, 251);
            this.groupBoxAdjustDuration.TabIndex = 308;
            this.groupBoxAdjustDuration.TabStop = false;
            this.groupBoxAdjustDuration.Text = "Adjust duration";
            this.groupBoxAdjustDuration.Visible = false;
            // 
            // comboBoxAdjustDurationVia
            // 
            this.comboBoxAdjustDurationVia.DropDownStyle = System.Windows.Forms.ComboBoxStyle.DropDownList;
            this.comboBoxAdjustDurationVia.FormattingEnabled = true;
            this.comboBoxAdjustDurationVia.Location = new System.Drawing.Point(65, 19);
            this.comboBoxAdjustDurationVia.Name = "comboBoxAdjustDurationVia";
            this.comboBoxAdjustDurationVia.Size = new System.Drawing.Size(121, 21);
            this.comboBoxAdjustDurationVia.TabIndex = 8;
            this.comboBoxAdjustDurationVia.SelectedIndexChanged += new System.EventHandler(this.comboBoxAdjustDurationVia_SelectedIndexChanged);
            // 
            // labelAdjustDurationVia
            // 
            this.labelAdjustDurationVia.AutoSize = true;
            this.labelAdjustDurationVia.Location = new System.Drawing.Point(8, 22);
            this.labelAdjustDurationVia.Name = "labelAdjustDurationVia";
            this.labelAdjustDurationVia.Size = new System.Drawing.Size(51, 13);
            this.labelAdjustDurationVia.TabIndex = 7;
            this.labelAdjustDurationVia.Text = "AdjustVia";
            // 
            // panelAdjustDurationFixed
            // 
            this.panelAdjustDurationFixed.Controls.Add(this.numericUpDownFixedMilliseconds);
            this.panelAdjustDurationFixed.Controls.Add(this.labelMillisecondsFixed);
            this.panelAdjustDurationFixed.Location = new System.Drawing.Point(6, 123);
            this.panelAdjustDurationFixed.Name = "panelAdjustDurationFixed";
            this.panelAdjustDurationFixed.Size = new System.Drawing.Size(257, 57);
            this.panelAdjustDurationFixed.TabIndex = 15;
            // 
            // numericUpDownFixedMilliseconds
            // 
            this.numericUpDownFixedMilliseconds.Location = new System.Drawing.Point(8, 27);
            this.numericUpDownFixedMilliseconds.Maximum = new decimal(new int[] {
            20000,
            0,
            0,
            0});
            this.numericUpDownFixedMilliseconds.Name = "numericUpDownFixedMilliseconds";
            this.numericUpDownFixedMilliseconds.Size = new System.Drawing.Size(80, 20);
            this.numericUpDownFixedMilliseconds.TabIndex = 13;
            this.numericUpDownFixedMilliseconds.Value = new decimal(new int[] {
            3000,
            0,
            0,
            0});
            // 
            // labelMillisecondsFixed
            // 
            this.labelMillisecondsFixed.AutoSize = true;
            this.labelMillisecondsFixed.Location = new System.Drawing.Point(5, 8);
            this.labelMillisecondsFixed.Name = "labelMillisecondsFixed";
            this.labelMillisecondsFixed.Size = new System.Drawing.Size(64, 13);
            this.labelMillisecondsFixed.TabIndex = 14;
            this.labelMillisecondsFixed.Text = "Milliseconds";
            // 
            // panelAdjustDurationAddPercent
            // 
            this.panelAdjustDurationAddPercent.Controls.Add(this.label1);
            this.panelAdjustDurationAddPercent.Controls.Add(this.numericUpDownAdjustViaPercent);
            this.panelAdjustDurationAddPercent.Controls.Add(this.labelAdjustViaPercent);
            this.panelAdjustDurationAddPercent.Location = new System.Drawing.Point(7, 79);
            this.panelAdjustDurationAddPercent.Name = "panelAdjustDurationAddPercent";
            this.panelAdjustDurationAddPercent.Size = new System.Drawing.Size(257, 63);
            this.panelAdjustDurationAddPercent.TabIndex = 14;
            // 
            // label1
            // 
            this.label1.AutoSize = true;
            this.label1.Location = new System.Drawing.Point(90, 34);
            this.label1.Name = "label1";
            this.label1.Size = new System.Drawing.Size(15, 13);
            this.label1.TabIndex = 25;
            this.label1.Text = "%";
            // 
            // numericUpDownAdjustViaPercent
            // 
            this.numericUpDownAdjustViaPercent.Location = new System.Drawing.Point(8, 27);
            this.numericUpDownAdjustViaPercent.Maximum = new decimal(new int[] {
            150,
            0,
            0,
            0});
            this.numericUpDownAdjustViaPercent.Minimum = new decimal(new int[] {
            75,
            0,
            0,
            0});
            this.numericUpDownAdjustViaPercent.Name = "numericUpDownAdjustViaPercent";
            this.numericUpDownAdjustViaPercent.Size = new System.Drawing.Size(80, 20);
            this.numericUpDownAdjustViaPercent.TabIndex = 24;
            this.numericUpDownAdjustViaPercent.Value = new decimal(new int[] {
            110,
            0,
            0,
            0});
            // 
            // labelAdjustViaPercent
            // 
            this.labelAdjustViaPercent.AutoSize = true;
            this.labelAdjustViaPercent.Location = new System.Drawing.Point(5, 8);
            this.labelAdjustViaPercent.Name = "labelAdjustViaPercent";
            this.labelAdjustViaPercent.Size = new System.Drawing.Size(86, 13);
            this.labelAdjustViaPercent.TabIndex = 23;
            this.labelAdjustViaPercent.Text = "Adjust in percent";
            // 
            // panelAdjustDurationAddSeconds
            // 
            this.panelAdjustDurationAddSeconds.Controls.Add(this.numericUpDownSeconds);
            this.panelAdjustDurationAddSeconds.Controls.Add(this.labelAddSeconds);
            this.panelAdjustDurationAddSeconds.Location = new System.Drawing.Point(8, 47);
            this.panelAdjustDurationAddSeconds.Name = "panelAdjustDurationAddSeconds";
            this.panelAdjustDurationAddSeconds.Size = new System.Drawing.Size(257, 55);
            this.panelAdjustDurationAddSeconds.TabIndex = 13;
            // 
            // numericUpDownSeconds
            // 
            this.numericUpDownSeconds.DecimalPlaces = 3;
            this.numericUpDownSeconds.Increment = new decimal(new int[] {
            1,
            0,
            0,
            131072});
            this.numericUpDownSeconds.Location = new System.Drawing.Point(8, 27);
            this.numericUpDownSeconds.Maximum = new decimal(new int[] {
            20,
            0,
            0,
            0});
            this.numericUpDownSeconds.Minimum = new decimal(new int[] {
            10,
            0,
            0,
            -2147483648});
            this.numericUpDownSeconds.Name = "numericUpDownSeconds";
            this.numericUpDownSeconds.Size = new System.Drawing.Size(80, 20);
            this.numericUpDownSeconds.TabIndex = 12;
            this.numericUpDownSeconds.Value = new decimal(new int[] {
            1,
            0,
            0,
            65536});
            // 
            // labelAddSeconds
            // 
            this.labelAddSeconds.AutoSize = true;
            this.labelAddSeconds.Location = new System.Drawing.Point(5, 8);
            this.labelAddSeconds.Name = "labelAddSeconds";
            this.labelAddSeconds.Size = new System.Drawing.Size(69, 13);
            this.labelAddSeconds.TabIndex = 11;
            this.labelAddSeconds.Text = "Add seconds";
            // 
            // panelAdjustDurationRecalc
            // 
            this.panelAdjustDurationRecalc.Controls.Add(this.checkBoxExtendOnly);
            this.panelAdjustDurationRecalc.Controls.Add(this.numericUpDownOptimalCharsSec);
            this.panelAdjustDurationRecalc.Controls.Add(this.labelOptimalCharsSec);
            this.panelAdjustDurationRecalc.Controls.Add(this.numericUpDownMaxCharsSec);
            this.panelAdjustDurationRecalc.Controls.Add(this.labelMaxCharsPerSecond);
            this.panelAdjustDurationRecalc.Location = new System.Drawing.Point(6, 66);
            this.panelAdjustDurationRecalc.Name = "panelAdjustDurationRecalc";
            this.panelAdjustDurationRecalc.Size = new System.Drawing.Size(257, 170);
            this.panelAdjustDurationRecalc.TabIndex = 16;
            // 
            // checkBoxExtendOnly
            // 
            this.checkBoxExtendOnly.AutoSize = true;
            this.checkBoxExtendOnly.Location = new System.Drawing.Point(8, 122);
            this.checkBoxExtendOnly.Name = "checkBoxExtendOnly";
            this.checkBoxExtendOnly.Size = new System.Drawing.Size(81, 17);
            this.checkBoxExtendOnly.TabIndex = 14;
            this.checkBoxExtendOnly.Text = "Extend only";
            this.checkBoxExtendOnly.UseVisualStyleBackColor = true;
            // 
            // numericUpDownOptimalCharsSec
            // 
            this.numericUpDownOptimalCharsSec.DecimalPlaces = 1;
            this.numericUpDownOptimalCharsSec.Increment = new decimal(new int[] {
            1,
            0,
            0,
            65536});
            this.numericUpDownOptimalCharsSec.Location = new System.Drawing.Point(8, 85);
            this.numericUpDownOptimalCharsSec.Minimum = new decimal(new int[] {
            4,
            0,
            0,
            0});
            this.numericUpDownOptimalCharsSec.Name = "numericUpDownOptimalCharsSec";
            this.numericUpDownOptimalCharsSec.Size = new System.Drawing.Size(80, 20);
            this.numericUpDownOptimalCharsSec.TabIndex = 13;
            this.numericUpDownOptimalCharsSec.Value = new decimal(new int[] {
            17,
            0,
            0,
            0});
            // 
            // labelOptimalCharsSec
            // 
            this.labelOptimalCharsSec.AutoSize = true;
            this.labelOptimalCharsSec.Location = new System.Drawing.Point(5, 66);
            this.labelOptimalCharsSec.Name = "labelOptimalCharsSec";
            this.labelOptimalCharsSec.Size = new System.Drawing.Size(93, 13);
            this.labelOptimalCharsSec.TabIndex = 15;
            this.labelOptimalCharsSec.Text = "Optimal chars/sec";
            // 
            // numericUpDownMaxCharsSec
            // 
            this.numericUpDownMaxCharsSec.DecimalPlaces = 1;
            this.numericUpDownMaxCharsSec.Increment = new decimal(new int[] {
            1,
            0,
            0,
            65536});
            this.numericUpDownMaxCharsSec.Location = new System.Drawing.Point(8, 27);
            this.numericUpDownMaxCharsSec.Minimum = new decimal(new int[] {
            4,
            0,
            0,
            0});
            this.numericUpDownMaxCharsSec.Name = "numericUpDownMaxCharsSec";
            this.numericUpDownMaxCharsSec.Size = new System.Drawing.Size(80, 20);
            this.numericUpDownMaxCharsSec.TabIndex = 12;
            this.numericUpDownMaxCharsSec.Value = new decimal(new int[] {
            24,
            0,
            0,
            0});
            // 
            // labelMaxCharsPerSecond
            // 
            this.labelMaxCharsPerSecond.AutoSize = true;
            this.labelMaxCharsPerSecond.Location = new System.Drawing.Point(5, 8);
            this.labelMaxCharsPerSecond.Name = "labelMaxCharsPerSecond";
            this.labelMaxCharsPerSecond.Size = new System.Drawing.Size(81, 13);
            this.labelMaxCharsPerSecond.TabIndex = 11;
            this.labelMaxCharsPerSecond.Text = "Max. chars/sec";
            // 
            // buttonConvertOptionsSettings
            // 
            this.buttonConvertOptionsSettings.Location = new System.Drawing.Point(305, 144);
            this.buttonConvertOptionsSettings.Name = "buttonConvertOptionsSettings";
            this.buttonConvertOptionsSettings.Size = new System.Drawing.Size(116, 23);
            this.buttonConvertOptionsSettings.TabIndex = 302;
            this.buttonConvertOptionsSettings.Text = "Settings...";
            this.buttonConvertOptionsSettings.UseVisualStyleBackColor = true;
            this.buttonConvertOptionsSettings.Visible = false;
            this.buttonConvertOptionsSettings.Click += new System.EventHandler(this.ButtonOptionConvertSettings);
            // 
            // groupBoxAssaChangeRes
            // 
            this.groupBoxAssaChangeRes.Controls.Add(this.checkBoxDrawing);
            this.groupBoxAssaChangeRes.Controls.Add(this.checkBoxPosition);
            this.groupBoxAssaChangeRes.Controls.Add(this.checkBoxFontSize);
            this.groupBoxAssaChangeRes.Controls.Add(this.checkBoxMargins);
            this.groupBoxAssaChangeRes.Controls.Add(this.labelTargetRes);
            this.groupBoxAssaChangeRes.Controls.Add(this.numericUpDownTargetHeight);
            this.groupBoxAssaChangeRes.Controls.Add(this.buttonGetResolutionFromVideo);
            this.groupBoxAssaChangeRes.Controls.Add(this.labelX);
            this.groupBoxAssaChangeRes.Controls.Add(this.numericUpDownTargetWidth);
            this.groupBoxAssaChangeRes.Location = new System.Drawing.Point(301, 12);
            this.groupBoxAssaChangeRes.Name = "groupBoxAssaChangeRes";
            this.groupBoxAssaChangeRes.Size = new System.Drawing.Size(271, 240);
            this.groupBoxAssaChangeRes.TabIndex = 309;
            this.groupBoxAssaChangeRes.TabStop = false;
            this.groupBoxAssaChangeRes.Text = "ASSA: change resolution";
            this.groupBoxAssaChangeRes.Visible = false;
            // 
            // checkBoxDrawing
            // 
            this.checkBoxDrawing.AutoSize = true;
            this.checkBoxDrawing.Checked = true;
            this.checkBoxDrawing.CheckState = System.Windows.Forms.CheckState.Checked;
            this.checkBoxDrawing.Location = new System.Drawing.Point(12, 163);
            this.checkBoxDrawing.Name = "checkBoxDrawing";
            this.checkBoxDrawing.Size = new System.Drawing.Size(166, 17);
            this.checkBoxDrawing.TabIndex = 25;
            this.checkBoxDrawing.Text = "Change resolution for drawing";
            this.checkBoxDrawing.UseVisualStyleBackColor = true;
            // 
            // checkBoxPosition
            // 
            this.checkBoxPosition.AutoSize = true;
            this.checkBoxPosition.Checked = true;
            this.checkBoxPosition.CheckState = System.Windows.Forms.CheckState.Checked;
            this.checkBoxPosition.Location = new System.Drawing.Point(13, 140);
            this.checkBoxPosition.Name = "checkBoxPosition";
            this.checkBoxPosition.Size = new System.Drawing.Size(165, 17);
            this.checkBoxPosition.TabIndex = 24;
            this.checkBoxPosition.Text = "Change resolution for position";
            this.checkBoxPosition.UseVisualStyleBackColor = true;
            // 
            // checkBoxFontSize
            // 
            this.checkBoxFontSize.AutoSize = true;
            this.checkBoxFontSize.Checked = true;
            this.checkBoxFontSize.CheckState = System.Windows.Forms.CheckState.Checked;
            this.checkBoxFontSize.Location = new System.Drawing.Point(13, 117);
            this.checkBoxFontSize.Name = "checkBoxFontSize";
            this.checkBoxFontSize.Size = new System.Drawing.Size(168, 17);
            this.checkBoxFontSize.TabIndex = 23;
            this.checkBoxFontSize.Text = "Change resolution for font size";
            this.checkBoxFontSize.UseVisualStyleBackColor = true;
            // 
            // checkBoxMargins
            // 
            this.checkBoxMargins.AutoSize = true;
            this.checkBoxMargins.Location = new System.Drawing.Point(13, 94);
            this.checkBoxMargins.Name = "checkBoxMargins";
            this.checkBoxMargins.Size = new System.Drawing.Size(165, 17);
            this.checkBoxMargins.TabIndex = 22;
            this.checkBoxMargins.Text = "Change resolution for margins";
            this.checkBoxMargins.UseVisualStyleBackColor = true;
            // 
            // labelTargetRes
            // 
            this.labelTargetRes.AutoSize = true;
            this.labelTargetRes.Location = new System.Drawing.Point(9, 29);
            this.labelTargetRes.Name = "labelTargetRes";
            this.labelTargetRes.Size = new System.Drawing.Size(38, 13);
            this.labelTargetRes.TabIndex = 17;
            this.labelTargetRes.Text = "Target";
            // 
            // numericUpDownTargetHeight
            // 
            this.numericUpDownTargetHeight.Location = new System.Drawing.Point(82, 46);
            this.numericUpDownTargetHeight.Maximum = new decimal(new int[] {
            10000,
            0,
            0,
            0});
            this.numericUpDownTargetHeight.Name = "numericUpDownTargetHeight";
            this.numericUpDownTargetHeight.Size = new System.Drawing.Size(47, 20);
            this.numericUpDownTargetHeight.TabIndex = 20;
            this.numericUpDownTargetHeight.Value = new decimal(new int[] {
            288,
            0,
            0,
            0});
            // 
            // buttonGetResolutionFromVideo
            // 
            this.buttonGetResolutionFromVideo.Location = new System.Drawing.Point(133, 46);
            this.buttonGetResolutionFromVideo.Name = "buttonGetResolutionFromVideo";
            this.buttonGetResolutionFromVideo.Size = new System.Drawing.Size(27, 23);
            this.buttonGetResolutionFromVideo.TabIndex = 21;
            this.buttonGetResolutionFromVideo.Text = "...";
            this.buttonGetResolutionFromVideo.UseVisualStyleBackColor = true;
            this.buttonGetResolutionFromVideo.Click += new System.EventHandler(this.buttonGetResolutionFromVideo_Click);
            // 
            // labelX
            // 
            this.labelX.AutoSize = true;
            this.labelX.Location = new System.Drawing.Point(64, 49);
            this.labelX.Name = "labelX";
            this.labelX.Size = new System.Drawing.Size(14, 13);
            this.labelX.TabIndex = 19;
            this.labelX.Text = "X";
            // 
            // numericUpDownTargetWidth
            // 
            this.numericUpDownTargetWidth.Location = new System.Drawing.Point(13, 46);
            this.numericUpDownTargetWidth.Maximum = new decimal(new int[] {
            10000,
            0,
            0,
            0});
            this.numericUpDownTargetWidth.Name = "numericUpDownTargetWidth";
            this.numericUpDownTargetWidth.Size = new System.Drawing.Size(47, 20);
            this.numericUpDownTargetWidth.TabIndex = 18;
            this.numericUpDownTargetWidth.Value = new decimal(new int[] {
            384,
            0,
            0,
            0});
            // 
            // groupBoxOutput
            // 
            this.groupBoxOutput.Anchor = ((System.Windows.Forms.AnchorStyles)(((System.Windows.Forms.AnchorStyles.Bottom | System.Windows.Forms.AnchorStyles.Left) 
            | System.Windows.Forms.AnchorStyles.Right)));
            this.groupBoxOutput.Controls.Add(this.buttonBrowseEncoding);
            this.groupBoxOutput.Controls.Add(this.radioButtonSaveInOutputFolder);
            this.groupBoxOutput.Controls.Add(this.buttonTransportStreamSettings);
            this.groupBoxOutput.Controls.Add(this.linkLabelOpenOutputFolder);
            this.groupBoxOutput.Controls.Add(this.checkBoxUseStyleFromSource);
            this.groupBoxOutput.Controls.Add(this.checkBoxOverwrite);
            this.groupBoxOutput.Controls.Add(this.buttonStyles);
            this.groupBoxOutput.Controls.Add(this.buttonChooseFolder);
            this.groupBoxOutput.Controls.Add(this.comboBoxSubtitleFormats);
            this.groupBoxOutput.Controls.Add(this.textBoxOutputFolder);
            this.groupBoxOutput.Controls.Add(this.labelEncoding);
            this.groupBoxOutput.Controls.Add(this.radioButtonSaveInSourceFolder);
            this.groupBoxOutput.Controls.Add(this.comboBoxEncoding);
            this.groupBoxOutput.Controls.Add(this.labelOutputFormat);
            this.groupBoxOutput.Controls.Add(this.groupBoxConvertOptions);
            this.groupBoxOutput.Location = new System.Drawing.Point(12, 305);
            this.groupBoxOutput.Name = "groupBoxOutput";
            this.groupBoxOutput.Size = new System.Drawing.Size(1014, 300);
            this.groupBoxOutput.TabIndex = 1;
            this.groupBoxOutput.TabStop = false;
            this.groupBoxOutput.Text = "Output";
            // 
            // buttonBrowseEncoding
            // 
            this.buttonBrowseEncoding.Location = new System.Drawing.Point(300, 263);
            this.buttonBrowseEncoding.Name = "buttonBrowseEncoding";
            this.buttonBrowseEncoding.Size = new System.Drawing.Size(26, 23);
            this.buttonBrowseEncoding.TabIndex = 12;
            this.buttonBrowseEncoding.Text = "...";
            this.buttonBrowseEncoding.UseVisualStyleBackColor = true;
            this.buttonBrowseEncoding.Click += new System.EventHandler(this.buttonBrowseEncoding_Click);
            // 
            // radioButtonSaveInOutputFolder
            // 
            this.radioButtonSaveInOutputFolder.AutoSize = true;
            this.radioButtonSaveInOutputFolder.Location = new System.Drawing.Point(10, 56);
            this.radioButtonSaveInOutputFolder.Name = "radioButtonSaveInOutputFolder";
            this.radioButtonSaveInOutputFolder.Size = new System.Drawing.Size(154, 17);
            this.radioButtonSaveInOutputFolder.TabIndex = 11;
            this.radioButtonSaveInOutputFolder.Text = "Save in output folder below";
            this.radioButtonSaveInOutputFolder.UseVisualStyleBackColor = true;
            this.radioButtonSaveInOutputFolder.CheckedChanged += new System.EventHandler(this.radioButtonSaveInOutputFolder_CheckedChanged);
            // 
            // buttonTransportStreamSettings
            // 
            this.buttonTransportStreamSettings.Location = new System.Drawing.Point(300, 236);
            this.buttonTransportStreamSettings.Name = "buttonTransportStreamSettings";
            this.buttonTransportStreamSettings.Size = new System.Drawing.Size(116, 23);
            this.buttonTransportStreamSettings.TabIndex = 10;
            this.buttonTransportStreamSettings.Text = "TS settings...";
            this.buttonTransportStreamSettings.UseVisualStyleBackColor = true;
            this.buttonTransportStreamSettings.Visible = false;
            this.buttonTransportStreamSettings.Click += new System.EventHandler(this.buttonTransportStreamSettings_Click);
            // 
            // linkLabelOpenOutputFolder
            // 
            this.linkLabelOpenOutputFolder.AutoSize = true;
            this.linkLabelOpenOutputFolder.Location = new System.Drawing.Point(357, 81);
            this.linkLabelOpenOutputFolder.Name = "linkLabelOpenOutputFolder";
            this.linkLabelOpenOutputFolder.Size = new System.Drawing.Size(42, 13);
            this.linkLabelOpenOutputFolder.TabIndex = 9;
            this.linkLabelOpenOutputFolder.TabStop = true;
            this.linkLabelOpenOutputFolder.Text = "Open...";
            this.linkLabelOpenOutputFolder.LinkClicked += new System.Windows.Forms.LinkLabelLinkClickedEventHandler(this.linkLabelOpenOutputFolder_LinkClicked);
            // 
            // checkBoxUseStyleFromSource
            // 
            this.checkBoxUseStyleFromSource.AutoSize = true;
            this.checkBoxUseStyleFromSource.Location = new System.Drawing.Point(80, 236);
            this.checkBoxUseStyleFromSource.Name = "checkBoxUseStyleFromSource";
            this.checkBoxUseStyleFromSource.Size = new System.Drawing.Size(127, 17);
            this.checkBoxUseStyleFromSource.TabIndex = 9;
            this.checkBoxUseStyleFromSource.Text = "Use style from source";
            this.checkBoxUseStyleFromSource.UseVisualStyleBackColor = true;
            this.checkBoxUseStyleFromSource.Visible = false;
            // 
            // checkBoxOverwrite
            // 
            this.checkBoxOverwrite.AutoSize = true;
            this.checkBoxOverwrite.Location = new System.Drawing.Point(10, 122);
            this.checkBoxOverwrite.Name = "checkBoxOverwrite";
            this.checkBoxOverwrite.Size = new System.Drawing.Size(125, 17);
            this.checkBoxOverwrite.TabIndex = 10;
            this.checkBoxOverwrite.Text = "Overwrite exiting files";
            this.checkBoxOverwrite.UseVisualStyleBackColor = true;
            // 
            // buttonStyles
            // 
            this.buttonStyles.Location = new System.Drawing.Point(300, 207);
            this.buttonStyles.Name = "buttonStyles";
            this.buttonStyles.Size = new System.Drawing.Size(116, 23);
            this.buttonStyles.TabIndex = 8;
            this.buttonStyles.Text = "Style...";
            this.buttonStyles.UseVisualStyleBackColor = true;
            this.buttonStyles.Visible = false;
            this.buttonStyles.Click += new System.EventHandler(this.ButtonStylesClick);
            // 
            // buttonChooseFolder
            // 
            this.buttonChooseFolder.Enabled = false;
            this.buttonChooseFolder.Location = new System.Drawing.Point(325, 76);
            this.buttonChooseFolder.Name = "buttonChooseFolder";
            this.buttonChooseFolder.Size = new System.Drawing.Size(26, 23);
            this.buttonChooseFolder.TabIndex = 8;
            this.buttonChooseFolder.Text = "...";
            this.buttonChooseFolder.UseVisualStyleBackColor = true;
            this.buttonChooseFolder.Click += new System.EventHandler(this.buttonChooseFolder_Click);
            // 
            // comboBoxSubtitleFormats
            // 
            this.comboBoxSubtitleFormats.DropDownStyle = System.Windows.Forms.ComboBoxStyle.DropDownList;
            this.comboBoxSubtitleFormats.FormattingEnabled = true;
            this.comboBoxSubtitleFormats.Location = new System.Drawing.Point(80, 209);
            this.comboBoxSubtitleFormats.Name = "comboBoxSubtitleFormats";
            this.comboBoxSubtitleFormats.Size = new System.Drawing.Size(214, 21);
            this.comboBoxSubtitleFormats.TabIndex = 7;
            this.comboBoxSubtitleFormats.SelectedIndexChanged += new System.EventHandler(this.ComboBoxSubtitleFormatsSelectedIndexChanged);
            // 
            // textBoxOutputFolder
            // 
            this.textBoxOutputFolder.Enabled = false;
            this.textBoxOutputFolder.Location = new System.Drawing.Point(17, 79);
            this.textBoxOutputFolder.Name = "textBoxOutputFolder";
            this.textBoxOutputFolder.Size = new System.Drawing.Size(302, 20);
            this.textBoxOutputFolder.TabIndex = 7;
            // 
            // labelEncoding
            // 
            this.labelEncoding.AutoSize = true;
            this.labelEncoding.Location = new System.Drawing.Point(10, 267);
            this.labelEncoding.Name = "labelEncoding";
            this.labelEncoding.Size = new System.Drawing.Size(52, 13);
            this.labelEncoding.TabIndex = 9;
            this.labelEncoding.Text = "Encoding";
            // 
            // radioButtonSaveInSourceFolder
            // 
            this.radioButtonSaveInSourceFolder.AutoSize = true;
            this.radioButtonSaveInSourceFolder.Checked = true;
            this.radioButtonSaveInSourceFolder.Location = new System.Drawing.Point(10, 27);
            this.radioButtonSaveInSourceFolder.Name = "radioButtonSaveInSourceFolder";
            this.radioButtonSaveInSourceFolder.Size = new System.Drawing.Size(141, 17);
            this.radioButtonSaveInSourceFolder.TabIndex = 0;
            this.radioButtonSaveInSourceFolder.TabStop = true;
            this.radioButtonSaveInSourceFolder.Text = "Save in source file folder";
            this.radioButtonSaveInSourceFolder.UseVisualStyleBackColor = true;
            this.radioButtonSaveInSourceFolder.CheckedChanged += new System.EventHandler(this.radioButtonSaveInSourceFolder_CheckedChanged);
            // 
            // comboBoxEncoding
            // 
            this.comboBoxEncoding.DropDownStyle = System.Windows.Forms.ComboBoxStyle.DropDownList;
            this.comboBoxEncoding.FormattingEnabled = true;
            this.comboBoxEncoding.Location = new System.Drawing.Point(80, 264);
            this.comboBoxEncoding.Name = "comboBoxEncoding";
            this.comboBoxEncoding.Size = new System.Drawing.Size(214, 21);
            this.comboBoxEncoding.TabIndex = 11;
            // 
            // labelOutputFormat
            // 
            this.labelOutputFormat.AutoSize = true;
            this.labelOutputFormat.Location = new System.Drawing.Point(10, 212);
            this.labelOutputFormat.Name = "labelOutputFormat";
            this.labelOutputFormat.Size = new System.Drawing.Size(39, 13);
            this.labelOutputFormat.TabIndex = 6;
            this.labelOutputFormat.Text = "Format";
            // 
            // groupBoxInput
            // 
            this.groupBoxInput.Anchor = ((System.Windows.Forms.AnchorStyles)((((System.Windows.Forms.AnchorStyles.Top | System.Windows.Forms.AnchorStyles.Bottom) 
            | System.Windows.Forms.AnchorStyles.Left) 
            | System.Windows.Forms.AnchorStyles.Right)));
            this.groupBoxInput.Controls.Add(this.labelNumberOfFiles);
            this.groupBoxInput.Controls.Add(this.textBoxFilter);
            this.groupBoxInput.Controls.Add(this.labelFilter);
            this.groupBoxInput.Controls.Add(this.comboBoxFilter);
            this.groupBoxInput.Controls.Add(this.checkBoxScanFolderRecursive);
            this.groupBoxInput.Controls.Add(this.buttonSearchFolder);
            this.groupBoxInput.Controls.Add(this.buttonInputBrowse);
            this.groupBoxInput.Controls.Add(this.labelChooseInputFiles);
            this.groupBoxInput.Controls.Add(this.listViewInputFiles);
            this.groupBoxInput.Location = new System.Drawing.Point(12, 12);
            this.groupBoxInput.Name = "groupBoxInput";
            this.groupBoxInput.Size = new System.Drawing.Size(1014, 287);
            this.groupBoxInput.TabIndex = 0;
            this.groupBoxInput.TabStop = false;
            this.groupBoxInput.Text = "Input";
            // 
            // labelNumberOfFiles
            // 
            this.labelNumberOfFiles.Anchor = ((System.Windows.Forms.AnchorStyles)((System.Windows.Forms.AnchorStyles.Bottom | System.Windows.Forms.AnchorStyles.Right)));
            this.labelNumberOfFiles.Location = new System.Drawing.Point(872, 258);
            this.labelNumberOfFiles.Name = "labelNumberOfFiles";
            this.labelNumberOfFiles.Size = new System.Drawing.Size(100, 16);
            this.labelNumberOfFiles.TabIndex = 14;
            this.labelNumberOfFiles.Text = "labelNumberOfFiles";
            this.labelNumberOfFiles.TextAlign = System.Drawing.ContentAlignment.TopRight;
            // 
            // textBoxFilter
            // 
            this.textBoxFilter.Anchor = ((System.Windows.Forms.AnchorStyles)((System.Windows.Forms.AnchorStyles.Bottom | System.Windows.Forms.AnchorStyles.Left)));
            this.textBoxFilter.Location = new System.Drawing.Point(422, 258);
            this.textBoxFilter.Name = "textBoxFilter";
            this.textBoxFilter.Size = new System.Drawing.Size(158, 20);
            this.textBoxFilter.TabIndex = 13;
            this.textBoxFilter.TextChanged += new System.EventHandler(this.textBoxFilter_TextChanged);
            // 
            // labelFilter
            // 
            this.labelFilter.Anchor = ((System.Windows.Forms.AnchorStyles)((System.Windows.Forms.AnchorStyles.Bottom | System.Windows.Forms.AnchorStyles.Left)));
            this.labelFilter.AutoSize = true;
            this.labelFilter.Location = new System.Drawing.Point(11, 261);
            this.labelFilter.Name = "labelFilter";
            this.labelFilter.Size = new System.Drawing.Size(29, 13);
            this.labelFilter.TabIndex = 11;
            this.labelFilter.Text = "Filter";
            // 
            // comboBoxFilter
            // 
            this.comboBoxFilter.Anchor = ((System.Windows.Forms.AnchorStyles)((System.Windows.Forms.AnchorStyles.Bottom | System.Windows.Forms.AnchorStyles.Left)));
            this.comboBoxFilter.DropDownStyle = System.Windows.Forms.ComboBoxStyle.DropDownList;
            this.comboBoxFilter.FormattingEnabled = true;
            this.comboBoxFilter.Items.AddRange(new object[] {
            "All files",
            "SubRip .srt files without BOM header",
            "Files with subtitle with more than two lines",
            "Files that contains...",
            "File name cotains...",
            "Mkv language code contains..."});
            this.comboBoxFilter.Location = new System.Drawing.Point(81, 258);
            this.comboBoxFilter.Name = "comboBoxFilter";
            this.comboBoxFilter.Size = new System.Drawing.Size(335, 21);
            this.comboBoxFilter.TabIndex = 12;
            this.comboBoxFilter.SelectedIndexChanged += new System.EventHandler(this.comboBoxFilter_SelectedIndexChanged);
            // 
            // checkBoxScanFolderRecursive
            // 
            this.checkBoxScanFolderRecursive.Anchor = ((System.Windows.Forms.AnchorStyles)((System.Windows.Forms.AnchorStyles.Top | System.Windows.Forms.AnchorStyles.Right)));
            this.checkBoxScanFolderRecursive.AutoSize = true;
            this.checkBoxScanFolderRecursive.Checked = true;
            this.checkBoxScanFolderRecursive.CheckState = System.Windows.Forms.CheckState.Checked;
            this.checkBoxScanFolderRecursive.Location = new System.Drawing.Point(778, 16);
            this.checkBoxScanFolderRecursive.Name = "checkBoxScanFolderRecursive";
            this.checkBoxScanFolderRecursive.Size = new System.Drawing.Size(74, 17);
            this.checkBoxScanFolderRecursive.TabIndex = 0;
            this.checkBoxScanFolderRecursive.Text = "Recursive";
            this.checkBoxScanFolderRecursive.UseVisualStyleBackColor = true;
            // 
            // buttonSearchFolder
            // 
            this.buttonSearchFolder.Anchor = ((System.Windows.Forms.AnchorStyles)((System.Windows.Forms.AnchorStyles.Top | System.Windows.Forms.AnchorStyles.Right)));
            this.buttonSearchFolder.Location = new System.Drawing.Point(858, 12);
            this.buttonSearchFolder.Name = "buttonSearchFolder";
            this.buttonSearchFolder.Size = new System.Drawing.Size(116, 23);
            this.buttonSearchFolder.TabIndex = 1;
            this.buttonSearchFolder.Text = "Search folder...";
            this.buttonSearchFolder.UseVisualStyleBackColor = true;
            this.buttonSearchFolder.Click += new System.EventHandler(this.buttonSearchFolder_Click);
            // 
            // buttonInputBrowse
            // 
            this.buttonInputBrowse.Anchor = ((System.Windows.Forms.AnchorStyles)((System.Windows.Forms.AnchorStyles.Top | System.Windows.Forms.AnchorStyles.Right)));
            this.buttonInputBrowse.Location = new System.Drawing.Point(979, 41);
            this.buttonInputBrowse.Name = "buttonInputBrowse";
            this.buttonInputBrowse.Size = new System.Drawing.Size(26, 23);
            this.buttonInputBrowse.TabIndex = 3;
            this.buttonInputBrowse.Text = "...";
            this.buttonInputBrowse.UseVisualStyleBackColor = true;
            this.buttonInputBrowse.Click += new System.EventHandler(this.buttonInputBrowse_Click);
            // 
            // labelChooseInputFiles
            // 
            this.labelChooseInputFiles.AutoSize = true;
            this.labelChooseInputFiles.Location = new System.Drawing.Point(5, 25);
            this.labelChooseInputFiles.Name = "labelChooseInputFiles";
            this.labelChooseInputFiles.Size = new System.Drawing.Size(202, 13);
            this.labelChooseInputFiles.TabIndex = 0;
            this.labelChooseInputFiles.Text = "Choose input files (browse or drag-n-drop)";
            // 
            // listViewInputFiles
            // 
            this.listViewInputFiles.AllowDrop = true;
            this.listViewInputFiles.Anchor = ((System.Windows.Forms.AnchorStyles)((((System.Windows.Forms.AnchorStyles.Top | System.Windows.Forms.AnchorStyles.Bottom) 
            | System.Windows.Forms.AnchorStyles.Left) 
            | System.Windows.Forms.AnchorStyles.Right)));
            this.listViewInputFiles.Columns.AddRange(new System.Windows.Forms.ColumnHeader[] {
            this.columnHeaderFName,
            this.columnHeaderSize,
            this.columnHeaderFormat,
            this.columnHeaderStatus});
            this.listViewInputFiles.ContextMenuStrip = this.contextMenuStripFiles;
            this.listViewInputFiles.FullRowSelect = true;
            this.listViewInputFiles.HideSelection = false;
            this.listViewInputFiles.Location = new System.Drawing.Point(6, 41);
            this.listViewInputFiles.Name = "listViewInputFiles";
            this.listViewInputFiles.Size = new System.Drawing.Size(968, 211);
            this.listViewInputFiles.TabIndex = 2;
            this.listViewInputFiles.UseCompatibleStateImageBehavior = false;
            this.listViewInputFiles.View = System.Windows.Forms.View.Details;
            this.listViewInputFiles.ColumnClick += new System.Windows.Forms.ColumnClickEventHandler(this.listViewInputFiles_ColumnClick);
            this.listViewInputFiles.DragDrop += new System.Windows.Forms.DragEventHandler(this.listViewInputFiles_DragDrop);
            this.listViewInputFiles.DragEnter += new System.Windows.Forms.DragEventHandler(this.listViewInputFiles_DragEnter);
            this.listViewInputFiles.KeyDown += new System.Windows.Forms.KeyEventHandler(this.ListViewInputFilesKeyDown);
            // 
            // columnHeaderFName
            // 
            this.columnHeaderFName.Text = "File name";
            this.columnHeaderFName.Width = 500;
            // 
            // columnHeaderSize
            // 
            this.columnHeaderSize.Text = "Size";
            this.columnHeaderSize.Width = 75;
            // 
            // columnHeaderFormat
            // 
            this.columnHeaderFormat.Text = "Format";
            this.columnHeaderFormat.Width = 200;
            // 
            // columnHeaderStatus
            // 
            this.columnHeaderStatus.Text = "Status";
            this.columnHeaderStatus.Width = 124;
            // 
            // contextMenuStripFiles
            // 
            this.contextMenuStripFiles.Items.AddRange(new System.Windows.Forms.ToolStripItem[] {
            this.addFilesToolStripMenuItem,
            this.toolStripSeparator2,
            this.removeToolStripMenuItem,
            this.removeAllToolStripMenuItem,
            this.openContainingFolderToolStripMenuItem,
            this.toolStripSeparator1,
            this.convertMkvSettingsToolStripMenuItem,
            this.toolStripMenuItemOcrEngine});
            this.contextMenuStripFiles.Name = "contextMenuStripStyles";
            this.contextMenuStripFiles.Size = new System.Drawing.Size(400, 148);
            this.contextMenuStripFiles.Opening += new System.ComponentModel.CancelEventHandler(this.ContextMenuStripFilesOpening);
            // 
            // addFilesToolStripMenuItem
            // 
            this.addFilesToolStripMenuItem.Name = "addFilesToolStripMenuItem";
            this.addFilesToolStripMenuItem.Size = new System.Drawing.Size(399, 22);
            this.addFilesToolStripMenuItem.Text = "Add files";
            this.addFilesToolStripMenuItem.Click += new System.EventHandler(this.addFilesToolStripMenuItem_Click);
            // 
            // toolStripSeparator2
            // 
            this.toolStripSeparator2.Name = "toolStripSeparator2";
            this.toolStripSeparator2.Size = new System.Drawing.Size(396, 6);
            // 
            // removeToolStripMenuItem
            // 
            this.removeToolStripMenuItem.Name = "removeToolStripMenuItem";
            this.removeToolStripMenuItem.Size = new System.Drawing.Size(399, 22);
            this.removeToolStripMenuItem.Text = "Remove";
            this.removeToolStripMenuItem.Click += new System.EventHandler(this.RemoveToolStripMenuItemClick);
            // 
            // removeAllToolStripMenuItem
            // 
            this.removeAllToolStripMenuItem.Name = "removeAllToolStripMenuItem";
            this.removeAllToolStripMenuItem.Size = new System.Drawing.Size(399, 22);
            this.removeAllToolStripMenuItem.Text = "Remove all";
            this.removeAllToolStripMenuItem.Click += new System.EventHandler(this.RemoveAllToolStripMenuItemClick);
            // 
            // openContainingFolderToolStripMenuItem
            // 
            this.openContainingFolderToolStripMenuItem.Name = "openContainingFolderToolStripMenuItem";
            this.openContainingFolderToolStripMenuItem.Size = new System.Drawing.Size(399, 22);
            this.openContainingFolderToolStripMenuItem.Text = "Open containing folder";
            this.openContainingFolderToolStripMenuItem.Click += new System.EventHandler(this.openContainingFolderToolStripMenuItem_Click);
            // 
            // toolStripSeparator1
            // 
            this.toolStripSeparator1.Name = "toolStripSeparator1";
            this.toolStripSeparator1.Size = new System.Drawing.Size(396, 6);
            // 
            // convertMkvSettingsToolStripMenuItem
            // 
            this.convertMkvSettingsToolStripMenuItem.Name = "convertMkvSettingsToolStripMenuItem";
            this.convertMkvSettingsToolStripMenuItem.Size = new System.Drawing.Size(399, 22);
            this.convertMkvSettingsToolStripMenuItem.Text = "Mkv language in output file name: Three letter language code";
            this.convertMkvSettingsToolStripMenuItem.Click += new System.EventHandler(this.convertMkvThreeLetterLanguageCodesToTwoLettersToolStripMenuItem_Click);
            // 
            // toolStripMenuItemOcrEngine
            // 
            this.toolStripMenuItemOcrEngine.DropDownItems.AddRange(new System.Windows.Forms.ToolStripItem[] {
            this.tesseractToolStripMenuItem,
            this.nOCRToolStripMenuItem});
            this.toolStripMenuItemOcrEngine.Name = "toolStripMenuItemOcrEngine";
            this.toolStripMenuItemOcrEngine.Size = new System.Drawing.Size(399, 22);
            this.toolStripMenuItemOcrEngine.Text = "OCR engine";
            // 
            // tesseractToolStripMenuItem
            // 
            this.tesseractToolStripMenuItem.Name = "tesseractToolStripMenuItem";
            this.tesseractToolStripMenuItem.Size = new System.Drawing.Size(121, 22);
            this.tesseractToolStripMenuItem.Text = "Tesseract";
            this.tesseractToolStripMenuItem.Click += new System.EventHandler(this.tesseractToolStripMenuItem_Click);
            // 
            // nOCRToolStripMenuItem
            // 
            this.nOCRToolStripMenuItem.Name = "nOCRToolStripMenuItem";
            this.nOCRToolStripMenuItem.Size = new System.Drawing.Size(121, 22);
            this.nOCRToolStripMenuItem.Text = "nOCR";
            this.nOCRToolStripMenuItem.Click += new System.EventHandler(this.nOCRToolStripMenuItem_Click);
            // 
            // openFileDialog1
            // 
            this.openFileDialog1.FileName = "openFileDialog1";
            // 
            // progressBar1
            // 
            this.progressBar1.Anchor = ((System.Windows.Forms.AnchorStyles)(((System.Windows.Forms.AnchorStyles.Bottom | System.Windows.Forms.AnchorStyles.Left) 
            | System.Windows.Forms.AnchorStyles.Right)));
            this.progressBar1.Location = new System.Drawing.Point(15, 627);
            this.progressBar1.Name = "progressBar1";
            this.progressBar1.Size = new System.Drawing.Size(820, 10);
            this.progressBar1.TabIndex = 8;
            // 
            // labelStatus
            // 
            this.labelStatus.Anchor = ((System.Windows.Forms.AnchorStyles)((System.Windows.Forms.AnchorStyles.Bottom | System.Windows.Forms.AnchorStyles.Left)));
            this.labelStatus.AutoSize = true;
            this.labelStatus.Location = new System.Drawing.Point(12, 611);
            this.labelStatus.Name = "labelStatus";
            this.labelStatus.Size = new System.Drawing.Size(59, 13);
            this.labelStatus.TabIndex = 9;
            this.labelStatus.Text = "labelStatus";
            // 
            // labelError
            // 
            this.labelError.Anchor = ((System.Windows.Forms.AnchorStyles)((System.Windows.Forms.AnchorStyles.Bottom | System.Windows.Forms.AnchorStyles.Left)));
            this.labelError.AutoSize = true;
            this.labelError.Location = new System.Drawing.Point(175, 611);
            this.labelError.Name = "labelError";
            this.labelError.Size = new System.Drawing.Size(51, 13);
            this.labelError.TabIndex = 10;
            this.labelError.Text = "labelError";
            // 
<<<<<<< HEAD
            // groupBoxConvertColorsToDialog
            // 
            this.groupBoxConvertColorsToDialog.Controls.Add(this.checkBoxConvertColorsToDialogReBreakLines);
            this.groupBoxConvertColorsToDialog.Controls.Add(this.checkBoxConvertColorsToDialogAddNewLines);
            this.groupBoxConvertColorsToDialog.Controls.Add(this.checkBoxConvertColorsToDialogRemoveColorTags);
            this.groupBoxConvertColorsToDialog.Location = new System.Drawing.Point(305, 15);
            this.groupBoxConvertColorsToDialog.Name = "groupBoxConvertColorsToDialog";
            this.groupBoxConvertColorsToDialog.Size = new System.Drawing.Size(268, 149);
            this.groupBoxConvertColorsToDialog.TabIndex = 310;
            this.groupBoxConvertColorsToDialog.TabStop = false;
            this.groupBoxConvertColorsToDialog.Text = "Convert colors to dialog";
            this.groupBoxConvertColorsToDialog.Visible = false;
            // 
            // checkBoxConvertColorsToDialogReBreakLines
            // 
            this.checkBoxConvertColorsToDialogReBreakLines.AutoSize = true;
            this.checkBoxConvertColorsToDialogReBreakLines.Location = new System.Drawing.Point(9, 69);
            this.checkBoxConvertColorsToDialogReBreakLines.Name = "checkBoxConvertColorsToDialogReBreakLines";
            this.checkBoxConvertColorsToDialogReBreakLines.Size = new System.Drawing.Size(94, 17);
            this.checkBoxConvertColorsToDialogReBreakLines.TabIndex = 6;
            this.checkBoxConvertColorsToDialogReBreakLines.Text = "Re-break lines";
            this.checkBoxConvertColorsToDialogReBreakLines.UseVisualStyleBackColor = true;
            // 
            // checkBoxConvertColorsToDialogAddNewLines
            // 
            this.checkBoxConvertColorsToDialogAddNewLines.AutoSize = true;
            this.checkBoxConvertColorsToDialogAddNewLines.Location = new System.Drawing.Point(9, 46);
            this.checkBoxConvertColorsToDialogAddNewLines.Name = "checkBoxConvertColorsToDialogAddNewLines";
            this.checkBoxConvertColorsToDialogAddNewLines.Size = new System.Drawing.Size(165, 17);
            this.checkBoxConvertColorsToDialogAddNewLines.TabIndex = 5;
            this.checkBoxConvertColorsToDialogAddNewLines.Text = "Place every dash on new line";
            this.checkBoxConvertColorsToDialogAddNewLines.UseVisualStyleBackColor = true;
            // 
            // checkBoxConvertColorsToDialogRemoveColorTags
            // 
            this.checkBoxConvertColorsToDialogRemoveColorTags.AutoSize = true;
            this.checkBoxConvertColorsToDialogRemoveColorTags.Location = new System.Drawing.Point(9, 23);
            this.checkBoxConvertColorsToDialogRemoveColorTags.Name = "checkBoxConvertColorsToDialogRemoveColorTags";
            this.checkBoxConvertColorsToDialogRemoveColorTags.Size = new System.Drawing.Size(115, 17);
            this.checkBoxConvertColorsToDialogRemoveColorTags.TabIndex = 4;
            this.checkBoxConvertColorsToDialogRemoveColorTags.Text = "Remove color tags";
            this.checkBoxConvertColorsToDialogRemoveColorTags.UseVisualStyleBackColor = true;
=======
            // groupBoxMergeSameTimeCodes
            // 
            this.groupBoxMergeSameTimeCodes.Controls.Add(this.checkBoxMergeSameTimeCodesReBreakLines);
            this.groupBoxMergeSameTimeCodes.Controls.Add(this.checkBoxMergeSameTimeCodesMakeDialog);
            this.groupBoxMergeSameTimeCodes.Controls.Add(this.numericUpDownMergeSameTimeCodesMaxDifference);
            this.groupBoxMergeSameTimeCodes.Controls.Add(this.labelMergeSameTimeCodesMaxDifference);
            this.groupBoxMergeSameTimeCodes.Location = new System.Drawing.Point(308, 17);
            this.groupBoxMergeSameTimeCodes.Name = "groupBoxMergeSameTimeCodes";
            this.groupBoxMergeSameTimeCodes.Size = new System.Drawing.Size(268, 149);
            this.groupBoxMergeSameTimeCodes.TabIndex = 310;
            this.groupBoxMergeSameTimeCodes.TabStop = false;
            this.groupBoxMergeSameTimeCodes.Text = "Merge lines with same time codes";
            this.groupBoxMergeSameTimeCodes.Visible = false;
            // 
            // checkBoxMergeSameTimeCodesMakeDialog
            // 
            this.checkBoxMergeSameTimeCodesMakeDialog.AutoSize = true;
            this.checkBoxMergeSameTimeCodesMakeDialog.Checked = true;
            this.checkBoxMergeSameTimeCodesMakeDialog.CheckState = System.Windows.Forms.CheckState.Checked;
            this.checkBoxMergeSameTimeCodesMakeDialog.Location = new System.Drawing.Point(15, 79);
            this.checkBoxMergeSameTimeCodesMakeDialog.Name = "checkBoxMergeSameTimeCodesMakeDialog";
            this.checkBoxMergeSameTimeCodesMakeDialog.Size = new System.Drawing.Size(84, 17);
            this.checkBoxMergeSameTimeCodesMakeDialog.TabIndex = 42;
            this.checkBoxMergeSameTimeCodesMakeDialog.Text = "Make dialog";
            this.checkBoxMergeSameTimeCodesMakeDialog.UseVisualStyleBackColor = true;
            // 
            // numericUpDownMergeSameTimeCodesMaxDifference
            // 
            this.numericUpDownMergeSameTimeCodesMaxDifference.Location = new System.Drawing.Point(15, 41);
            this.numericUpDownMergeSameTimeCodesMaxDifference.Maximum = new decimal(new int[] {
            10000,
            0,
            0,
            0});
            this.numericUpDownMergeSameTimeCodesMaxDifference.Name = "numericUpDownMergeSameTimeCodesMaxDifference";
            this.numericUpDownMergeSameTimeCodesMaxDifference.Size = new System.Drawing.Size(64, 20);
            this.numericUpDownMergeSameTimeCodesMaxDifference.TabIndex = 38;
            this.numericUpDownMergeSameTimeCodesMaxDifference.Value = new decimal(new int[] {
            250,
            0,
            0,
            0});
            // 
            // labelMergeSameTimeCodesMaxDifference
            // 
            this.labelMergeSameTimeCodesMaxDifference.AutoSize = true;
            this.labelMergeSameTimeCodesMaxDifference.Location = new System.Drawing.Point(12, 23);
            this.labelMergeSameTimeCodesMaxDifference.Name = "labelMergeSameTimeCodesMaxDifference";
            this.labelMergeSameTimeCodesMaxDifference.Size = new System.Drawing.Size(139, 13);
            this.labelMergeSameTimeCodesMaxDifference.TabIndex = 40;
            this.labelMergeSameTimeCodesMaxDifference.Text = "Max. milliseconds difference";
            // 
            // checkBoxMergeSameTimeCodesReBreakLines
            // 
            this.checkBoxMergeSameTimeCodesReBreakLines.AutoSize = true;
            this.checkBoxMergeSameTimeCodesReBreakLines.Checked = true;
            this.checkBoxMergeSameTimeCodesReBreakLines.CheckState = System.Windows.Forms.CheckState.Checked;
            this.checkBoxMergeSameTimeCodesReBreakLines.Location = new System.Drawing.Point(15, 102);
            this.checkBoxMergeSameTimeCodesReBreakLines.Name = "checkBoxMergeSameTimeCodesReBreakLines";
            this.checkBoxMergeSameTimeCodesReBreakLines.Size = new System.Drawing.Size(94, 17);
            this.checkBoxMergeSameTimeCodesReBreakLines.TabIndex = 43;
            this.checkBoxMergeSameTimeCodesReBreakLines.Text = "Re-break lines";
            this.checkBoxMergeSameTimeCodesReBreakLines.UseVisualStyleBackColor = true;
>>>>>>> 42f3c92b
            // 
            // BatchConvert
            // 
            this.AllowDrop = true;
            this.AutoScaleDimensions = new System.Drawing.SizeF(6F, 13F);
            this.AutoScaleMode = System.Windows.Forms.AutoScaleMode.Font;
            this.ClientSize = new System.Drawing.Size(1035, 651);
            this.Controls.Add(this.labelError);
            this.Controls.Add(this.labelStatus);
            this.Controls.Add(this.progressBar1);
            this.Controls.Add(this.groupBoxOutput);
            this.Controls.Add(this.groupBoxInput);
            this.Controls.Add(this.buttonConvert);
            this.Controls.Add(this.buttonCancel);
            this.KeyPreview = true;
            this.MinimumSize = new System.Drawing.Size(1024, 578);
            this.Name = "BatchConvert";
            this.StartPosition = System.Windows.Forms.FormStartPosition.CenterParent;
            this.Text = "Batch convert";
            this.FormClosing += new System.Windows.Forms.FormClosingEventHandler(this.BatchConvert_FormClosing);
            this.Shown += new System.EventHandler(this.BatchConvert_Shown);
            this.ResizeEnd += new System.EventHandler(this.BatchConvert_ResizeEnd);
            this.KeyDown += new System.Windows.Forms.KeyEventHandler(this.BatchConvert_KeyDown);
            this.groupBoxConvertOptions.ResumeLayout(false);
            this.contextMenuStripOptions.ResumeLayout(false);
            this.groupBoxDeleteLines.ResumeLayout(false);
            this.groupBoxDeleteLines.PerformLayout();
            ((System.ComponentModel.ISupportInitialize)(this.numericUpDownDeleteLast)).EndInit();
            ((System.ComponentModel.ISupportInitialize)(this.numericUpDownDeleteFirst)).EndInit();
            this.groupBoxRemoveStyle.ResumeLayout(false);
            this.groupBoxRemoveStyle.PerformLayout();
            this.groupBoxOffsetTimeCodes.ResumeLayout(false);
            this.groupBoxOffsetTimeCodes.PerformLayout();
            this.groupBoxChangeFrameRate.ResumeLayout(false);
            this.groupBoxChangeFrameRate.PerformLayout();
            this.groupBoxFixRtl.ResumeLayout(false);
            this.groupBoxFixRtl.PerformLayout();
            this.groupBoxSpeed.ResumeLayout(false);
            this.groupBoxSpeed.PerformLayout();
            ((System.ComponentModel.ISupportInitialize)(this.numericUpDownPercent)).EndInit();
            this.groupBoxChangeCasing.ResumeLayout(false);
            this.groupBoxChangeCasing.PerformLayout();
            this.groupBoxMergeShortLines.ResumeLayout(false);
            this.groupBoxMergeShortLines.PerformLayout();
            ((System.ComponentModel.ISupportInitialize)(this.numericUpDownMaxCharacters)).EndInit();
            ((System.ComponentModel.ISupportInitialize)(this.numericUpDownMaxMillisecondsBetweenLines)).EndInit();
            this.groupBoxAdjustDuration.ResumeLayout(false);
            this.groupBoxAdjustDuration.PerformLayout();
            this.panelAdjustDurationFixed.ResumeLayout(false);
            this.panelAdjustDurationFixed.PerformLayout();
            ((System.ComponentModel.ISupportInitialize)(this.numericUpDownFixedMilliseconds)).EndInit();
            this.panelAdjustDurationAddPercent.ResumeLayout(false);
            this.panelAdjustDurationAddPercent.PerformLayout();
            ((System.ComponentModel.ISupportInitialize)(this.numericUpDownAdjustViaPercent)).EndInit();
            this.panelAdjustDurationAddSeconds.ResumeLayout(false);
            this.panelAdjustDurationAddSeconds.PerformLayout();
            ((System.ComponentModel.ISupportInitialize)(this.numericUpDownSeconds)).EndInit();
            this.panelAdjustDurationRecalc.ResumeLayout(false);
            this.panelAdjustDurationRecalc.PerformLayout();
            ((System.ComponentModel.ISupportInitialize)(this.numericUpDownOptimalCharsSec)).EndInit();
            ((System.ComponentModel.ISupportInitialize)(this.numericUpDownMaxCharsSec)).EndInit();
            this.groupBoxAssaChangeRes.ResumeLayout(false);
            this.groupBoxAssaChangeRes.PerformLayout();
            ((System.ComponentModel.ISupportInitialize)(this.numericUpDownTargetHeight)).EndInit();
            ((System.ComponentModel.ISupportInitialize)(this.numericUpDownTargetWidth)).EndInit();
            this.groupBoxOutput.ResumeLayout(false);
            this.groupBoxOutput.PerformLayout();
            this.groupBoxInput.ResumeLayout(false);
            this.groupBoxInput.PerformLayout();
            this.contextMenuStripFiles.ResumeLayout(false);
<<<<<<< HEAD
            this.groupBoxConvertColorsToDialog.ResumeLayout(false);
            this.groupBoxConvertColorsToDialog.PerformLayout();
=======
            this.groupBoxMergeSameTimeCodes.ResumeLayout(false);
            this.groupBoxMergeSameTimeCodes.PerformLayout();
            ((System.ComponentModel.ISupportInitialize)(this.numericUpDownMergeSameTimeCodesMaxDifference)).EndInit();
>>>>>>> 42f3c92b
            this.ResumeLayout(false);
            this.PerformLayout();

        }

        #endregion

        private System.Windows.Forms.Button buttonConvert;
        private System.Windows.Forms.Button buttonCancel;
        private System.Windows.Forms.GroupBox groupBoxConvertOptions;
        private System.Windows.Forms.GroupBox groupBoxOutput;
        private System.Windows.Forms.ComboBox comboBoxSubtitleFormats;
        private System.Windows.Forms.Label labelEncoding;
        private System.Windows.Forms.ComboBox comboBoxEncoding;
        private System.Windows.Forms.Label labelOutputFormat;
        private System.Windows.Forms.GroupBox groupBoxInput;
        private System.Windows.Forms.Button buttonInputBrowse;
        private System.Windows.Forms.Label labelChooseInputFiles;
        private System.Windows.Forms.ListView listViewInputFiles;
        private System.Windows.Forms.ColumnHeader columnHeaderFName;
        private System.Windows.Forms.ColumnHeader columnHeaderSize;
        private System.Windows.Forms.ColumnHeader columnHeaderFormat;
        private System.Windows.Forms.FolderBrowserDialog folderBrowserDialog1;
        private System.Windows.Forms.OpenFileDialog openFileDialog1;
        private System.Windows.Forms.ColumnHeader columnHeaderStatus;
        private System.Windows.Forms.Button buttonStyles;
        private System.Windows.Forms.GroupBox groupBoxOffsetTimeCodes;
        private System.Windows.Forms.GroupBox groupBoxChangeFrameRate;
        private Controls.TimeUpDown timeUpDownAdjust;
        private System.Windows.Forms.Label labelHourMinSecMilliSecond;
        private System.Windows.Forms.ComboBox comboBoxFrameRateTo;
        private System.Windows.Forms.Label labelToFrameRate;
        private System.Windows.Forms.ComboBox comboBoxFrameRateFrom;
        private System.Windows.Forms.Label labelFromFrameRate;
        private System.Windows.Forms.ContextMenuStrip contextMenuStripFiles;
        private System.Windows.Forms.ToolStripMenuItem removeToolStripMenuItem;
        private System.Windows.Forms.ToolStripMenuItem removeAllToolStripMenuItem;
        private System.Windows.Forms.ProgressBar progressBar1;
        private System.Windows.Forms.Label labelStatus;
        private System.Windows.Forms.RadioButton radioButtonShowLater;
        private System.Windows.Forms.RadioButton radioButtonShowEarlier;
        private System.Windows.Forms.Button buttonSearchFolder;
        private System.Windows.Forms.CheckBox checkBoxScanFolderRecursive;
        private System.Windows.Forms.Label labelFilter;
        private System.Windows.Forms.ComboBox comboBoxFilter;
        private System.Windows.Forms.TextBox textBoxFilter;
        private System.Windows.Forms.GroupBox groupBoxSpeed;
        private System.Windows.Forms.NumericUpDown numericUpDownPercent;
        private System.Windows.Forms.Label labelPercent;
        private System.Windows.Forms.RadioButton radioButtonToDropFrame;
        private System.Windows.Forms.RadioButton radioButtonSpeedFromDropFrame;
        private System.Windows.Forms.RadioButton radioButtonSpeedCustom;
        private System.Windows.Forms.CheckBox checkBoxUseStyleFromSource;
        private System.Windows.Forms.Button buttonTransportStreamSettings;
        private System.Windows.Forms.RadioButton radioButtonSaveInOutputFolder;
        private System.Windows.Forms.LinkLabel linkLabelOpenOutputFolder;
        private System.Windows.Forms.CheckBox checkBoxOverwrite;
        private System.Windows.Forms.Button buttonChooseFolder;
        private System.Windows.Forms.TextBox textBoxOutputFolder;
        private System.Windows.Forms.RadioButton radioButtonSaveInSourceFolder;
        private System.Windows.Forms.ListView listViewConvertOptions;
        private System.Windows.Forms.ColumnHeader ActionCheckBox;
        private System.Windows.Forms.ColumnHeader Action;
        private System.Windows.Forms.Button buttonConvertOptionsSettings;
        private System.Windows.Forms.GroupBox groupBoxFixRtl;
        private System.Windows.Forms.RadioButton radioButtonReverseStartEnd;
        private System.Windows.Forms.RadioButton radioButtonRemoveUnicode;
        private System.Windows.Forms.RadioButton radioButtonAddUnicode;
        private System.Windows.Forms.GroupBox groupBoxMergeShortLines;
        private System.Windows.Forms.CheckBox checkBoxOnlyContinuationLines;
        private System.Windows.Forms.NumericUpDown numericUpDownMaxCharacters;
        private System.Windows.Forms.NumericUpDown numericUpDownMaxMillisecondsBetweenLines;
        private System.Windows.Forms.Label labelMaxMillisecondsBetweenLines;
        private System.Windows.Forms.Label labelMaxCharacters;
        private System.Windows.Forms.Button buttonSwapFrameRate;
        private System.Windows.Forms.GroupBox groupBoxChangeCasing;
        private System.Windows.Forms.RadioButton radioButtonFixOnlyNames;
        private System.Windows.Forms.RadioButton radioButtonLowercase;
        private System.Windows.Forms.RadioButton radioButtonUppercase;
        private System.Windows.Forms.RadioButton radioButtonNormal;
        private System.Windows.Forms.ContextMenuStrip contextMenuStripOptions;
        private System.Windows.Forms.ToolStripMenuItem toolStripMenuItemSelectAll;
        private System.Windows.Forms.ToolStripMenuItem inverseSelectionToolStripMenuItem;
        private System.Windows.Forms.Button buttonBrowseEncoding;
        private System.Windows.Forms.Label labelNumberOfFiles;
        private System.Windows.Forms.ToolStripMenuItem openContainingFolderToolStripMenuItem;
        private System.Windows.Forms.ToolStripSeparator toolStripSeparator1;
        private System.Windows.Forms.ToolStripMenuItem convertMkvSettingsToolStripMenuItem;
        private System.Windows.Forms.GroupBox groupBoxRemoveStyle;
        private System.Windows.Forms.TextBox textBoxRemoveStyle;
        private System.Windows.Forms.Label labelStyleName;
        private System.Windows.Forms.GroupBox groupBoxAdjustDuration;
        private System.Windows.Forms.Label labelAdjustDurationVia;
        private System.Windows.Forms.ComboBox comboBoxAdjustDurationVia;
        private System.Windows.Forms.Panel panelAdjustDurationAddPercent;
        private System.Windows.Forms.Panel panelAdjustDurationAddSeconds;
        private System.Windows.Forms.NumericUpDown numericUpDownSeconds;
        private System.Windows.Forms.Label labelAddSeconds;
        private System.Windows.Forms.Panel panelAdjustDurationFixed;
        private System.Windows.Forms.Label label1;
        private System.Windows.Forms.NumericUpDown numericUpDownAdjustViaPercent;
        private System.Windows.Forms.Label labelAdjustViaPercent;
        private System.Windows.Forms.NumericUpDown numericUpDownFixedMilliseconds;
        private System.Windows.Forms.Label labelMillisecondsFixed;
        private System.Windows.Forms.Panel panelAdjustDurationRecalc;
        private System.Windows.Forms.CheckBox checkBoxExtendOnly;
        private System.Windows.Forms.NumericUpDown numericUpDownOptimalCharsSec;
        private System.Windows.Forms.Label labelOptimalCharsSec;
        private System.Windows.Forms.NumericUpDown numericUpDownMaxCharsSec;
        private System.Windows.Forms.Label labelMaxCharsPerSecond;
        private System.Windows.Forms.ToolStripMenuItem addFilesToolStripMenuItem;
        private System.Windows.Forms.ToolStripSeparator toolStripSeparator2;
        private System.Windows.Forms.GroupBox groupBoxDeleteLines;
        private System.Windows.Forms.TextBox textBoxDeleteContains;
        private System.Windows.Forms.Label labelDeleteLinesContaining;
        private System.Windows.Forms.NumericUpDown numericUpDownDeleteLast;
        private System.Windows.Forms.Label labelDeleteLastLines;
        private System.Windows.Forms.NumericUpDown numericUpDownDeleteFirst;
        private System.Windows.Forms.Label labelDeleteFirstLines;
        private System.Windows.Forms.GroupBox groupBoxAssaChangeRes;
        private System.Windows.Forms.Label labelTargetRes;
        private System.Windows.Forms.NumericUpDown numericUpDownTargetHeight;
        private System.Windows.Forms.Button buttonGetResolutionFromVideo;
        private System.Windows.Forms.Label labelX;
        private System.Windows.Forms.NumericUpDown numericUpDownTargetWidth;
        private System.Windows.Forms.CheckBox checkBoxDrawing;
        private System.Windows.Forms.CheckBox checkBoxPosition;
        private System.Windows.Forms.CheckBox checkBoxFontSize;
        private System.Windows.Forms.CheckBox checkBoxMargins;
        private System.Windows.Forms.ToolStripMenuItem toolStripMenuItemOcrEngine;
        private System.Windows.Forms.ToolStripMenuItem tesseractToolStripMenuItem;
        private System.Windows.Forms.ToolStripMenuItem nOCRToolStripMenuItem;
        private System.Windows.Forms.Label labelError;
<<<<<<< HEAD
        private System.Windows.Forms.GroupBox groupBoxConvertColorsToDialog;
        private System.Windows.Forms.CheckBox checkBoxConvertColorsToDialogReBreakLines;
        private System.Windows.Forms.CheckBox checkBoxConvertColorsToDialogAddNewLines;
        private System.Windows.Forms.CheckBox checkBoxConvertColorsToDialogRemoveColorTags;
=======
        private System.Windows.Forms.GroupBox groupBoxMergeSameTimeCodes;
        private System.Windows.Forms.CheckBox checkBoxMergeSameTimeCodesReBreakLines;
        private System.Windows.Forms.CheckBox checkBoxMergeSameTimeCodesMakeDialog;
        private System.Windows.Forms.NumericUpDown numericUpDownMergeSameTimeCodesMaxDifference;
        private System.Windows.Forms.Label labelMergeSameTimeCodesMaxDifference;
>>>>>>> 42f3c92b
    }
}<|MERGE_RESOLUTION|>--- conflicted
+++ resolved
@@ -157,19 +157,16 @@
             this.openFileDialog1 = new System.Windows.Forms.OpenFileDialog();
             this.progressBar1 = new System.Windows.Forms.ProgressBar();
             this.labelStatus = new System.Windows.Forms.Label();
-            this.labelError = new System.Windows.Forms.Label();
-<<<<<<< HEAD
-            this.groupBoxConvertColorsToDialog = new System.Windows.Forms.GroupBox();
-            this.checkBoxConvertColorsToDialogReBreakLines = new System.Windows.Forms.CheckBox();
-            this.checkBoxConvertColorsToDialogAddNewLines = new System.Windows.Forms.CheckBox();
-            this.checkBoxConvertColorsToDialogRemoveColorTags = new System.Windows.Forms.CheckBox();
-=======
+            this.labelError = new System.Windows.Forms.Label();			
             this.groupBoxMergeSameTimeCodes = new System.Windows.Forms.GroupBox();
             this.checkBoxMergeSameTimeCodesMakeDialog = new System.Windows.Forms.CheckBox();
             this.numericUpDownMergeSameTimeCodesMaxDifference = new System.Windows.Forms.NumericUpDown();
             this.labelMergeSameTimeCodesMaxDifference = new System.Windows.Forms.Label();
             this.checkBoxMergeSameTimeCodesReBreakLines = new System.Windows.Forms.CheckBox();
->>>>>>> 42f3c92b
+            this.groupBoxConvertColorsToDialog = new System.Windows.Forms.GroupBox();
+            this.checkBoxConvertColorsToDialogReBreakLines = new System.Windows.Forms.CheckBox();
+            this.checkBoxConvertColorsToDialogAddNewLines = new System.Windows.Forms.CheckBox();
+            this.checkBoxConvertColorsToDialogRemoveColorTags = new System.Windows.Forms.CheckBox();
             this.groupBoxConvertOptions.SuspendLayout();
             this.contextMenuStripOptions.SuspendLayout();
             this.groupBoxDeleteLines.SuspendLayout();
@@ -201,12 +198,9 @@
             this.groupBoxOutput.SuspendLayout();
             this.groupBoxInput.SuspendLayout();
             this.contextMenuStripFiles.SuspendLayout();
-<<<<<<< HEAD
-            this.groupBoxConvertColorsToDialog.SuspendLayout();
-=======
             this.groupBoxMergeSameTimeCodes.SuspendLayout();
             ((System.ComponentModel.ISupportInitialize)(this.numericUpDownMergeSameTimeCodesMaxDifference)).BeginInit();
->>>>>>> 42f3c92b
+            this.groupBoxConvertColorsToDialog.SuspendLayout();
             this.SuspendLayout();
             // 
             // buttonConvert
@@ -237,11 +231,8 @@
             // 
             this.groupBoxConvertOptions.Anchor = ((System.Windows.Forms.AnchorStyles)(((System.Windows.Forms.AnchorStyles.Top | System.Windows.Forms.AnchorStyles.Left) 
             | System.Windows.Forms.AnchorStyles.Right)));
-<<<<<<< HEAD
+            this.groupBoxConvertOptions.Controls.Add(this.groupBoxMergeSameTimeCodes);
             this.groupBoxConvertOptions.Controls.Add(this.groupBoxConvertColorsToDialog);
-=======
-            this.groupBoxConvertOptions.Controls.Add(this.groupBoxMergeSameTimeCodes);
->>>>>>> 42f3c92b
             this.groupBoxConvertOptions.Controls.Add(this.listViewConvertOptions);
             this.groupBoxConvertOptions.Controls.Add(this.groupBoxDeleteLines);
             this.groupBoxConvertOptions.Controls.Add(this.groupBoxRemoveStyle);
@@ -1639,52 +1630,8 @@
             this.labelError.Size = new System.Drawing.Size(51, 13);
             this.labelError.TabIndex = 10;
             this.labelError.Text = "labelError";
-            // 
-<<<<<<< HEAD
-            // groupBoxConvertColorsToDialog
-            // 
-            this.groupBoxConvertColorsToDialog.Controls.Add(this.checkBoxConvertColorsToDialogReBreakLines);
-            this.groupBoxConvertColorsToDialog.Controls.Add(this.checkBoxConvertColorsToDialogAddNewLines);
-            this.groupBoxConvertColorsToDialog.Controls.Add(this.checkBoxConvertColorsToDialogRemoveColorTags);
-            this.groupBoxConvertColorsToDialog.Location = new System.Drawing.Point(305, 15);
-            this.groupBoxConvertColorsToDialog.Name = "groupBoxConvertColorsToDialog";
-            this.groupBoxConvertColorsToDialog.Size = new System.Drawing.Size(268, 149);
-            this.groupBoxConvertColorsToDialog.TabIndex = 310;
-            this.groupBoxConvertColorsToDialog.TabStop = false;
-            this.groupBoxConvertColorsToDialog.Text = "Convert colors to dialog";
-            this.groupBoxConvertColorsToDialog.Visible = false;
-            // 
-            // checkBoxConvertColorsToDialogReBreakLines
-            // 
-            this.checkBoxConvertColorsToDialogReBreakLines.AutoSize = true;
-            this.checkBoxConvertColorsToDialogReBreakLines.Location = new System.Drawing.Point(9, 69);
-            this.checkBoxConvertColorsToDialogReBreakLines.Name = "checkBoxConvertColorsToDialogReBreakLines";
-            this.checkBoxConvertColorsToDialogReBreakLines.Size = new System.Drawing.Size(94, 17);
-            this.checkBoxConvertColorsToDialogReBreakLines.TabIndex = 6;
-            this.checkBoxConvertColorsToDialogReBreakLines.Text = "Re-break lines";
-            this.checkBoxConvertColorsToDialogReBreakLines.UseVisualStyleBackColor = true;
-            // 
-            // checkBoxConvertColorsToDialogAddNewLines
-            // 
-            this.checkBoxConvertColorsToDialogAddNewLines.AutoSize = true;
-            this.checkBoxConvertColorsToDialogAddNewLines.Location = new System.Drawing.Point(9, 46);
-            this.checkBoxConvertColorsToDialogAddNewLines.Name = "checkBoxConvertColorsToDialogAddNewLines";
-            this.checkBoxConvertColorsToDialogAddNewLines.Size = new System.Drawing.Size(165, 17);
-            this.checkBoxConvertColorsToDialogAddNewLines.TabIndex = 5;
-            this.checkBoxConvertColorsToDialogAddNewLines.Text = "Place every dash on new line";
-            this.checkBoxConvertColorsToDialogAddNewLines.UseVisualStyleBackColor = true;
-            // 
-            // checkBoxConvertColorsToDialogRemoveColorTags
-            // 
-            this.checkBoxConvertColorsToDialogRemoveColorTags.AutoSize = true;
-            this.checkBoxConvertColorsToDialogRemoveColorTags.Location = new System.Drawing.Point(9, 23);
-            this.checkBoxConvertColorsToDialogRemoveColorTags.Name = "checkBoxConvertColorsToDialogRemoveColorTags";
-            this.checkBoxConvertColorsToDialogRemoveColorTags.Size = new System.Drawing.Size(115, 17);
-            this.checkBoxConvertColorsToDialogRemoveColorTags.TabIndex = 4;
-            this.checkBoxConvertColorsToDialogRemoveColorTags.Text = "Remove color tags";
-            this.checkBoxConvertColorsToDialogRemoveColorTags.UseVisualStyleBackColor = true;
-=======
-            // groupBoxMergeSameTimeCodes
+			//
+			// groupBoxMergeSameTimeCodes
             // 
             this.groupBoxMergeSameTimeCodes.Controls.Add(this.checkBoxMergeSameTimeCodesReBreakLines);
             this.groupBoxMergeSameTimeCodes.Controls.Add(this.checkBoxMergeSameTimeCodesMakeDialog);
@@ -1747,7 +1694,49 @@
             this.checkBoxMergeSameTimeCodesReBreakLines.TabIndex = 43;
             this.checkBoxMergeSameTimeCodesReBreakLines.Text = "Re-break lines";
             this.checkBoxMergeSameTimeCodesReBreakLines.UseVisualStyleBackColor = true;
->>>>>>> 42f3c92b
+            // 
+            // groupBoxConvertColorsToDialog
+            // 
+            this.groupBoxConvertColorsToDialog.Controls.Add(this.checkBoxConvertColorsToDialogReBreakLines);
+            this.groupBoxConvertColorsToDialog.Controls.Add(this.checkBoxConvertColorsToDialogAddNewLines);
+            this.groupBoxConvertColorsToDialog.Controls.Add(this.checkBoxConvertColorsToDialogRemoveColorTags);
+            this.groupBoxConvertColorsToDialog.Location = new System.Drawing.Point(305, 15);
+            this.groupBoxConvertColorsToDialog.Name = "groupBoxConvertColorsToDialog";
+            this.groupBoxConvertColorsToDialog.Size = new System.Drawing.Size(268, 149);
+            this.groupBoxConvertColorsToDialog.TabIndex = 310;
+            this.groupBoxConvertColorsToDialog.TabStop = false;
+            this.groupBoxConvertColorsToDialog.Text = "Convert colors to dialog";
+            this.groupBoxConvertColorsToDialog.Visible = false;
+            // 
+            // checkBoxConvertColorsToDialogReBreakLines
+            // 
+            this.checkBoxConvertColorsToDialogReBreakLines.AutoSize = true;
+            this.checkBoxConvertColorsToDialogReBreakLines.Location = new System.Drawing.Point(9, 69);
+            this.checkBoxConvertColorsToDialogReBreakLines.Name = "checkBoxConvertColorsToDialogReBreakLines";
+            this.checkBoxConvertColorsToDialogReBreakLines.Size = new System.Drawing.Size(94, 17);
+            this.checkBoxConvertColorsToDialogReBreakLines.TabIndex = 6;
+            this.checkBoxConvertColorsToDialogReBreakLines.Text = "Re-break lines";
+            this.checkBoxConvertColorsToDialogReBreakLines.UseVisualStyleBackColor = true;
+            // 
+            // checkBoxConvertColorsToDialogAddNewLines
+            // 
+            this.checkBoxConvertColorsToDialogAddNewLines.AutoSize = true;
+            this.checkBoxConvertColorsToDialogAddNewLines.Location = new System.Drawing.Point(9, 46);
+            this.checkBoxConvertColorsToDialogAddNewLines.Name = "checkBoxConvertColorsToDialogAddNewLines";
+            this.checkBoxConvertColorsToDialogAddNewLines.Size = new System.Drawing.Size(165, 17);
+            this.checkBoxConvertColorsToDialogAddNewLines.TabIndex = 5;
+            this.checkBoxConvertColorsToDialogAddNewLines.Text = "Place every dash on new line";
+            this.checkBoxConvertColorsToDialogAddNewLines.UseVisualStyleBackColor = true;
+            // 
+            // checkBoxConvertColorsToDialogRemoveColorTags
+            // 
+            this.checkBoxConvertColorsToDialogRemoveColorTags.AutoSize = true;
+            this.checkBoxConvertColorsToDialogRemoveColorTags.Location = new System.Drawing.Point(9, 23);
+            this.checkBoxConvertColorsToDialogRemoveColorTags.Name = "checkBoxConvertColorsToDialogRemoveColorTags";
+            this.checkBoxConvertColorsToDialogRemoveColorTags.Size = new System.Drawing.Size(115, 17);
+            this.checkBoxConvertColorsToDialogRemoveColorTags.TabIndex = 4;
+            this.checkBoxConvertColorsToDialogRemoveColorTags.Text = "Remove color tags";
+            this.checkBoxConvertColorsToDialogRemoveColorTags.UseVisualStyleBackColor = true;            
             // 
             // BatchConvert
             // 
@@ -1818,14 +1807,11 @@
             this.groupBoxInput.ResumeLayout(false);
             this.groupBoxInput.PerformLayout();
             this.contextMenuStripFiles.ResumeLayout(false);
-<<<<<<< HEAD
-            this.groupBoxConvertColorsToDialog.ResumeLayout(false);
-            this.groupBoxConvertColorsToDialog.PerformLayout();
-=======
             this.groupBoxMergeSameTimeCodes.ResumeLayout(false);
             this.groupBoxMergeSameTimeCodes.PerformLayout();
             ((System.ComponentModel.ISupportInitialize)(this.numericUpDownMergeSameTimeCodesMaxDifference)).EndInit();
->>>>>>> 42f3c92b
+            this.groupBoxConvertColorsToDialog.ResumeLayout(false);
+            this.groupBoxConvertColorsToDialog.PerformLayout();
             this.ResumeLayout(false);
             this.PerformLayout();
 
@@ -1959,17 +1945,14 @@
         private System.Windows.Forms.ToolStripMenuItem tesseractToolStripMenuItem;
         private System.Windows.Forms.ToolStripMenuItem nOCRToolStripMenuItem;
         private System.Windows.Forms.Label labelError;
-<<<<<<< HEAD
-        private System.Windows.Forms.GroupBox groupBoxConvertColorsToDialog;
-        private System.Windows.Forms.CheckBox checkBoxConvertColorsToDialogReBreakLines;
-        private System.Windows.Forms.CheckBox checkBoxConvertColorsToDialogAddNewLines;
-        private System.Windows.Forms.CheckBox checkBoxConvertColorsToDialogRemoveColorTags;
-=======
         private System.Windows.Forms.GroupBox groupBoxMergeSameTimeCodes;
         private System.Windows.Forms.CheckBox checkBoxMergeSameTimeCodesReBreakLines;
         private System.Windows.Forms.CheckBox checkBoxMergeSameTimeCodesMakeDialog;
         private System.Windows.Forms.NumericUpDown numericUpDownMergeSameTimeCodesMaxDifference;
         private System.Windows.Forms.Label labelMergeSameTimeCodesMaxDifference;
->>>>>>> 42f3c92b
+        private System.Windows.Forms.GroupBox groupBoxConvertColorsToDialog;
+        private System.Windows.Forms.CheckBox checkBoxConvertColorsToDialogReBreakLines;
+        private System.Windows.Forms.CheckBox checkBoxConvertColorsToDialogAddNewLines;
+        private System.Windows.Forms.CheckBox checkBoxConvertColorsToDialogRemoveColorTags;
     }
 }