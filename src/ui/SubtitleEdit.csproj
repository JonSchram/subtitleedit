--- conflicted
+++ resolved
@@ -106,14 +106,13 @@
     </Reference>
   </ItemGroup>
   <ItemGroup>
-<<<<<<< HEAD
     <Compile Include="Controls\CuesPreviewView.cs">
-=======
+      <SubType>Component</SubType>
+    </Compile>
     <Compile Include="Controls\NikseTimeUpDown.cs">
       <SubType>Component</SubType>
     </Compile>
     <Compile Include="Controls\NikseUpDown.cs">
->>>>>>> 997a4c6e
       <SubType>Component</SubType>
     </Compile>
     <Compile Include="Controls\SETextBox.cs">
