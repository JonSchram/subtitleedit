--- conflicted
+++ resolved
@@ -1,5454 +1,5449 @@
-﻿using System;
-using System.Collections.Generic;
-using System.Drawing;
-using System.Globalization;
-using System.IO;
-using System.Text;
-using System.Text.RegularExpressions;
-using System.Windows.Forms;
-using Nikse.SubtitleEdit.Logic;
-using Nikse.SubtitleEdit.Logic.Ocr;
-using Nikse.SubtitleEdit.Logic.SubtitleFormats;
-using Nikse.SubtitleEdit.Logic.Forms;
-
-namespace Nikse.SubtitleEdit.Forms
-{
-    public sealed partial class FixCommonErrors : Form
-    {
-        private const int IndexRemoveEmptyLines = 0;
-        private const int IndexOverlappingDisplayTime = 1;
-        private const int IndexTooShortDisplayTime = 2;
-        private const int IndexTooLongDisplayTime = 3;
-        private const int IndexInvalidItalicTags = 4;
-        private const int IndexUnneededSpaces = 5;
-        private const int IndexUnneededPeriods = 6;
-        private const int IndexMissingSpaces = 7;
-        private const int IndexBreakLongLines = 8;
-        private const int IndexMergeShortLines = 9;
-        private const int IndexMergeShortLinesAll = 10;
-        private const int IndexDoubleApostropheToQuote = 11;
-        private const int IndexFixMusicNotation = 12;
-        private const int IndexAddPeriodAfterParagraph = 13;
-        private const int IndexStartWithUppercaseLetterAfterParagraph = 14;
-        private const int IndexStartWithUppercaseLetterAfterPeriodInsideParagraph = 15;
-        private const int IndexStartWithUppercaseLetterAfterColon = 16;
-        private const int IndexAddMissingQuotes = 17;
-        private const int IndexFixHyphens = 18;
-        private const int IndexFixHyphensAdd = 19;
-        private const int IndexFix3PlusLines = 20;
-        private const int IndexFixDoubleDash = 21;
-        private const int IndexFixDoubleGreaterThan = 22;
-        private const int IndexFixEllipsesStart = 23;
-        private const int IndexFixMissingOpenBracket = 24;
-        private const int IndexFixOcrErrorsViaReplaceList = 25;
-        private const int IndexUppercaseIInsideLowercaseWord = 26;
-        private const int IndexAloneLowercaseIToUppercaseIEnglish = 27;
-        private const int IndexRemoveSpaceBetweenNumbers = 28;
-        private const int IndexDialogsOnOneLine = 29;
-        private const int IndexDanishLetterI = 30;
-        private const int IndexFixSpanishInvertedQuestionAndExclamationMarks = 31;
-        private int _turkishAnsiIndex = -1;
-        private int _danishLetterIIndex = -1;
-        private int _spanishInvertedQuestionAndExclamationMarksIndex = -1;
-
-        private readonly LanguageStructure.FixCommonErrors _language;
-        private readonly LanguageStructure.General _languageGeneral;
-        private bool _hasFixesBeenMade;
-
-        private static readonly Regex FixMissingSpacesReComma = new Regex(@"[^\s\d],[^\s]", RegexOptions.Compiled);
-        private static readonly Regex FixMissingSpacesRePeriod = new Regex(@"[a-z][a-z][.][a-zA-Z]", RegexOptions.Compiled);
-        private static readonly Regex FixMissingSpacesReQuestionMark = new Regex(@"[^\s\d]\?[a-zA-Z]", RegexOptions.Compiled);
-        private static readonly Regex FixMissingSpacesReExclamation = new Regex(@"[^\s\d]\![a-zA-Z]", RegexOptions.Compiled);
-        private static readonly Regex FixMissingSpacesReColon = new Regex(@"[^\s\d]\:[a-zA-Z]", RegexOptions.Compiled);
-        private static readonly Regex UrlCom = new Regex(@"\w\.com\b", RegexOptions.Compiled);
-        private static readonly Regex UrlNet = new Regex(@"\w\.net\b", RegexOptions.Compiled);
-        private static readonly Regex UrlOrg = new Regex(@"\w\.org\b", RegexOptions.Compiled);
-
-        private static readonly Regex ReAfterLowercaseLetter = new Regex(@"[a-zæøåäöéùáàìéóúñüéíóúñü]I", RegexOptions.Compiled);
-        private static readonly Regex ReBeforeLowercaseLetter = new Regex(@"I[a-zæøåäöéùàìéóúñüéíóúñü]", RegexOptions.Compiled);
-
-        private static readonly Regex RemoveSpaceBetweenNumbersRegEx = new Regex(@"\d \d", RegexOptions.Compiled);
-
-        public static readonly Regex FixAloneLowercaseIToUppercaseIRE = new Regex(@"\bi\b", RegexOptions.Compiled);
-
-        private Keys _goToLine = Utilities.GetKeys(Configuration.Settings.Shortcuts.MainEditGoToLineNumber);
-        private Keys _preview = Utilities.GetKeys(Configuration.Settings.Shortcuts.MainToolsFixCommonErrorsPreview);
-        private Keys _mainGeneralGoToNextSubtitle = Utilities.GetKeys(Configuration.Settings.Shortcuts.GeneralGoToNextSubtitle);
-        private Keys _mainGeneralGoToPrevSubtitle = Utilities.GetKeys(Configuration.Settings.Shortcuts.GeneralGoToPrevSubtitle);
-        private Keys _mainListViewGoToNextError = Utilities.GetKeys(Configuration.Settings.Shortcuts.MainListViewGoToNextError);
-
-        private class FixItem
-        {
-            public string Name { get; set; }
-            public string Example { get; set; }
-            public EventHandler Action { get; set; }
-            public bool DefaultChecked { get; set; }
-
-            public FixItem(string name, string example, EventHandler action, bool selected)
-            {
-                Name = name;
-                Example = example;
-                Action = action;
-                DefaultChecked = selected;
-            }
-        }
-
-        private class ListViewSorter : System.Collections.IComparer
-        {
-            public int Compare(object o1, object o2)
-            {
-                var lvi1 = o1 as ListViewItem;
-                var lvi2 = o2 as ListViewItem;
-                if (lvi1 == null || lvi2 == null)
-                    return 0;
-
-                if (Descending)
-                {
-                    ListViewItem temp = lvi1;
-                    lvi1 = lvi2;
-                    lvi2 = temp;
-                }
-
-                if (IsNumber)
-                {
-                    int i1 = int.Parse(lvi1.SubItems[ColumnNumber].Text);
-                    int i2 = int.Parse(lvi2.SubItems[ColumnNumber].Text);
-
-                    if (i1 > i2)
-                        return 1;
-                    if (i1 == i2)
-                        return 0;
-                    return -1;
-                }
-                return string.Compare(lvi2.SubItems[ColumnNumber].Text, lvi1.SubItems[ColumnNumber].Text);
-            }
-            public int ColumnNumber { get; set; }
-            public bool IsNumber { get; set; }
-            public bool Descending { get; set; }
-        }
-
-        public Subtitle _subtitle;
-        private SubtitleFormat _format;
-        private Encoding _encoding = Encoding.UTF8;
-        private Subtitle _originalSubtitle;
-        private int _totalFixes;
-        private int _totalErrors;
-        private List<FixItem> _fixActions;
-        private int _subtitleListViewIndex = -1;
-        private bool _onlyListFixes = true;
-        private bool _batchMode = false;
-        private string _autoDetectGoogleLanguage;
-        private List<string> _namesEtcList;
-        private List<string> _abbreviationList;
-        private StringBuilder _newLog = new StringBuilder();
-        private StringBuilder _appliedLog = new StringBuilder();
-        private int _numberOfImportantLogMessages = 0;
-        private List<int> _deleteIndices = new List<int>();
-
-        public Subtitle FixedSubtitle
-        {
-            get { return _originalSubtitle; }
-        }
-
-        public void RunBatchSettings(Subtitle subtitle, SubtitleFormat format, Encoding encoding, string language)
-        {
-            _autoDetectGoogleLanguage = language;
-            var ci = CultureInfo.GetCultureInfo(_autoDetectGoogleLanguage);
-            string threeLetterISOLanguageName = ci.ThreeLetterISOLanguageName;
-
-            comboBoxLanguage.Items.Clear();
-            foreach (CultureInfo x in CultureInfo.GetCultures(CultureTypes.NeutralCultures))
-                comboBoxLanguage.Items.Add(x);
-            comboBoxLanguage.Sorted = true;
-            int languageIndex = 0;
-            int j = 0;
-            foreach (var x in comboBoxLanguage.Items)
-            {
-                var xci = (CultureInfo)x;
-                if (xci.TwoLetterISOLanguageName == ci.TwoLetterISOLanguageName)
-                {
-                    languageIndex = j;
-                    break;
-                }
-                else if (xci.TwoLetterISOLanguageName == "en")
-                {
-                    languageIndex = j;
-                }
-                j++;
-            }
-            comboBoxLanguage.SelectedIndex = languageIndex;
-            AddFixActions(threeLetterISOLanguageName);
-            _originalSubtitle = new Subtitle(subtitle); // copy constructor
-            _subtitle = new Subtitle(subtitle); // copy constructor
-            _format = format;
-            _encoding = encoding;
-            _onlyListFixes = false;
-            InitUI();
-            groupBoxStep1.Text = string.Empty;
-            buttonBack.Visible = false;
-            buttonNextFinish.Visible = false;
-            buttonCancel.Text = Configuration.Settings.Language.General.Ok;
-        }
-
-        public string Language
-        {
-            get
-            {
-                var ci = (CultureInfo)comboBoxLanguage.SelectedItem;
-                if (ci == null)
-                    return "en";
-                return ci.TwoLetterISOLanguageName;
-            }
-        }
-
-        public void RunBatch(Subtitle subtitle, SubtitleFormat format, Encoding encoding, string language)
-        {
-            _autoDetectGoogleLanguage = language;
-            var ci = CultureInfo.GetCultureInfo(_autoDetectGoogleLanguage);
-            string threeLetterISOLanguageName = ci.ThreeLetterISOLanguageName;
-
-            comboBoxLanguage.Items.Clear();
-            foreach (CultureInfo x in CultureInfo.GetCultures(CultureTypes.NeutralCultures))
-                comboBoxLanguage.Items.Add(x);
-            comboBoxLanguage.Sorted = true;
-            int languageIndex = 0;
-            int j = 0;
-            foreach (var x in comboBoxLanguage.Items)
-            {
-                var xci = (CultureInfo)x;
-                if (xci.TwoLetterISOLanguageName == ci.TwoLetterISOLanguageName)
-                {
-                    languageIndex = j;
-                    break;
-                }
-                else if (xci.TwoLetterISOLanguageName == "en")
-                {
-                    languageIndex = j;
-                }
-                j++;
-            }
-            comboBoxLanguage.SelectedIndex = languageIndex;
-
-            AddFixActions(threeLetterISOLanguageName);
-
-            _originalSubtitle = new Subtitle(subtitle); // copy constructor
-            _subtitle = new Subtitle(subtitle); // copy constructor
-            _format = format;
-            _encoding = encoding;
-            _onlyListFixes = true;
-            _hasFixesBeenMade = true;
-            _numberOfImportantLogMessages = 0;
-            _onlyListFixes = false;
-            _totalFixes = 0;
-            _totalErrors = 0;
-            _batchMode = true;
-            RunSelectedActions();
-            _originalSubtitle = _subtitle;
-        }
-
-        public void Initialize(Subtitle subtitle, SubtitleFormat format, Encoding encoding)
-        {
-            _autoDetectGoogleLanguage = Utilities.AutoDetectGoogleLanguage(encoding); // Guess language via encoding
-            if (string.IsNullOrEmpty(_autoDetectGoogleLanguage))
-                _autoDetectGoogleLanguage = Utilities.AutoDetectGoogleLanguage(subtitle); // Guess language based on subtitle contents
-            if (_autoDetectGoogleLanguage.Equals("zh", StringComparison.OrdinalIgnoreCase))
-                _autoDetectGoogleLanguage = "zh-CHS"; // Note that "zh-CHS" (Simplified Chinese) and "zh-CHT" (Traditional Chinese) are neutral cultures
-            CultureInfo ci = CultureInfo.GetCultureInfo(_autoDetectGoogleLanguage);
-            string threeLetterISOLanguageName = ci.ThreeLetterISOLanguageName;
-
-            comboBoxLanguage.Items.Clear();
-            foreach (CultureInfo x in CultureInfo.GetCultures(CultureTypes.NeutralCultures))
-                comboBoxLanguage.Items.Add(x);
-            comboBoxLanguage.Sorted = true;
-            int languageIndex = 0;
-            int j = 0;
-            foreach (var x in comboBoxLanguage.Items)
-            {
-                var xci = (CultureInfo)x;
-                if (xci.TwoLetterISOLanguageName == ci.TwoLetterISOLanguageName)
-                {
-                    languageIndex = j;
-                    break;
-                }
-                else if (xci.TwoLetterISOLanguageName == "en")
-                {
-                    languageIndex = j;
-                }
-                j++;
-            }
-            comboBoxLanguage.SelectedIndex = languageIndex;
-
-            AddFixActions(threeLetterISOLanguageName);
-
-            _originalSubtitle = new Subtitle(subtitle); // copy constructor
-            _subtitle = new Subtitle(subtitle); // copy constructor
-            _format = format;
-            _encoding = encoding;
-            InitUI();
-        }
-
-        private void InitUI()
-        {
-            labelStatus.Text = string.Empty;
-            labelTextLineLengths.Text = string.Empty;
-            labelTextLineTotal.Text = string.Empty;
-            groupBoxStep1.BringToFront();
-            groupBox2.Visible = false;
-            groupBoxStep1.Visible = true;
-            listView1.Columns[0].Width = 50;
-            listView1.Columns[1].Width = 310;
-            listView1.Columns[2].Width = 400;
-
-            Utilities.InitializeSubtitleFont(textBoxListViewText);
-            Utilities.InitializeSubtitleFont(subtitleListView1);
-            listViewFixes.ListViewItemSorter = new ListViewSorter { ColumnNumber = 1, IsNumber = true };
-
-            if (!string.IsNullOrEmpty(Configuration.Settings.CommonErrors.StartSize))
-            {
-                StartPosition = FormStartPosition.Manual;
-                string[] arr = Configuration.Settings.CommonErrors.StartSize.Split(';');
-                int x, y;
-                if (arr.Length == 2 && int.TryParse(arr[0], out x) && int.TryParse(arr[1], out y))
-                {
-                    if (x > 10 && x < 10000 && y > 10 && y < 10000)
-                    {
-                        Width = x;
-                        Height = y;
-                    }
-                }
-            }
-            if (!string.IsNullOrEmpty(Configuration.Settings.CommonErrors.StartPosition))
-            {
-                StartPosition = FormStartPosition.Manual;
-                string[] arr = Configuration.Settings.CommonErrors.StartPosition.Split(';');
-                int x, y;
-                if (arr.Length == 2 && int.TryParse(arr[0], out x) && int.TryParse(arr[1], out y))
-                {
-                    if (x > 0 && x < Screen.PrimaryScreen.WorkingArea.Width && y > 0 && y < Screen.PrimaryScreen.WorkingArea.Height)
-                    {
-                        Left = x;
-                        Top = y;
-                    }
-                }
-            }
-
-            if (Screen.PrimaryScreen.WorkingArea.Width <= 124)
-            {
-                Width = MinimumSize.Width;
-                Height = MinimumSize.Height;
-            }
-            Activate();
-        }
-
-        private void AddFixActions(string threeLetterISOLanguageName)
-        {
-            _turkishAnsiIndex = -1;
-            _danishLetterIIndex = -1;
-            _spanishInvertedQuestionAndExclamationMarksIndex = -1;
-
-            FixCommonErrorsSettings ce = Configuration.Settings.CommonErrors;
-            _fixActions = new List<FixItem>();
-            _fixActions.Add(new FixItem(_language.RemovedEmptyLinesUnsedLineBreaks, string.Empty, delegate { FixEmptyLines(); }, ce.EmptyLinesTicked));
-            _fixActions.Add(new FixItem(_language.FixOverlappingDisplayTimes, string.Empty, delegate { FixOverlappingDisplayTimes(); }, ce.OverlappingDisplayTimeTicked));
-            _fixActions.Add(new FixItem(_language.FixShortDisplayTimes, string.Empty, delegate { FixShortDisplayTimes(); }, ce.TooShortDisplayTimeTicked));
-            _fixActions.Add(new FixItem(_language.FixLongDisplayTimes, string.Empty, delegate { FixLongDisplayTimes(); }, ce.TooLongDisplayTimeTicked));
-            _fixActions.Add(new FixItem(_language.FixInvalidItalicTags, _language.FixInvalidItalicTagsExample, delegate { FixInvalidItalicTags(); }, ce.InvalidItalicTagsTicked));
-            _fixActions.Add(new FixItem(_language.RemoveUnneededSpaces, _language.RemoveUnneededSpacesExample, delegate { FixUnneededSpaces(); }, ce.UnneededSpacesTicked));
-            _fixActions.Add(new FixItem(_language.RemoveUnneededPeriods, _language.RemoveUnneededPeriodsExample, delegate { FixUnneededPeriods(); }, ce.UnneededPeriodsTicked));
-            _fixActions.Add(new FixItem(_language.FixMissingSpaces, _language.FixMissingSpacesExample, delegate { FixMissingSpaces(); }, ce.MissingSpacesTicked));
-            _fixActions.Add(new FixItem(_language.BreakLongLines, string.Empty, delegate { FixLongLines(); }, ce.BreakLongLinesTicked));
-            _fixActions.Add(new FixItem(_language.RemoveLineBreaks, string.Empty, delegate { FixShortLines(); }, ce.MergeShortLinesTicked));
-            _fixActions.Add(new FixItem(_language.RemoveLineBreaksAll, string.Empty, delegate { FixShortLinesAll(); }, ce.MergeShortLinesAllTicked));
-            _fixActions.Add(new FixItem(_language.FixDoubleApostrophes, string.Empty, delegate { FixDoubleApostrophes(); }, ce.DoubleApostropheToQuoteTicked));
-            _fixActions.Add(new FixItem(_language.FixMusicNotation, _language.FixMusicNotationExample, delegate { FixMusicNotation(); }, ce.FixMusicNotationTicked));
-            _fixActions.Add(new FixItem(_language.AddPeriods, string.Empty, delegate { FixMissingPeriodsAtEndOfLine(); }, ce.AddPeriodAfterParagraphTicked));
-            _fixActions.Add(new FixItem(_language.StartWithUppercaseLetterAfterParagraph, string.Empty, delegate { FixStartWithUppercaseLetterAfterParagraph(); }, ce.StartWithUppercaseLetterAfterParagraphTicked));
-            _fixActions.Add(new FixItem(_language.StartWithUppercaseLetterAfterPeriodInsideParagraph, string.Empty, delegate { FixStartWithUppercaseLetterAfterPeriodInsideParagraph(); }, ce.StartWithUppercaseLetterAfterPeriodInsideParagraphTicked));
-            _fixActions.Add(new FixItem(_language.StartWithUppercaseLetterAfterColon, string.Empty, delegate { FixStartWithUppercaseLetterAfterColon(); }, ce.StartWithUppercaseLetterAfterColonTicked));
-            _fixActions.Add(new FixItem(_language.AddMissingQuotes, _language.AddMissingQuotesExample, delegate { AddMissingQuotes(); }, ce.AddMissingQuotesTicked));
-            _fixActions.Add(new FixItem(_language.FixHyphens, string.Empty, delegate { FixHyphens(); }, ce.FixHyphensTicked));
-            _fixActions.Add(new FixItem(_language.FixHyphensAdd, string.Empty, delegate { FixHyphensAdd(); }, ce.FixHyphensAddTicked));
-            _fixActions.Add(new FixItem(_language.Fix3PlusLines, string.Empty, delegate { Fix3PlusLines(); }, ce.Fix3PlusLinesTicked));
-            _fixActions.Add(new FixItem(_language.FixDoubleDash, _language.FixDoubleDashExample, delegate { FixDoubleDash(); }, ce.FixDoubleDashTicked));
-            _fixActions.Add(new FixItem(_language.FixDoubleGreaterThan, _language.FixDoubleGreaterThanExample, delegate { FixDoubleGreaterThan(); }, ce.FixDoubleGreaterThanTicked));
-            _fixActions.Add(new FixItem(_language.FixEllipsesStart, _language.FixEllipsesStartExample, delegate { FixEllipsesStart(); }, ce.FixEllipsesStartTicked));
-            _fixActions.Add(new FixItem(_language.FixMissingOpenBracket, _language.FixMissingOpenBracketExample, delegate { FixMissingOpenBracket(); }, ce.FixMissingOpenBracketTicked));
-            _fixActions.Add(new FixItem(_language.FixCommonOcrErrors, "D0n't -> Don't", delegate { FixOcrErrorsViaReplaceList(threeLetterISOLanguageName); }, ce.FixOcrErrorsViaReplaceListTicked));
-            _fixActions.Add(new FixItem(_language.FixUppercaseIInsindeLowercaseWords, _language.FixUppercaseIInsindeLowercaseWordsExample, delegate { FixUppercaseIInsideWords(); }, ce.UppercaseIInsideLowercaseWordTicked));
-            _fixActions.Add(new FixItem(_language.FixLowercaseIToUppercaseI, _language.FixLowercaseIToUppercaseIExample, delegate { FixAloneLowercaseIToUppercaseI(); }, ce.AloneLowercaseIToUppercaseIEnglishTicked));
-            _fixActions.Add(new FixItem(_language.RemoveSpaceBetweenNumber, "1 100 -> 1100", delegate { RemoveSpaceBetweenNumbers(); }, ce.RemoveSpaceBetweenNumberTicked));
-            _fixActions.Add(new FixItem(_language.FixDialogsOnOneLine, "Hi John! - Hi Ida! > Hi John!" + Configuration.Settings.General.ListViewLineSeparatorString + "- Hi Ida!", delegate { DialogsOnOneLine(); }, ce.FixDialogsOnOneLineTicked));
-
-            if (Language == "tr")
-            {
-                _turkishAnsiIndex = _fixActions.Count;
-                _fixActions.Add(new FixItem(_language.FixTurkishAnsi, "Ý > İ, Ð > Ğ, Þ > Ş, ý > ı, ð > ğ, þ > ş", delegate { TurkishAnsiToUnicode(); }, ce.TurkishAnsiTicked));
-            }
-
-            if (Language == "da")
-            {
-                _danishLetterIIndex = _fixActions.Count;
-                _fixActions.Add(new FixItem(_language.FixDanishLetterI, "Jeg synes i er søde. -> Jeg synes I er søde.", delegate { FixDanishLetterI(); }, ce.DanishLetterITicked));
-            }
-
-            if (Language == "es")
-            {
-                _spanishInvertedQuestionAndExclamationMarksIndex = _fixActions.Count;
-                _fixActions.Add(new FixItem(_language.FixSpanishInvertedQuestionAndExclamationMarks, "Hablas bien castellano? -> ¿Hablas bien castellano?", delegate { FixSpanishInvertedQuestionAndExclamationMarks(); }, ce.SpanishInvertedQuestionAndExclamationMarksTicked));
-            }
-
-            listView1.Items.Clear();
-            foreach (FixItem fi in _fixActions)
-                AddFixActionItemToListView(fi);
-        }
-
-        public FixCommonErrors()
-        {
-            InitializeComponent();
-
-            labelStartTimeWarning.Text = string.Empty;
-            labelDurationWarning.Text = string.Empty;
-            labelNumberOfImportantLogMessages.Text = string.Empty;
-
-            _language = Configuration.Settings.Language.FixCommonErrors;
-            _languageGeneral = Configuration.Settings.Language.General;
-            Text = _language.Title;
-            groupBoxStep1.Text = _language.Step1;
-            groupBox2.Text = _language.Step2;
-            listView1.Columns[0].Text = Configuration.Settings.Language.General.Apply;
-            listView1.Columns[1].Text = _language.WhatToFix;
-            listView1.Columns[2].Text = _language.Example;
-            buttonSelectAll.Text = _language.SelectAll;
-            buttonInverseSelection.Text = _language.InverseSelection;
-            tabControl1.TabPages[0].Text = _language.Fixes;
-            tabControl1.TabPages[1].Text = _language.Log;
-            listViewFixes.Columns[0].Text = Configuration.Settings.Language.General.Apply;
-            listViewFixes.Columns[1].Text = Configuration.Settings.Language.General.LineNumber;
-            listViewFixes.Columns[2].Text = _language.Function;
-            listViewFixes.Columns[3].Text = Configuration.Settings.Language.General.Before;
-            listViewFixes.Columns[4].Text = Configuration.Settings.Language.General.After;
-            buttonNextFinish.Text = _language.Next;
-            buttonBack.Text = _language.Back;
-            buttonCancel.Text = _languageGeneral.Cancel;
-            buttonFixesSelectAll.Text = _language.SelectAll;
-            buttonFixesInverse.Text = _language.InverseSelection;
-            buttonRefreshFixes.Text = _language.RefreshFixes;
-            buttonFixesApply.Text = _language.ApplyFixes;
-            labelStartTime.Text = _languageGeneral.StartTime;
-            labelDuration.Text = _languageGeneral.Duration;
-            buttonAutoBreak.Text = _language.AutoBreak;
-            buttonUnBreak.Text = _language.Unbreak;
-            subtitleListView1.InitializeLanguage(_languageGeneral, Configuration.Settings);
-            labelLanguage.Text = Configuration.Settings.Language.ChooseLanguage.Language;
-            toolStripMenuItemDelete.Text = Configuration.Settings.Language.Main.Menu.ContextMenu.Delete;
-            mergeSelectedLinesToolStripMenuItem.Text = Configuration.Settings.Language.Main.Menu.ContextMenu.MergeSelectedLines;
-
-            splitContainerStep2.Panel1MinSize = 110;
-            splitContainerStep2.Panel2MinSize = 160;
-
-            numericUpDownDuration.Left = timeUpDownStartTime.Left + timeUpDownStartTime.Width;
-            labelDuration.Left = timeUpDownStartTime.Left + timeUpDownStartTime.Width - 3;
-
-            FixLargeFonts();
-        }
-
-        private void FixLargeFonts()
-        {
-            Graphics graphics = this.CreateGraphics();
-            SizeF textSize = graphics.MeasureString(buttonCancel.Text, this.Font);
-            if (textSize.Height > buttonCancel.Height - 4)
-            {
-                subtitleListView1.InitializeTimeStampColumWidths(this);
-                int newButtonHeight = (int)(textSize.Height + 7 + 0.5);
-                Utilities.SetButtonHeight(this, newButtonHeight, 1);
-            }
-        }
-
-        private void AddFixActionItemToListView(FixItem fi)
-        {
-            var item = new ListViewItem(string.Empty);
-            item.Tag = fi;
-            item.Checked = fi.DefaultChecked;
-
-            var subItem = new ListViewItem.ListViewSubItem(item, fi.Name);
-            item.SubItems.Add(subItem);
-            subItem = new ListViewItem.ListViewSubItem(item, fi.Example);
-            item.SubItems.Add(subItem);
-
-            listView1.Items.Add(item);
-        }
-
-        private void AddFixToListView(Paragraph p, string action, string before, string after)
-        {
-            if (_onlyListFixes)
-            {
-                var item = new ListViewItem(string.Empty) { Checked = true };
-
-                var subItem = new ListViewItem.ListViewSubItem(item, p.Number.ToString());
-                item.SubItems.Add(subItem);
-                subItem = new ListViewItem.ListViewSubItem(item, action);
-                item.SubItems.Add(subItem);
-                subItem = new ListViewItem.ListViewSubItem(item, before.Replace(Environment.NewLine, Configuration.Settings.General.ListViewLineSeparatorString));
-                item.SubItems.Add(subItem);
-                subItem = new ListViewItem.ListViewSubItem(item, after.Replace(Environment.NewLine, Configuration.Settings.General.ListViewLineSeparatorString));
-                item.SubItems.Add(subItem);
-
-                item.Tag = p; // save paragraph in Tag
-
-                listViewFixes.Items.Add(item);
-            }
-        }
-
-        public bool AllowFix(Paragraph p, string action)
-        {
-            //if (!buttonBack.Enabled)
-            if (_onlyListFixes || _batchMode)
-                return true;
-
-            string ln = p.Number.ToString();
-            foreach (ListViewItem item in listViewFixes.Items)
-            {
-                if (item.SubItems[1].Text == ln && item.SubItems[2].Text == action)
-                    return item.Checked;
-            }
-            return false;
-        }
-
-        public void ShowStatus(string message)
-        {
-            message = message.Replace(Environment.NewLine, "  ");
-            if (message.Length > 83)
-                message = message.Substring(0, 80) + "...";
-            labelStatus.Text = message;
-            labelStatus.Refresh();
-        }
-
-        public void LogStatus(string sender, string message, bool isImportant)
-        {
-            if (isImportant)
-                _numberOfImportantLogMessages++;
-            LogStatus(sender, message);
-        }
-
-        public void LogStatus(string sender, string message)
-        {
-            if (!string.IsNullOrEmpty(message))
-            {
-                message += Environment.NewLine;
-                if (_onlyListFixes)
-                    _newLog.AppendLine(" +  " + sender + ": " + message);
-                else
-                    _appliedLog.AppendLine(string.Format(_language.FixedOkXY, sender, message));
-            }
-        }
-
-        private void FixEmptyLines()
-        {
-            string fixAction0 = _language.RemovedEmptyLine;
-            string fixAction1 = _language.RemovedEmptyLineAtTop;
-            string fixAction2 = _language.RemovedEmptyLineAtBottom;
-
-            if (_subtitle.Paragraphs.Count == 0)
-                return;
-
-            int emptyLinesRemoved = 0;
-
-            int firstNumber = _subtitle.Paragraphs[0].Number;
-            listViewFixes.BeginUpdate();
-            for (int i = _subtitle.Paragraphs.Count - 1; i >= 0; i--)
-            {
-                Paragraph p = _subtitle.Paragraphs[i];
-                if (!string.IsNullOrEmpty(p.Text))
-                {
-                    string text = p.Text.Trim(' ');
-                    if (text.StartsWith(Environment.NewLine))
-                    {
-                        if (AllowFix(p, fixAction1))
-                        {
-                            p.Text = text.TrimStart(Utilities.NewLineChars);
-                            emptyLinesRemoved++;
-                            AddFixToListView(p, fixAction1, text, p.Text);
-                        }
-                    }
-                    if (text.EndsWith(Environment.NewLine, StringComparison.Ordinal))
-                    {
-                        if (AllowFix(p, fixAction2))
-                        {
-                            p.Text = text.TrimEnd(Utilities.NewLineChars);
-                            emptyLinesRemoved++;
-                            AddFixToListView(p, fixAction2, text, p.Text);
-                        }
-                    }
-                }
-            }
-
-            // this must be the very last action done, or line numbers will be messed up!!!
-            for (int i = _subtitle.Paragraphs.Count - 1; i >= 0; i--)
-            {
-                Paragraph p = _subtitle.Paragraphs[i];
-                if (string.IsNullOrEmpty(p.Text))
-                {
-                    if (AllowFix(p, fixAction0))
-                    {
-                        _subtitle.Paragraphs.RemoveAt(i);
-                        emptyLinesRemoved++;
-                        AddFixToListView(p, fixAction0, p.Text, string.Format("[{0}]", _language.RemovedEmptyLine));
-                        _deleteIndices.Add(i);
-                    }
-                }
-            }
-
-            listViewFixes.EndUpdate();
-            if (emptyLinesRemoved > 0)
-            {
-                LogStatus(_language.RemovedEmptyLinesUnsedLineBreaks, string.Format(_language.EmptyLinesRemovedX, emptyLinesRemoved));
-                _totalFixes += emptyLinesRemoved;
-                _subtitle.Renumber(firstNumber);
-            }
-        }
-
-        public void FixOverlappingDisplayTimes()
-        {
-            // negative display time
-            string fixAction = _language.FixOverlappingDisplayTime;
-            int noOfOverlappingDisplayTimesFixed = 0;
-            for (int i = 0; i < _subtitle.Paragraphs.Count; i++)
-            {
-                Paragraph p = _subtitle.Paragraphs[i];
-                Paragraph oldP = new Paragraph(p);
-                if (p.Duration.TotalMilliseconds < 0) // negative display time...
-                {
-                    bool isFixed = false;
-                    string status = string.Format(_language.StartTimeLaterThanEndTime,
-                                                    i + 1, p.StartTime, p.EndTime, p.Text, Environment.NewLine);
-
-                    Paragraph prev = _subtitle.GetParagraphOrDefault(i - 1);
-                    Paragraph next = _subtitle.GetParagraphOrDefault(i + 1);
-
-                    double wantedDisplayTime = Utilities.GetOptimalDisplayMilliseconds(p.Text) * 0.9;
-
-                    if (next == null || next.StartTime.TotalMilliseconds > p.StartTime.TotalMilliseconds + wantedDisplayTime)
-                    {
-                        if (AllowFix(p, fixAction))
-                        {
-                            p.EndTime.TotalMilliseconds = p.StartTime.TotalMilliseconds + wantedDisplayTime;
-                            isFixed = true;
-                        }
-                    }
-                    else if (next.StartTime.TotalMilliseconds > p.StartTime.TotalMilliseconds + 500.0)
-                    {
-                        if (AllowFix(p, fixAction))
-                        {
-                            p.EndTime.TotalMilliseconds = p.StartTime.TotalMilliseconds + 500.0;
-                            isFixed = true;
-                        }
-                    }
-                    else if (prev == null || next.StartTime.TotalMilliseconds - wantedDisplayTime > prev.EndTime.TotalMilliseconds)
-                    {
-                        if (AllowFix(p, fixAction))
-                        {
-                            p.StartTime.TotalMilliseconds = next.StartTime.TotalMilliseconds - wantedDisplayTime;
-                            p.EndTime.TotalMilliseconds = next.StartTime.TotalMilliseconds - 1;
-                            isFixed = true;
-                        }
-                    }
-                    else
-                    {
-                        LogStatus(_language.FixOverlappingDisplayTimes, string.Format(_language.UnableToFixStartTimeLaterThanEndTime,
-                                                    i + 1, p), true);
-                        _totalErrors++;
-                    }
-
-                    if (isFixed)
-                    {
-                        _totalFixes++;
-                        noOfOverlappingDisplayTimesFixed++;
-                        status = string.Format(_language.XFixedToYZ, status, Environment.NewLine, p);
-                        LogStatus(_language.FixOverlappingDisplayTimes, status);
-                        AddFixToListView(p, fixAction, oldP.ToString(), p.ToString());
-                    }
-                }
-            }
-
-            // overlapping display time
-            for (int i = 1; i < _subtitle.Paragraphs.Count; i++)
-            {
-                Paragraph p = _subtitle.Paragraphs[i];
-                Paragraph prev = _subtitle.GetParagraphOrDefault(i - 1);
-                Paragraph target = prev;
-                string oldCurrent = p.ToString();
-                string oldPrevious = prev.ToString();
-                double prevWantedDisplayTime = Utilities.GetOptimalDisplayMilliseconds(prev.Text, Configuration.Settings.General.SubtitleMaximumCharactersPerSeconds);
-                double currentWantedDisplayTime = Utilities.GetOptimalDisplayMilliseconds(p.Text, Configuration.Settings.General.SubtitleMaximumCharactersPerSeconds);
-                double prevOptimalDisplayTime = Utilities.GetOptimalDisplayMilliseconds(prev.Text);
-                double currentOptimalDisplayTime = Utilities.GetOptimalDisplayMilliseconds(p.Text);
-                bool canBeEqual = _format != null && (_format.GetType() == typeof(AdvancedSubStationAlpha) || _format.GetType() == typeof(SubStationAlpha));
-                if (!canBeEqual)
-                    canBeEqual = Configuration.Settings.Tools.FixCommonErrorsFixOverlapAllowEqualEndStart;
-
-                double diff = prev.EndTime.TotalMilliseconds - p.StartTime.TotalMilliseconds;
-                if (!prev.StartTime.IsMaxTime && !p.StartTime.IsMaxTime && diff >= 0 && !(canBeEqual && diff == 0))
-                {
-
-                    int diffHalf = (int)(diff / 2);
-                    if (!Configuration.Settings.Tools.FixCommonErrorsFixOverlapAllowEqualEndStart && p.StartTime.TotalMilliseconds == prev.EndTime.TotalMilliseconds &&
-                        prev.Duration.TotalMilliseconds > 100)
-                    {
-                        if (AllowFix(target, fixAction))
-                        {
-                            if (!canBeEqual)
-                            {
-                                bool okEqual = true;
-                                if (prev.Duration.TotalMilliseconds > Configuration.Settings.General.SubtitleMinimumDisplayMilliseconds)
-                                    prev.EndTime.TotalMilliseconds--;
-                                else if (p.Duration.TotalMilliseconds > Configuration.Settings.General.SubtitleMinimumDisplayMilliseconds)
-                                    p.StartTime.TotalMilliseconds++;
-                                else
-                                    okEqual = false;
-                                if (okEqual)
-                                {
-                                    _totalFixes++;
-                                    noOfOverlappingDisplayTimesFixed++;
-                                    AddFixToListView(target, fixAction, oldPrevious, prev.ToString());
-                                }
-                            }
-                        }
-                        //                        prev.EndTime.TotalMilliseconds--;
-                    }
-                    else if (prevOptimalDisplayTime <= (p.StartTime.TotalMilliseconds - prev.StartTime.TotalMilliseconds))
-                    {
-                        if (AllowFix(target, fixAction))
-                        {
-                            prev.EndTime.TotalMilliseconds = p.StartTime.TotalMilliseconds - 1;
-                            if (canBeEqual)
-                                prev.EndTime.TotalMilliseconds++;
-                            _totalFixes++;
-                            noOfOverlappingDisplayTimesFixed++;
-                            AddFixToListView(target, fixAction, oldPrevious, prev.ToString());
-                        }
-                    }
-                    else if (diff > 0 && currentOptimalDisplayTime <= p.Duration.TotalMilliseconds - diffHalf &&
-                             prevOptimalDisplayTime <= prev.Duration.TotalMilliseconds - diffHalf)
-                    {
-                        if (AllowFix(p, fixAction))
-                        {
-                            prev.EndTime.TotalMilliseconds -= diffHalf;
-                            p.StartTime.TotalMilliseconds = prev.EndTime.TotalMilliseconds + 1;
-                            _totalFixes++;
-                            noOfOverlappingDisplayTimesFixed++;
-                            AddFixToListView(p, fixAction, oldCurrent, p.ToString());
-                        }
-                    }
-                    else if (currentOptimalDisplayTime <= p.EndTime.TotalMilliseconds - prev.EndTime.TotalMilliseconds)
-                    {
-                        if (AllowFix(p, fixAction))
-                        {
-                            p.StartTime.TotalMilliseconds = prev.EndTime.TotalMilliseconds + 1;
-                            if (canBeEqual)
-                                p.StartTime.TotalMilliseconds = prev.EndTime.TotalMilliseconds;
-
-                            _totalFixes++;
-                            noOfOverlappingDisplayTimesFixed++;
-                            AddFixToListView(p, fixAction, oldCurrent, p.ToString());
-                        }
-                    }
-                    else if (diff > 0 && currentWantedDisplayTime <= p.Duration.TotalMilliseconds - diffHalf &&
-                             prevWantedDisplayTime <= prev.Duration.TotalMilliseconds - diffHalf)
-                    {
-                        if (AllowFix(p, fixAction))
-                        {
-                            prev.EndTime.TotalMilliseconds -= diffHalf;
-                            p.StartTime.TotalMilliseconds = prev.EndTime.TotalMilliseconds + 1;
-                            _totalFixes++;
-                            noOfOverlappingDisplayTimesFixed++;
-                            AddFixToListView(p, fixAction, oldCurrent, p.ToString());
-                        }
-                    }
-                    else if (prevWantedDisplayTime <= (p.StartTime.TotalMilliseconds - prev.StartTime.TotalMilliseconds))
-                    {
-                        if (AllowFix(target, fixAction))
-                        {
-                            prev.EndTime.TotalMilliseconds = p.StartTime.TotalMilliseconds - 1;
-                            if (canBeEqual)
-                                prev.EndTime.TotalMilliseconds++;
-                            _totalFixes++;
-                            noOfOverlappingDisplayTimesFixed++;
-                            AddFixToListView(target, fixAction, oldPrevious, prev.ToString());
-                        }
-                    }
-                    else if (currentWantedDisplayTime <= p.EndTime.TotalMilliseconds - prev.EndTime.TotalMilliseconds)
-                    {
-                        if (AllowFix(p, fixAction))
-                        {
-                            p.StartTime.TotalMilliseconds = prev.EndTime.TotalMilliseconds + 1;
-                            if (canBeEqual)
-                                p.StartTime.TotalMilliseconds = prev.EndTime.TotalMilliseconds;
-
-                            _totalFixes++;
-                            noOfOverlappingDisplayTimesFixed++;
-                            AddFixToListView(p, fixAction, oldCurrent, p.ToString());
-                        }
-                    }
-                    else if (Math.Abs(p.StartTime.TotalMilliseconds - prev.EndTime.TotalMilliseconds) < 10 && p.Duration.TotalMilliseconds > 1)
-                    {
-                        if (AllowFix(p, fixAction))
-                        {
-                            prev.EndTime.TotalMilliseconds -= 2;
-                            p.StartTime.TotalMilliseconds = prev.EndTime.TotalMilliseconds + 1;
-                            if (canBeEqual)
-                                p.StartTime.TotalMilliseconds = prev.EndTime.TotalMilliseconds;
-                            _totalFixes++;
-                            noOfOverlappingDisplayTimesFixed++;
-                            AddFixToListView(p, fixAction, oldCurrent, p.ToString());
-                        }
-                    }
-                    else if (Math.Abs(p.StartTime.TotalMilliseconds - prev.StartTime.TotalMilliseconds) < 10 && Math.Abs(p.EndTime.TotalMilliseconds - prev.EndTime.TotalMilliseconds) < 10)
-                    { // merge lines with same time codes
-                        if (AllowFix(target, fixAction))
-                        {
-                            prev.Text = prev.Text.Replace(Environment.NewLine, " ");
-                            p.Text = p.Text.Replace(Environment.NewLine, " ");
-
-                            string stripped = Utilities.RemoveHtmlTags(prev.Text).TrimStart();
-                            if (!stripped.StartsWith("- "))
-                                prev.Text = "- " + prev.Text.TrimStart();
-
-                            stripped = Utilities.RemoveHtmlTags(p.Text).TrimStart();
-                            if (!stripped.StartsWith("- "))
-                                p.Text = "- " + p.Text.TrimStart();
-
-                            prev.Text = prev.Text.Trim() + Environment.NewLine + p.Text;
-                            p.Text = string.Empty;
-                            _totalFixes++;
-                            noOfOverlappingDisplayTimesFixed++;
-                            AddFixToListView(target, fixAction, oldCurrent, p.ToString());
-
-                            p.StartTime.TotalMilliseconds = prev.EndTime.TotalMilliseconds + 1;
-                            p.EndTime.TotalMilliseconds = p.StartTime.TotalMilliseconds + 1;
-                            if (canBeEqual)
-                            {
-                                p.StartTime.TotalMilliseconds = prev.EndTime.TotalMilliseconds;
-                                p.EndTime.TotalMilliseconds = p.StartTime.TotalMilliseconds;
-                            }
-                        }
-                    }
-                    else
-                    {
-                        if (AllowFix(p, fixAction))
-                        {
-                            LogStatus(_language.FixOverlappingDisplayTimes, string.Format(_language.UnableToFixTextXY, i + 1, Environment.NewLine + prev.Number + "  " + prev + Environment.NewLine + p.Number + "  " + p), true);
-                            _totalErrors++;
-                        }
-                    }
-                }
-            }
-
-            if (noOfOverlappingDisplayTimesFixed > 0)
-                LogStatus(fixAction, string.Format(_language.XOverlappingTimestampsFixed, noOfOverlappingDisplayTimesFixed));
-        }
-
-        public void FixShortDisplayTimes()
-        {
-            string fixAction = _language.FixShortDisplayTime;
-            int noOfShortDisplayTimes = 0;
-            bool skip = false;
-            for (int i = 0; i < _subtitle.Paragraphs.Count; i++)
-            {
-                Paragraph p = _subtitle.Paragraphs[i];
-                skip = p.StartTime.IsMaxTime || p.EndTime.IsMaxTime;
-                double displayTime = p.Duration.TotalMilliseconds;
-                if (!skip && displayTime < Configuration.Settings.General.SubtitleMinimumDisplayMilliseconds)
-                {
-                    Paragraph next = _subtitle.GetParagraphOrDefault(i + 1);
-                    Paragraph prev = _subtitle.GetParagraphOrDefault(i - 1);
-                    if (next == null || (p.StartTime.TotalMilliseconds + Configuration.Settings.General.SubtitleMinimumDisplayMilliseconds) < next.StartTime.TotalMilliseconds)
-                    {
-                        Paragraph temp = new Paragraph(p);
-                        temp.EndTime.TotalMilliseconds = p.StartTime.TotalMilliseconds + Configuration.Settings.General.SubtitleMinimumDisplayMilliseconds;
-                        if (Utilities.GetCharactersPerSecond(temp) <= Configuration.Settings.General.SubtitleMaximumCharactersPerSeconds)
-                        {
-                            if (AllowFix(p, fixAction))
-                            {
-                                string oldCurrent = p.ToString();
-                                p.EndTime.TotalMilliseconds = p.StartTime.TotalMilliseconds + Configuration.Settings.General.SubtitleMinimumDisplayMilliseconds;
-                                _totalFixes++;
-                                noOfShortDisplayTimes++;
-                                AddFixToListView(p, fixAction, oldCurrent, p.ToString());
-                            }
-                        }
-                    }
-                    else if (Configuration.Settings.Tools.FixShortDisplayTimesAllowMoveStartTime && p.StartTime.TotalMilliseconds > Configuration.Settings.General.SubtitleMinimumDisplayMilliseconds &&
-                             (prev == null || prev.EndTime.TotalMilliseconds < p.EndTime.TotalMilliseconds - Configuration.Settings.General.SubtitleMinimumDisplayMilliseconds))
-                    {
-                        if (AllowFix(p, fixAction))
-                        {
-                            string oldCurrent = p.ToString();
-                            if (next.StartTime.TotalMilliseconds - Configuration.Settings.General.MininumMillisecondsBetweenLines > p.EndTime.TotalMilliseconds)
-                                p.EndTime.TotalMilliseconds = next.StartTime.TotalMilliseconds - Configuration.Settings.General.MininumMillisecondsBetweenLines;
-                            p.StartTime.TotalMilliseconds = p.EndTime.TotalMilliseconds - Configuration.Settings.General.SubtitleMinimumDisplayMilliseconds;
-
-                            _totalFixes++;
-                            noOfShortDisplayTimes++;
-                            AddFixToListView(p, fixAction, oldCurrent, p.ToString());
-                        }
-                    }
-                    else
-                    {
-                        LogStatus(_language.FixShortDisplayTimes, string.Format(_language.UnableToFixTextXY, i + 1, p));
-                        _totalErrors++;
-                        skip = true;
-                    }
-                }
-
-                double charactersPerSecond = Utilities.GetCharactersPerSecond(p);
-                if (!skip && charactersPerSecond > Configuration.Settings.General.SubtitleMaximumCharactersPerSeconds)
-                {
-                    Paragraph temp = new Paragraph(p);
-                    while (Utilities.GetCharactersPerSecond(temp) > Configuration.Settings.General.SubtitleMaximumCharactersPerSeconds)
-                    {
-                        temp.EndTime.TotalMilliseconds++;
-                    }
-                    Paragraph next = _subtitle.GetParagraphOrDefault(i + 1);
-                    Paragraph nextNext = _subtitle.GetParagraphOrDefault(i + 2);
-                    Paragraph prev = _subtitle.GetParagraphOrDefault(i - 1);
-                    double diffMs = temp.Duration.TotalMilliseconds - p.Duration.TotalMilliseconds;
-
-                    // Normal - just make current subtitle duration longer
-                    if (next == null || (temp.EndTime.TotalMilliseconds) < next.StartTime.TotalMilliseconds)
-                    {
-                        if (AllowFix(p, fixAction))
-                        {
-                            string oldCurrent = p.ToString();
-                            p.EndTime.TotalMilliseconds = temp.EndTime.TotalMilliseconds;
-                            _totalFixes++;
-                            noOfShortDisplayTimes++;
-                            AddFixToListView(p, fixAction, oldCurrent, p.ToString());
-                        }
-                    }
-
-                    // Start current subtitle earlier (max 50 ms)
-                    else if (Configuration.Settings.Tools.FixShortDisplayTimesAllowMoveStartTime && p.StartTime.TotalMilliseconds > Configuration.Settings.General.SubtitleMinimumDisplayMilliseconds &&
-                             diffMs < 50 && (prev == null || prev.EndTime.TotalMilliseconds < p.EndTime.TotalMilliseconds - temp.Duration.TotalMilliseconds - Configuration.Settings.General.MininumMillisecondsBetweenLines))
-                    {
-                        noOfShortDisplayTimes = MoveStartTime(fixAction, noOfShortDisplayTimes, p, temp, next);
-                    }
-
-                    // Make current subtitle duration longer + move next subtitle
-                    else if (diffMs < 1000 &&
-                             Configuration.Settings.Tools.FixShortDisplayTimesAllowMoveStartTime &&
-                             p.StartTime.TotalMilliseconds > Configuration.Settings.General.SubtitleMinimumDisplayMilliseconds &&
-                             (nextNext == null || next.EndTime.TotalMilliseconds + diffMs + Configuration.Settings.General.MininumMillisecondsBetweenLines * 2 < nextNext.StartTime.TotalMilliseconds))
-                    {
-                        if (AllowFix(p, fixAction))
-                        {
-                            string oldCurrent = p.ToString();
-                            p.EndTime.TotalMilliseconds = p.StartTime.TotalMilliseconds + temp.Duration.TotalMilliseconds;
-                            var nextDurationMs = next.Duration.TotalMilliseconds;
-                            next.StartTime.TotalMilliseconds = p.EndTime.TotalMilliseconds + Configuration.Settings.General.MininumMillisecondsBetweenLines;
-                            next.EndTime.TotalMilliseconds = next.StartTime.TotalMilliseconds + nextDurationMs;
-
-                            _totalFixes++;
-                            noOfShortDisplayTimes++;
-                            AddFixToListView(p, fixAction, oldCurrent, p.ToString());
-                        }
-                    }
-
-                    // Make next subtitle duration shorter +  make current subtitle duration longer
-                    else if (diffMs < 1000 &&
-                             Configuration.Settings.Tools.FixShortDisplayTimesAllowMoveStartTime && Utilities.GetCharactersPerSecond(new Paragraph(next.Text, p.StartTime.TotalMilliseconds + temp.Duration.TotalMilliseconds + Configuration.Settings.General.MininumMillisecondsBetweenLines, next.EndTime.TotalMilliseconds)) < Configuration.Settings.General.SubtitleMaximumCharactersPerSeconds)
-                    {
-                        if (AllowFix(p, fixAction))
-                        {
-                            string oldCurrent = p.ToString();
-                            next.StartTime.TotalMilliseconds = p.StartTime.TotalMilliseconds + temp.Duration.TotalMilliseconds + Configuration.Settings.General.MininumMillisecondsBetweenLines;
-                            p.EndTime.TotalMilliseconds = next.StartTime.TotalMilliseconds - Configuration.Settings.General.MininumMillisecondsBetweenLines;
-
-                            _totalFixes++;
-                            noOfShortDisplayTimes++;
-                            AddFixToListView(p, fixAction, oldCurrent, p.ToString());
-                        }
-                    }
-
-                    // Make next-next subtitle duration shorter + move next + make current subtitle duration longer
-                    else if (diffMs < 500 &&
-                             Configuration.Settings.Tools.FixShortDisplayTimesAllowMoveStartTime && nextNext != null &&
-                             Utilities.GetCharactersPerSecond(new Paragraph(nextNext.Text, nextNext.StartTime.TotalMilliseconds + diffMs + Configuration.Settings.General.MininumMillisecondsBetweenLines, nextNext.EndTime.TotalMilliseconds - (diffMs))) < Configuration.Settings.General.SubtitleMaximumCharactersPerSeconds)
-                    {
-                        if (AllowFix(p, fixAction))
-                        {
-                            string oldCurrent = p.ToString();
-                            p.EndTime.TotalMilliseconds += diffMs;
-                            next.StartTime.TotalMilliseconds += diffMs;
-                            next.EndTime.TotalMilliseconds += diffMs;
-                            nextNext.StartTime.TotalMilliseconds += diffMs;
-
-                            _totalFixes++;
-                            noOfShortDisplayTimes++;
-                            AddFixToListView(p, fixAction, oldCurrent, p.ToString());
-                        }
-                    }
-
-                    // Start current subtitle earlier (max 200 ms)
-                    else if (Configuration.Settings.Tools.FixShortDisplayTimesAllowMoveStartTime && p.StartTime.TotalMilliseconds > Configuration.Settings.General.SubtitleMinimumDisplayMilliseconds &&
-                             diffMs < 200 && (prev == null || prev.EndTime.TotalMilliseconds < p.EndTime.TotalMilliseconds - temp.Duration.TotalMilliseconds - Configuration.Settings.General.MininumMillisecondsBetweenLines))
-                    {
-                        noOfShortDisplayTimes = MoveStartTime(fixAction, noOfShortDisplayTimes, p, temp, next);
-                    }
-                    else
-                    {
-                        LogStatus(_language.FixShortDisplayTimes, string.Format(_language.UnableToFixTextXY, i + 1, p));
-                        _totalErrors++;
-                    }
-                }
-                skip = false;
-            }
-            if (noOfShortDisplayTimes > 0)
-                LogStatus(fixAction, string.Format(_language.XDisplayTimesProlonged, noOfShortDisplayTimes));
-        }
-
-        private int MoveStartTime(string fixAction, int noOfShortDisplayTimes, Paragraph p, Paragraph temp, Paragraph next)
-        {
-            if (AllowFix(p, fixAction))
-            {
-                string oldCurrent = p.ToString();
-                if (next != null && next.StartTime.TotalMilliseconds - Configuration.Settings.General.MininumMillisecondsBetweenLines > p.EndTime.TotalMilliseconds)
-                    p.EndTime.TotalMilliseconds = next.StartTime.TotalMilliseconds - Configuration.Settings.General.MininumMillisecondsBetweenLines;
-                p.StartTime.TotalMilliseconds = p.EndTime.TotalMilliseconds - temp.Duration.TotalMilliseconds;
-
-                _totalFixes++;
-                noOfShortDisplayTimes++;
-                AddFixToListView(p, fixAction, oldCurrent, p.ToString());
-            }
-            return noOfShortDisplayTimes;
-        }
-
-        public void FixInvalidItalicTags()
-        {
-            const string beginTag = "<i>";
-            const string endTag = "</i>";
-            string fixAction = _language.FixInvalidItalicTag;
-            int noOfInvalidHtmlTags = 0;
-            listViewFixes.BeginUpdate();
-            for (int i = 0; i < _subtitle.Paragraphs.Count; i++)
-            {
-                var text = _subtitle.Paragraphs[i].Text;
-                if (text.Contains('<'))
-                {
-                    text = text.Replace(beginTag.ToUpper(), beginTag).Replace(endTag.ToUpper(), endTag);
-                    string oldText = text;
-
-                    text = Utilities.FixInvalidItalicTags(text);
-                    if (text != oldText)
-                    {
-                        if (AllowFix(_subtitle.Paragraphs[i], fixAction))
-                        {
-                            _subtitle.Paragraphs[i].Text = text;
-                            _totalFixes++;
-                            noOfInvalidHtmlTags++;
-                            AddFixToListView(_subtitle.Paragraphs[i], fixAction, oldText, text);
-                        }
-                    }
-                }
-            }
-            listViewFixes.EndUpdate();
-            listViewFixes.Refresh();
-            if (noOfInvalidHtmlTags > 0)
-                LogStatus(_language.FixInvalidItalicTags, string.Format(_language.XInvalidHtmlTagsFixed, noOfInvalidHtmlTags));
-        }
-
-        public void FixLongDisplayTimes()
-        {
-            string fixAction = _language.FixLongDisplayTime;
-            int noOfLongDisplayTimes = 0;
-            for (int i = 0; i < _subtitle.Paragraphs.Count; i++)
-            {
-                Paragraph p = _subtitle.Paragraphs[i];
-                double maxDisplayTime = Utilities.GetOptimalDisplayMilliseconds(p.Text) * 8.0;
-                if (maxDisplayTime > Configuration.Settings.General.SubtitleMaximumDisplayMilliseconds)
-                    maxDisplayTime = Configuration.Settings.General.SubtitleMaximumDisplayMilliseconds;
-                double displayTime = p.Duration.TotalMilliseconds;
-                if (displayTime > Configuration.Settings.General.SubtitleMaximumDisplayMilliseconds)
-                {
-                    if (AllowFix(p, fixAction))
-                    {
-                        string oldCurrent = p.ToString();
-                        p.EndTime.TotalMilliseconds = p.StartTime.TotalMilliseconds + Configuration.Settings.General.SubtitleMaximumDisplayMilliseconds;
-                        _totalFixes++;
-                        noOfLongDisplayTimes++;
-                        AddFixToListView(p, fixAction, oldCurrent, p.ToString());
-                    }
-                }
-                else if (maxDisplayTime < displayTime)
-                {
-                    if (AllowFix(p, fixAction))
-                    {
-                        string oldCurrent = p.ToString();
-                        displayTime = Utilities.GetOptimalDisplayMilliseconds(p.Text);
-                        p.EndTime.TotalMilliseconds = p.StartTime.TotalMilliseconds + displayTime;
-                        _totalFixes++;
-                        noOfLongDisplayTimes++;
-                        AddFixToListView(p, fixAction, oldCurrent, p.ToString());
-                    }
-                }
-            }
-            if (noOfLongDisplayTimes > 0)
-                LogStatus(_language.FixLongDisplayTimes, string.Format(_language.XDisplayTimesShortned, noOfLongDisplayTimes));
-        }
-
-        public void FixLongLines()
-        {
-            string fixAction = _language.BreakLongLine;
-            int noOfLongLines = 0;
-            for (int i = 0; i < _subtitle.Paragraphs.Count; i++)
-            {
-                Paragraph p = _subtitle.Paragraphs[i];
-                string[] lines = p.Text.Split(Utilities.NewLineChars, StringSplitOptions.RemoveEmptyEntries);
-                bool tooLong = false;
-                foreach (string line in lines)
-                {
-                    if (Utilities.RemoveHtmlTags(line).Length > Configuration.Settings.General.SubtitleLineMaximumLength)
-                    {
-                        tooLong = true;
-                    }
-                }
-                if (tooLong)
-                {
-                    if (AllowFix(p, fixAction))
-                    {
-                        string oldText = p.Text;
-                        p.Text = Utilities.AutoBreakLine(p.Text, Language);
-                        if (oldText != p.Text)
-                        {
-                            _totalFixes++;
-                            noOfLongLines++;
-                            AddFixToListView(p, fixAction, oldText, p.Text);
-                        }
-                        else
-                        {
-                            LogStatus(fixAction, string.Format(_language.UnableToFixTextXY, i + 1, p));
-                            _totalErrors++;
-                        }
-                    }
-                }
-            }
-            if (noOfLongLines > 0)
-                LogStatus(_language.BreakLongLines, string.Format(_language.XLineBreaksAdded, noOfLongLines));
-        }
-
-        public void FixShortLines()
-        {
-            string fixAction = _language.MergeShortLine;
-            int noOfShortLines = 0;
-            for (int i = 0; i < _subtitle.Paragraphs.Count; i++)
-            {
-                Paragraph p = _subtitle.Paragraphs[i];
-
-                string s = Utilities.RemoveHtmlTags(p.Text);
-                if (s.Replace(Environment.NewLine, " ").Replace("  ", " ").Length < Configuration.Settings.Tools.MergeLinesShorterThan && p.Text.Contains(Environment.NewLine))
-                {
-                    s = s.TrimEnd().TrimEnd('.', '?', '!', ':', ';');
-                    s = s.TrimStart('-');
-                    if (!s.Contains('.') &&
-                        !s.Contains('?') &&
-                        !s.Contains('!') &&
-                        !s.Contains(':') &&
-                        !s.Contains(';') &&
-                        !s.Contains('-') &&
-                        p.Text != p.Text.ToUpper())
-                    {
-                        if (AllowFix(p, fixAction))
-                        {
-                            s = p.Text.Replace(Environment.NewLine, " ");
-                            s = s.Replace("  ", " ");
-
-                            string oldCurrent = p.Text;
-                            p.Text = s;
-                            _totalFixes++;
-                            noOfShortLines++;
-                            AddFixToListView(p, fixAction, oldCurrent, p.Text);
-                        }
-                    }
-                }
-            }
-            if (noOfShortLines > 0)
-                LogStatus(_language.RemoveLineBreaks, string.Format(_language.XLinesUnbreaked, noOfShortLines));
-        }
-
-        public void FixShortLinesAll()
-        {
-            string fixAction = _language.MergeShortLineAll;
-            int noOfShortLines = 0;
-            for (int i = 0; i < _subtitle.Paragraphs.Count; i++)
-            {
-                Paragraph p = _subtitle.Paragraphs[i];
-
-                string s = Utilities.RemoveHtmlTags(p.Text);
-                if (s.Replace(Environment.NewLine, " ").Replace("  ", " ").Length < Configuration.Settings.Tools.MergeLinesShorterThan && p.Text.Contains(Environment.NewLine))
-                {
-                    s = Utilities.AutoBreakLine(p.Text, Language);
-                    if (s != p.Text)
-                    {
-                        if (AllowFix(p, fixAction))
-                        {
-                            string oldCurrent = p.Text;
-                            p.Text = s;
-                            _totalFixes++;
-                            noOfShortLines++;
-                            AddFixToListView(p, fixAction, oldCurrent, p.Text);
-                        }
-                    }
-                }
-            }
-            if (noOfShortLines > 0)
-                LogStatus(_language.RemoveLineBreaks, string.Format(_language.XLinesUnbreaked, noOfShortLines));
-        }
-
-        public void FixUnneededSpaces()
-        {
-            const string char160 = " "; // Convert.ToChar(160).ToString()
-
-            string fixAction = _language.UnneededSpace;
-            int doubleSpaces = 0;
-            for (int i = 0; i < _subtitle.Paragraphs.Count; i++)
-            {
-                Paragraph p = _subtitle.Paragraphs[i];
-                string oldText = p.Text;
-
-                p.Text = Utilities.RemoveUnneededSpaces(p.Text, Language);
-
-                if (p.Text.Length != oldText.Length && Utilities.CountTagInText(p.Text, " ") != Utilities.CountTagInText(oldText, " ") + Utilities.CountTagInText(oldText, char160))
-                {
-                    if (AllowFix(p, fixAction))
-                    {
-                        doubleSpaces++;
-                        _totalFixes++;
-                        AddFixToListView(p, fixAction, oldText, p.Text);
-                    }
-                    else
-                    {
-                        p.Text = oldText;
-                    }
-                }
-                else
-                {
-                    p.Text = oldText;
-                }
-
-            }
-            if (doubleSpaces > 0)
-                LogStatus(_language.RemoveUnneededSpaces, string.Format(_language.XUnneededSpacesRemoved, doubleSpaces));
-        }
-
-        public void FixUnneededPeriods()
-        {
-            string fixAction = _language.UnneededPeriod;
-            int unneededPeriods = 0;
-            for (int i = 0; i < _subtitle.Paragraphs.Count; i++)
-            {
-                Paragraph p = _subtitle.Paragraphs[i];
-                if (p.Text.Contains("!." + Environment.NewLine))
-                {
-                    if (AllowFix(p, fixAction))
-                    {
-                        string oldText = p.Text;
-                        p.Text = p.Text.Replace("!." + Environment.NewLine, "!" + Environment.NewLine);
-                        unneededPeriods++;
-                        _totalFixes++;
-                        AddFixToListView(p, fixAction, oldText, p.Text);
-                    }
-                }
-                if (p.Text.Contains("?." + Environment.NewLine))
-                {
-                    if (AllowFix(p, fixAction))
-                    {
-                        string oldText = p.Text;
-                        p.Text = p.Text.Replace("?." + Environment.NewLine, "?" + Environment.NewLine);
-                        unneededPeriods++;
-                        _totalFixes++;
-                        AddFixToListView(p, fixAction, oldText, p.Text);
-                    }
-                }
-                if (p.Text.EndsWith("!.", StringComparison.Ordinal))
-                {
-                    if (AllowFix(p, fixAction))
-                    {
-                        string oldText = p.Text;
-                        p.Text = p.Text.TrimEnd('.');
-                        unneededPeriods++;
-                        _totalFixes++;
-                        AddFixToListView(p, fixAction, oldText, p.Text);
-                    }
-                }
-                if (p.Text.EndsWith("?.", StringComparison.Ordinal))
-                {
-                    if (AllowFix(p, fixAction))
-                    {
-                        string oldText = p.Text;
-                        p.Text = p.Text.TrimEnd('.');
-                        unneededPeriods++;
-                        _totalFixes++;
-                        AddFixToListView(p, fixAction, oldText, p.Text);
-                    }
-                }
-
-                if (p.Text.Contains("!. "))
-                {
-                    if (AllowFix(p, fixAction))
-                    {
-                        string oldText = p.Text;
-                        p.Text = p.Text.Replace("!. ", "! ");
-                        unneededPeriods++;
-                        _totalFixes++;
-                        AddFixToListView(p, fixAction, oldText, p.Text);
-                    }
-                }
-                if (p.Text.Contains("?. "))
-                {
-                    if (AllowFix(p, fixAction))
-                    {
-                        string oldText = p.Text;
-                        p.Text = p.Text.Replace("?. ", "? ");
-                        unneededPeriods++;
-                        _totalFixes++;
-                        AddFixToListView(p, fixAction, oldText, p.Text);
-                    }
-                }
-
-            }
-            if (unneededPeriods > 0)
-                LogStatus(_language.RemoveUnneededPeriods, string.Format(_language.XUnneededPeriodsRemoved, unneededPeriods));
-        }
-
-        public void FixMissingSpaces()
-        {
-            string fixAction = _language.FixMissingSpace;
-            int missingSpaces = 0;
-            for (int i = 0; i < _subtitle.Paragraphs.Count; i++)
-            {
-                Paragraph p = _subtitle.Paragraphs[i];
-
-                // missing space after comma ","
-                Match match = FixMissingSpacesReComma.Match(p.Text);
-                if (match.Success)
-                {
-                    while (match.Success)
-                    {
-                        if ("\"”<.".Contains(p.Text[match.Index + 2].ToString()) == false)
-                        {
-                            if (AllowFix(p, fixAction))
-                            {
-                                _totalFixes++;
-                                missingSpaces++;
-
-                                string oldText = p.Text;
-                                p.Text = p.Text.Replace(match.Value, match.Value[0] + ", " + match.Value[match.Value.Length - 1]);
-                                AddFixToListView(p, fixAction, oldText, p.Text);
-                            }
-                        }
-                        match = match.NextMatch();
-                    }
-                }
-
-                // missing space after "?"
-                match = FixMissingSpacesReQuestionMark.Match(p.Text);
-                if (match.Success)
-                {
-                    while (match.Success)
-                    {
-                        if ("\"<".Contains(p.Text[match.Index + 2].ToString()) == false)
-                        {
-                            if (AllowFix(p, fixAction))
-                            {
-                                _totalFixes++;
-                                missingSpaces++;
-
-                                string oldText = p.Text;
-                                p.Text = p.Text.Replace(match.Value, match.Value[0] + "? " + match.Value[match.Value.Length - 1]);
-                                AddFixToListView(p, fixAction, oldText, p.Text);
-                            }
-                        }
-                        match = FixMissingSpacesReQuestionMark.Match(p.Text, match.Index + 1);
-                    }
-                }
-
-                // missing space after "!"
-                match = FixMissingSpacesReExclamation.Match(p.Text);
-                if (match.Success)
-                {
-                    while (match.Success)
-                    {
-                        if ("\"<".Contains(p.Text[match.Index + 2].ToString()) == false)
-                        {
-                            if (AllowFix(p, fixAction))
-                            {
-                                _totalFixes++;
-                                missingSpaces++;
-
-                                string oldText = p.Text;
-                                p.Text = p.Text.Replace(match.Value, match.Value[0] + "! " + match.Value[match.Value.Length - 1]);
-                                AddFixToListView(p, fixAction, oldText, p.Text);
-                            }
-                        }
-                        match = FixMissingSpacesReExclamation.Match(p.Text, match.Index + 1);
-                    }
-                }
-
-                // missing space after ":"
-                match = FixMissingSpacesReColon.Match(p.Text);
-                if (match.Success)
-                {
-                    while (match.Success)
-                    {
-                        int start = match.Index;
-                        start -= 4;
-                        if (start < 0)
-                            start = 0;
-                        int indexOfStartCodeTag = p.Text.IndexOf('{', start);
-                        int indexOfEndCodeTag = p.Text.IndexOf('}', start);
-                        if (indexOfStartCodeTag >= 0 && indexOfEndCodeTag >= 0 && indexOfStartCodeTag < match.Index)
-                        {
-                            // we are inside a tag: like indexOfEndCodeTag "{y:i}Is this italic?"
-                        }
-                        else if ("\"<".Contains(p.Text[match.Index + 2].ToString()) == false)
-                        {
-                            if (AllowFix(p, fixAction))
-                            {
-                                _totalFixes++;
-                                missingSpaces++;
-
-                                string oldText = p.Text;
-                                p.Text = p.Text.Replace(match.Value, match.Value[0] + ": " + match.Value[match.Value.Length - 1]);
-                                AddFixToListView(p, fixAction, oldText, p.Text);
-                            }
-                        }
-                        match = FixMissingSpacesReColon.Match(p.Text, match.Index + 1);
-                    }
-                }
-
-                // missing space after period "."
-                match = FixMissingSpacesRePeriod.Match(p.Text);
-                if (match.Success)
-                {
-                    while (match.Success)
-                    {
-                        if (!p.Text.Contains("www.", StringComparison.OrdinalIgnoreCase) &&
-                            !p.Text.Contains("http://", StringComparison.OrdinalIgnoreCase) &&
-                            !UrlCom.IsMatch(p.Text) &&
-                            !UrlNet.IsMatch(p.Text) &&
-                            !UrlOrg.IsMatch(p.Text)) // urls are skipped
-                        {
-                            bool isMatchAbbreviation = false;
-
-                            string word = GetWordFromIndex(p.Text, match.Index);
-                            if (Utilities.CountTagInText(word, '.') > 1)
-                                isMatchAbbreviation = true;
-
-                            if (!isMatchAbbreviation && word.Contains('@')) // skip emails
-                                isMatchAbbreviation = true;
-
-                            if (match.Value.Equals("h.d", StringComparison.OrdinalIgnoreCase) && match.Index > 0 && p.Text.Substring(match.Index - 1, 4).Equals("ph.d", StringComparison.OrdinalIgnoreCase))
-                                isMatchAbbreviation = true;
-
-                            if (!isMatchAbbreviation && AllowFix(p, fixAction))
-                            {
-                                _totalFixes++;
-                                missingSpaces++;
-
-                                string oldText = p.Text;
-                                p.Text = p.Text.Replace(match.Value, match.Value.Replace(".", ". "));
-                                AddFixToListView(p, fixAction, oldText, p.Text);
-                            }
-                        }
-                        match = match.NextMatch();
-                    }
-                }
-
-                if (!p.Text.StartsWith("--"))
-                {
-                    string[] arr = p.Text.Split(Utilities.NewLineChars, StringSplitOptions.RemoveEmptyEntries);
-                    if (arr.Length == 2 && arr[0].Length > 1 && arr[1].Length > 1)
-                    {
-                        if (arr[0][0] == '-' && arr[0][1] != ' ')
-                            arr[0] = arr[0].Insert(1, " ");
-                        if (arr[0].Length > 6 && arr[0].StartsWith("<i>-") && arr[0][4] != ' ')
-                            arr[0] = arr[0].Insert(4, " ");
-                        if (arr[1][0] == '-' && arr[1][1] != ' ' && arr[1][1] != '-')
-                            arr[1] = arr[1].Insert(1, " ");
-                        if (arr[1].Length > 6 && arr[1].StartsWith("<i>-") && arr[1][4] != ' ')
-                            arr[1] = arr[1].Insert(4, " ");
-                        string newText = arr[0] + Environment.NewLine + arr[1];
-                        if (newText != p.Text && AllowFix(p, fixAction))
-                        {
-                            _totalFixes++;
-                            missingSpaces++;
-
-                            string oldText = p.Text;
-                            p.Text = newText;
-                            AddFixToListView(p, fixAction, oldText, p.Text);
-                        }
-                    }
-                }
-
-                //fix missing spaces before/after quotes - Get a"get out of jail free"card. -> Get a "get out of jail free" card.
-                if (Utilities.CountTagInText(p.Text, "\"") == 2)
-                {
-                    int start = p.Text.IndexOf('"');
-                    int end = p.Text.LastIndexOf('"');
-                    string quote = p.Text.Substring(start, end - start + 1);
-                    if (!quote.Contains(Environment.NewLine))
-                    {
-                        string newText = p.Text;
-                        int indexOfFontTag = newText.ToLower().IndexOf("<font ", StringComparison.Ordinal);
-                        if (start > 0 && !(Environment.NewLine + " >[(♪♫¿").Contains(p.Text[start - 1].ToString()))
-                        {
-                            if (indexOfFontTag == -1 || start > newText.IndexOf('>', indexOfFontTag)) // font tags can contain "
-                            {
-                                newText = newText.Insert(start, " ");
-                                end++;
-                            }
-                        }
-                        if (end < newText.Length - 2 && !(Environment.NewLine + " <,.!?:;])♪♫¿").Contains(p.Text[end + 1].ToString()))
-                        {
-                            if (indexOfFontTag == -1 || end > newText.IndexOf('>', indexOfFontTag)) // font tags can contain "
-                            {
-                                newText = newText.Insert(end + 1, " ");
-                            }
-                        }
-                        if (newText != p.Text && AllowFix(p, fixAction))
-                        {
-                            _totalFixes++;
-                            missingSpaces++;
-
-                            string oldText = p.Text;
-                            p.Text = newText;
-                            AddFixToListView(p, fixAction, oldText, p.Text);
-                        }
-                    }
-                }
-
-                //fix missing spaces before/after music quotes - #He's so happy# -> #He's so happy#
-                if ((p.Text.Contains('#') || p.Text.Contains('♪') || p.Text.Contains('♫')) && p.Text.Length > 5)
-                {
-                    string newText = p.Text;
-                    if ("#♪♫".Contains(newText[0].ToString()) && !" <".Contains(newText[1].ToString()) && !newText.Substring(1).StartsWith(Environment.NewLine) &&
-                        !newText.Substring(1).StartsWith('♪') && !newText.Substring(1).StartsWith('♫'))
-                        newText = newText.Insert(1, " ");
-                    if ("#♪♫".Contains(newText[newText.Length - 1].ToString()) && !" >".Contains(newText[newText.Length - 2].ToString()) &&
-                        !newText.Substring(0, newText.Length - 1).EndsWith(Environment.NewLine, StringComparison.Ordinal) && !newText.Substring(0, newText.Length - 1).EndsWith('♪') &&
-                        !newText.Substring(0, newText.Length - 1).EndsWith('♫'))
-                        newText = newText.Insert(newText.Length - 1, " ");
-                    if (newText != p.Text && AllowFix(p, fixAction))
-                    {
-                        _totalFixes++;
-                        missingSpaces++;
-
-                        string oldText = p.Text;
-                        p.Text = newText;
-                        AddFixToListView(p, fixAction, oldText, p.Text);
-                    }
-                }
-
-                //fix missing spaces in "Hey...move it!" to "Hey... move it!"
-                int index = p.Text.IndexOf("...", StringComparison.Ordinal);
-                if (index >= 0 && p.Text.Length > 5)
-                {
-                    string newText = p.Text;
-                    while (index != -1)
-                    {
-                        if (newText.Length > index + 4 && index > 1)
-                        {
-                            if (Utilities.AllLettersAndNumbers.Contains(newText[index + 3].ToString()) &&
-                                Utilities.AllLettersAndNumbers.Contains(newText[index - 1].ToString()))
-                                newText = newText.Insert(index + 3, " ");
-                        }
-                        index = newText.IndexOf("...", index + 2, StringComparison.Ordinal);
-                    }
-                    if (newText != p.Text && AllowFix(p, fixAction))
-                    {
-                        _totalFixes++;
-                        missingSpaces++;
-
-                        string oldText = p.Text;
-                        p.Text = newText;
-                        AddFixToListView(p, fixAction, oldText, p.Text);
-                    }
-                }
-
-                //fix missing spaces in "The<i>Bombshell</i> will gone." to "The <i>Bombshell</i> will gone."
-                index = p.Text.IndexOf("<i>", StringComparison.Ordinal);
-                if (index >= 0 && p.Text.Length > 5)
-                {
-                    string newText = p.Text;
-                    while (index != -1)
-                    {
-                        if (newText.Length > index + 6 && index > 1)
-                        {
-                            if (Utilities.AllLettersAndNumbers.Contains(newText[index + 3].ToString()) &&
-                                Utilities.AllLettersAndNumbers.Contains(newText[index - 1].ToString()))
-                                newText = newText.Insert(index, " ");
-                        }
-                        index = newText.IndexOf("<i>", index + 3, StringComparison.Ordinal);
-                    }
-                    if (newText != p.Text && AllowFix(p, fixAction))
-                    {
-                        _totalFixes++;
-                        missingSpaces++;
-
-                        string oldText = p.Text;
-                        p.Text = newText;
-                        AddFixToListView(p, fixAction, oldText, p.Text);
-                    }
-                }
-
-                //fix missing spaces in "The <i>Bombshell</i>will gone." to "The <i>Bombshell</i> will gone."
-                index = p.Text.IndexOf("</i>", StringComparison.Ordinal);
-                if (index >= 0 && p.Text.Length > 5)
-                {
-                    string newText = p.Text;
-                    while (index != -1)
-                    {
-                        if (newText.Length > index + 6 && index > 1)
-                        {
-                            if (Utilities.AllLettersAndNumbers.Contains(newText[index + 4].ToString()) &&
-                                Utilities.AllLettersAndNumbers.Contains(newText[index - 1].ToString()))
-                                newText = newText.Insert(index + 4, " ");
-                        }
-                        index = newText.IndexOf("</i>", index + 4, StringComparison.Ordinal);
-                    }
-                    if (newText != p.Text && AllowFix(p, fixAction))
-                    {
-                        _totalFixes++;
-                        missingSpaces++;
-
-                        string oldText = p.Text;
-                        p.Text = newText;
-                        AddFixToListView(p, fixAction, oldText, p.Text);
-                    }
-                }
-
-                if (Language == "fr") // special rules for French
-                {
-                    string newText = p.Text;
-                    int j = 1;
-                    while (j < newText.Length)
-                    {
-                        string ch = newText.Substring(j, 1);
-                        if ("!?:;".Contains(ch))
-                        {
-                            if (Utilities.AllLetters.Contains(newText.Substring(j - 1, 1)))
-                            {
-                                newText = newText.Insert(j, " ");
-                                j++;
-                            }
-                        }
-                        j++;
-                    }
-                    if (newText != p.Text && AllowFix(p, fixAction))
-                    {
-                        _totalFixes++;
-                        missingSpaces++;
-
-                        string oldText = p.Text;
-                        p.Text = newText;
-                        AddFixToListView(p, fixAction, oldText, p.Text);
-                    }
-                }
-
-            }
-            if (missingSpaces > 0)
-                LogStatus(_language.FixMissingSpaces, string.Format(_language.XMissingSpacesAdded, missingSpaces));
-        }
-
-        private static string GetWordFromIndex(string text, int index)
-        {
-            if (string.IsNullOrEmpty(text) || index < 0 || index >= text.Length)
-                return string.Empty;
-
-            int endIndex = index;
-            for (int i = index; i < text.Length; i++)
-            {
-                if ((" " + Environment.NewLine).Contains(text[i].ToString()))
-                    break;
-                endIndex = i;
-            }
-
-            int startIndex = index;
-            for (int i = index; i >= 0; i--)
-            {
-                if ((" " + Environment.NewLine).Contains(text[i].ToString()))
-                    break;
-                startIndex = i;
-            }
-
-            string s = text.Substring(startIndex, endIndex - startIndex + 1);
-            return s;
-        }
-
-        public void AddMissingQuotes()
-        {
-            string fixAction = _language.AddMissingQuote;
-            int noOfFixes = 0;
-            for (int i = 0; i < _subtitle.Paragraphs.Count; i++)
-            {
-                Paragraph p = _subtitle.Paragraphs[i];
-
-                if (Utilities.CountTagInText(p.Text, "\"") == 1)
-                {
-                    Paragraph next = _subtitle.GetParagraphOrDefault(i + 1);
-                    if (next != null)
-                    {
-                        double betweenMilliseconds = next.StartTime.TotalMilliseconds - p.EndTime.TotalMilliseconds;
-                        if (betweenMilliseconds > 1500)
-                            next = null; // cannot be quote spanning several lines of more than 1.5 seconds between lines!
-                        else if (next.Text.Replace("<i>", string.Empty).TrimStart().TrimStart('-').TrimStart().StartsWith('"') &&
-                                 next.Text.Replace("</i>", string.Empty).TrimEnd().EndsWith('"') &&
-                                 Utilities.CountTagInText(next.Text, "\"") == 2)
-                            next = null; // seems to have valid quotes, so no spanning
-                    }
-
-                    Paragraph prev = _subtitle.GetParagraphOrDefault(i - 1);
-                    if (prev != null)
-                    {
-                        double betweenMilliseconds = p.StartTime.TotalMilliseconds - prev.EndTime.TotalMilliseconds;
-                        if (betweenMilliseconds > 1500)
-                            prev = null; // cannot be quote spanning several lines of more than 1.5 seconds between lines!
-                        else if (prev.Text.Replace("<i>", string.Empty).TrimStart().TrimStart('-').TrimStart().StartsWith('"') &&
-                                 prev.Text.Replace("</i>", string.Empty).TrimEnd().EndsWith('"') &&
-                                 Utilities.CountTagInText(prev.Text, "\"") == 2)
-                            prev = null; // seems to have valid quotes, so no spanning
-                    }
-
-                    string oldText = p.Text;
-                    string[] lines = Utilities.RemoveHtmlTags(p.Text).Split(Utilities.NewLineChars, StringSplitOptions.RemoveEmptyEntries);
-                    if (lines.Length == 2 && lines[0].Trim().StartsWith('-') && lines[1].Trim().StartsWith('-'))
-                    { // dialogue
-                        lines = p.Text.Split(Utilities.NewLineChars, StringSplitOptions.RemoveEmptyEntries);
-                        string line = lines[0].Trim();
-
-                        if (line.Length > 5 && line.TrimStart().StartsWith("- \"") && (line.EndsWith('.') || line.EndsWith('!') || line.EndsWith('?')))
-                        {
-                            p.Text = p.Text.Trim().Replace(" " + Environment.NewLine, Environment.NewLine);
-                            p.Text = p.Text.Replace(Environment.NewLine, "\"" + Environment.NewLine);
-                        }
-                        else if (line.Length > 5 && line.EndsWith('"') && line.IndexOf("- ", StringComparison.Ordinal) >= 0 && line.IndexOf("- ", StringComparison.Ordinal) < 4)
-                        {
-                            p.Text = p.Text.Insert(line.IndexOf("- ", StringComparison.Ordinal) + 2, "\"");
-                        }
-                        else if (line.Contains('"') && line.IndexOf('"') > 2 && line.IndexOf('"') < line.Length - 3)
-                        {
-                            int index = line.IndexOf('"');
-                            if (line[index - 1] == ' ')
-                            {
-                                p.Text = p.Text.Trim().Replace(" " + Environment.NewLine, Environment.NewLine);
-                                p.Text = p.Text.Replace(Environment.NewLine, "\"" + Environment.NewLine);
-                            }
-                            else if (line[index + 1] == ' ')
-                            {
-                                if (line.Length > 5 && line.IndexOf("- ", StringComparison.Ordinal) >= 0 && line.IndexOf("- ", StringComparison.Ordinal) < 4)
-                                    p.Text = p.Text.Insert(line.IndexOf("- ", StringComparison.Ordinal) + 2, "\"");
-                            }
-                        }
-                        else if (lines[1].Contains('"'))
-                        {
-                            line = lines[1].Trim();
-                            if (line.Length > 5 && line.TrimStart().StartsWith("- \"") && (line.EndsWith('.') || line.EndsWith('!') || line.EndsWith('?')))
-                            {
-                                p.Text = p.Text.Trim() + "\"";
-                            }
-                            else if (line.Length > 5 && line.EndsWith('"') && p.Text.IndexOf(Environment.NewLine + "- ", StringComparison.Ordinal) >= 0)
-                            {
-                                p.Text = p.Text.Insert(p.Text.IndexOf(Environment.NewLine + "- ", StringComparison.Ordinal) + Environment.NewLine.Length + 2, "\"");
-                            }
-                            else if (line.Contains('"') && line.IndexOf('"') > 2 && line.IndexOf('"') < line.Length - 3)
-                            {
-                                int index = line.IndexOf('"');
-                                if (line[index - 1] == ' ')
-                                {
-                                    p.Text = p.Text.Trim() + "\"";
-                                }
-                                else if (line[index + 1] == ' ')
-                                {
-                                    if (line.Length > 5 && p.Text.IndexOf(Environment.NewLine + "- ", StringComparison.Ordinal) >= 0)
-                                        p.Text = p.Text.Insert(p.Text.IndexOf(Environment.NewLine + "- ", StringComparison.Ordinal) + Environment.NewLine.Length + 2, "\"");
-                                }
-                            }
-                        }
-                    }
-                    else
-                    { // not dialogue
-                        if (p.Text.StartsWith('"'))
-                        {
-                            if (next == null || !next.Text.Contains('"'))
-                                p.Text += "\"";
-                        }
-                        else if (p.Text.StartsWith("<i>\"") && p.Text.EndsWith("</i>", StringComparison.Ordinal) && Utilities.CountTagInText(p.Text, "</i>") == 1)
-                        {
-                            if (next == null || !next.Text.Contains('"'))
-                                p.Text = p.Text.Replace("</i>", "\"</i>");
-                        }
-                        else if (p.Text.EndsWith('"'))
-                        {
-                            if (prev == null || !prev.Text.Contains('"'))
-                                p.Text = "\"" + p.Text;
-                        }
-                        else if (p.Text.Contains(Environment.NewLine + "\"") && Utilities.CountTagInText(p.Text, Environment.NewLine) == 1)
-                        {
-                            if (next == null || !next.Text.Contains('"'))
-                                p.Text = p.Text + "\"";
-                        }
-                        else if ((p.Text.Contains(Environment.NewLine + "\"") || p.Text.Contains(Environment.NewLine + "-\"") || p.Text.Contains(Environment.NewLine + "- \"")) &&
-                                 Utilities.CountTagInText(p.Text, Environment.NewLine) == 1 && p.Text.Length > 3)
-                        {
-                            if (next == null || !next.Text.Contains('"'))
-                            {
-                                if (p.Text.StartsWith("<i>") && p.Text.EndsWith("</i>", StringComparison.Ordinal) && Utilities.CountTagInText(p.Text, "</i>") == 1)
-                                    p.Text = p.Text.Replace("</i>", "\"</i>");
-                                else
-                                    p.Text = p.Text + "\"";
-                            }
-                        }
-                        else if (p.Text.StartsWith("<i>") && p.Text.EndsWith("</i>", StringComparison.Ordinal) && Utilities.CountTagInText(p.Text, "<i>") == 1)
-                        {
-                            if (prev == null || !prev.Text.Contains('"'))
-                                p.Text = p.Text.Replace("<i>", "<i>\"");
-                        }
-                        else if (p.Text.Contains('"'))
-                        {
-                            string text = p.Text;
-                            int indexOfQuote = p.Text.IndexOf('"');
-                            if (text.Contains('"') && indexOfQuote > 2 && indexOfQuote < text.Length - 3)
-                            {
-                                int index = text.IndexOf('"');
-                                if (text[index - 1] == ' ')
-                                {
-                                    if (p.Text.EndsWith(','))
-                                        p.Text = p.Text.Insert(p.Text.Length - 1, "\"").Trim();
-                                    else
-                                        p.Text = p.Text.Trim() + "\"";
-                                }
-                                else if (text[index + 1] == ' ')
-                                    p.Text = "\"" + p.Text;
-                            }
-                        }
-                    }
-
-                    if (oldText != p.Text)
-                    {
-                        if (AllowFix(p, fixAction))
-                        {
-                            _totalFixes++;
-                            noOfFixes++;
-                            AddFixToListView(p, fixAction, oldText, p.Text);
-                        }
-                        else
-                        {
-                            p.Text = oldText;
-                        }
-                    }
-
-                }
-            }
-            if (noOfFixes > 0)
-                LogStatus(fixAction, string.Format(_language.XMissingQuotesAdded, noOfFixes));
-        }
-
-        private static string GetWholeWord(string text, int index)
-        {
-            int start = index;
-            while (start > 0 && (Environment.NewLine + " ,.!?\"'=()/-").Contains(text[start - 1].ToString()) == false)
-                start--;
-
-            int end = index;
-            while (end + 1 < text.Length && (Environment.NewLine + " ,.!?\"'=()/-").Contains(text[end + 1].ToString()) == false)
-                end++;
-
-            return text.Substring(start, end - start + 1);
-        }
-
-        public void FixUppercaseIInsideWords()
-        {
-            string fixAction = _language.FixUppercaseIInsideLowercaseWord;
-            int uppercaseIsInsideLowercaseWords = 0;
-            //            bool isLineContinuation = false;
-            for (int i = 0; i < _subtitle.Paragraphs.Count; i++)
-            {
-                Paragraph p = _subtitle.Paragraphs[i];
-                string oldText = p.Text;
-
-                Match match = ReAfterLowercaseLetter.Match(p.Text);
-                while (match.Success)
-                {
-                    if (!(match.Index > 1 && p.Text.Substring(match.Index - 1, 2) == "Mc")) // irish names, McDonalds etc.
-                    {
-                        if (p.Text[match.Index + 1] == 'I')
-                        {
-                            if (AllowFix(p, fixAction))
-                            {
-                                p.Text = p.Text.Substring(0, match.Index + 1) + "l";
-                                if (match.Index + 2 < oldText.Length)
-                                    p.Text += oldText.Substring(match.Index + 2);
-
-                                uppercaseIsInsideLowercaseWords++;
-                                _totalFixes++;
-                                AddFixToListView(p, fixAction, oldText, p.Text);
-                            }
-                        }
-                    }
-                    match = match.NextMatch();
-                }
-
-                StripableText st = new StripableText(p.Text);
-                match = ReBeforeLowercaseLetter.Match(st.StrippedText);
-                while (match.Success)
-                {
-                    string word = GetWholeWord(st.StrippedText, match.Index);
-                    if (!IsName(word))
-                    {
-                        if (AllowFix(p, fixAction))
-                        {
-                            if (word.Equals("internal", StringComparison.OrdinalIgnoreCase) ||
-                                word.Equals("island", StringComparison.OrdinalIgnoreCase) ||
-                                word.Equals("islands", StringComparison.OrdinalIgnoreCase))
-                            {
-                            }
-                            else if (match.Index == 0)
-                            {  // first letter in paragraph
-
-                                //too risky! - perhaps if periods is fixed at the same time... or too complicated!?
-                                //if (isLineContinuation)
-                                //{
-                                //    st.StrippedText = st.StrippedText.Remove(match.Index, 1).Insert(match.Index, "l");
-                                //    p.Text = st.MergedString;
-                                //    uppercaseIsInsideLowercaseWords++;
-                                //    _totalFixes++;
-                                //    AddFixToListView(p, fixAction, oldText, p.Text);
-                                //}
-                            }
-                            else
-                            {
-                                if (match.Index > 2 && st.StrippedText[match.Index - 1] == ' ')
-                                {
-                                    if ((Utilities.AllLettersAndNumbers + ",").Contains(st.StrippedText[match.Index - 2].ToString()))
-                                    {
-                                        string secondLetter = string.Empty;
-                                        if (match.Length >= 2)
-                                            secondLetter = match.Value.Substring(1, 1);
-                                        if (Utilities.LowerCaseVowels.Contains(secondLetter.ToLower()))
-                                        {
-                                            st.StrippedText = st.StrippedText.Remove(match.Index, 1).Insert(match.Index, "l");
-                                            p.Text = st.MergedString;
-                                            uppercaseIsInsideLowercaseWords++;
-                                            _totalFixes++;
-                                            AddFixToListView(p, fixAction, oldText, p.Text);
-                                        }
-                                    }
-                                }
-                                else if (match.Index > Environment.NewLine.Length + 1 && Environment.NewLine.Contains(st.StrippedText[match.Index - 1].ToString()))
-                                {
-                                    if ((Utilities.AllLettersAndNumbers + ",").Contains(st.StrippedText[match.Index - (Environment.NewLine.Length + 1)].ToString()))
-                                    {
-                                        string next = string.Empty;
-                                        if (match.Length >= 2)
-                                            next = match.Value.Substring(1, 1);
-
-                                        if (Utilities.LowerCaseVowels.Contains(next))
-                                        {
-                                            st.StrippedText = st.StrippedText.Remove(match.Index, 1).Insert(match.Index, "l");
-                                            p.Text = st.MergedString;
-                                            uppercaseIsInsideLowercaseWords++;
-                                            _totalFixes++;
-                                            AddFixToListView(p, fixAction, oldText, p.Text);
-                                        }
-                                    }
-                                }
-                                else if (match.Index > 1 && ((st.StrippedText[match.Index - 1] == '\"') || (st.StrippedText[match.Index - 1] == '\'') ||
-                                                             (st.StrippedText[match.Index - 1] == '>') || (st.StrippedText[match.Index - 1] == '-')))
-                                {
-                                }
-                                else
-                                {
-                                    string before = string.Empty;
-                                    string after = string.Empty;
-                                    if (match.Index > 0)
-                                        before = st.StrippedText.Substring(match.Index - 1, 1);
-                                    if (match.Index < st.StrippedText.Length - 2)
-                                        after = st.StrippedText.Substring(match.Index + 1, 1);
-                                    if (before.Length == 1 && before != before.ToLower() && after.Length == 1 && after != after.ToUpper() &&
-                                        !Utilities.LowerCaseVowels.Contains(before.ToLower()) && !Utilities.LowerCaseVowels.Contains(after.ToLower()))
-                                    {
-                                        st.StrippedText = st.StrippedText.Remove(match.Index, 1).Insert(match.Index, "i");
-                                        p.Text = st.MergedString;
-                                        uppercaseIsInsideLowercaseWords++;
-                                        _totalFixes++;
-                                        AddFixToListView(p, fixAction, oldText, p.Text);
-                                    }
-                                    else
-                                    {
-                                        if ("‘’¡¿„“()[]♪'. ".Contains(before) && !(Utilities.LowerCaseVowels).Contains(after.ToLower()))
-                                        {
-                                        }
-                                        else
-                                        {
-                                            st.StrippedText = st.StrippedText.Remove(match.Index, 1).Insert(match.Index, "l");
-                                            p.Text = st.MergedString;
-                                            uppercaseIsInsideLowercaseWords++;
-                                            _totalFixes++;
-                                            AddFixToListView(p, fixAction, oldText, p.Text);
-                                        }
-                                    }
-                                }
-                            }
-
-                        }
-                    }
-                    match = match.NextMatch();
-                }
-
-                //isLineContinuation = p.Text.Length > 0 && Utilities.GetLetters(true, true, false).Contains(p.Text[p.Text.Length - 1].ToString());
-            }
-            if (uppercaseIsInsideLowercaseWords > 0)
-                LogStatus(_language.FixUppercaseIInsindeLowercaseWords, string.Format(_language.XUppercaseIsFoundInsideLowercaseWords, uppercaseIsInsideLowercaseWords));
-        }
-
-        public void FixDoubleApostrophes()
-        {
-            string fixAction = _language.FixDoubleApostrophes;
-            int fixCount = 0;
-            for (int i = 0; i < _subtitle.Paragraphs.Count; i++)
-            {
-                Paragraph p = _subtitle.Paragraphs[i];
-
-                if (p.Text.Contains("''"))
-                {
-                    if (AllowFix(p, fixAction))
-                    {
-                        string oldText = p.Text;
-                        p.Text = p.Text.Replace("''", "\"");
-                        fixCount++;
-                        _totalFixes++;
-                        AddFixToListView(p, fixAction, oldText, p.Text);
-                    }
-                }
-            }
-            if (fixCount > 0)
-                LogStatus(_language.FixDoubleApostrophes, string.Format(_language.XDoubleApostrophesFixed, fixCount));
-        }
-
-        public void FixMissingPeriodsAtEndOfLine()
-        {
-            string fixAction = _language.FixMissingPeriodAtEndOfLine;
-            int missigPeriodsAtEndOfLine = 0;
-            for (int i = 0; i < _subtitle.Paragraphs.Count; i++)
-            {
-                Paragraph p = _subtitle.Paragraphs[i];
-                Paragraph next = _subtitle.GetParagraphOrDefault(i + 1);
-                string nextText = string.Empty;
-                if (next != null)
-                    nextText = Utilities.RemoveHtmlTags(next.Text).TrimStart('-', '"', '„').TrimStart();
-                string tempNoHtml = Utilities.RemoveHtmlTags(p.Text).TrimEnd();
-
-                if (IsOneLineUrl(p.Text) || p.Text.Contains('♪') || p.Text.Contains('♫') || p.Text.EndsWith('\''))
-                {
-                    // ignore urls
-                }
-                else if (!string.IsNullOrEmpty(nextText) && next != null &&
-                    next.Text.Length > 0 &&
-                    Utilities.UppercaseLetters.Contains(nextText[0].ToString()) &&
-                    tempNoHtml.Length > 0 &&
-                    (!",.!?:;>-])♪♫…".Contains(tempNoHtml[tempNoHtml.Length - 1].ToString())))
-                {
-                    string tempTrimmed = tempNoHtml.TrimEnd().TrimEnd('\'', '"', '“', '”').TrimEnd();
-                    if (tempTrimmed.Length > 0 && !")]*#¶.!?".Contains(tempTrimmed.Substring(tempTrimmed.Length - 1)))
-                    {
-                        if (p.Text != p.Text.ToUpper())
-                        {
-                            //don't end the sentence if the next word is an I word as they're always capped.
-                            if (!next.Text.StartsWith("I ") && !next.Text.StartsWith("I'"))
-                            {
-                                //test to see if the first word of the next line is a name
-                                if (!IsName(next.Text.Split(new[] { ' ', '.', ',', '-', '?', '!', ':', ';', '"', '(', ')', '[', ']', '{', '}', '|', '<', '>', '/', '+', '\r', '\n' })[0]))
-                                {
-                                    if (AllowFix(p, fixAction))
-                                    {
-                                        string oldText = p.Text;
-                                        if (p.Text.EndsWith('>'))
-                                        {
-                                            int lastLT = p.Text.LastIndexOf('<');
-                                            if (lastLT > 0)
-                                                p.Text = p.Text.Insert(lastLT, ".");
-                                        }
-                                        else
-                                        {
-                                            if (p.Text.EndsWith('“') && tempNoHtml.StartsWith('„'))
-                                                p.Text = p.Text.TrimEnd('“') + ".“";
-                                            else if (p.Text.EndsWith('"') && tempNoHtml.StartsWith('"'))
-                                                p.Text = p.Text.TrimEnd('"') + ".\"";
-                                            else
-                                                p.Text += ".";
-                                        }
-                                        if (p.Text != oldText)
-                                        {
-                                            _totalFixes++;
-                                            missigPeriodsAtEndOfLine++;
-                                            AddFixToListView(p, fixAction, oldText, p.Text);
-                                        }
-                                    }
-                                }
-                            }
-                        }
-                    }
-                }
-                else if (next != null && !string.IsNullOrEmpty(p.Text) && Utilities.AllLettersAndNumbers.Contains(p.Text[p.Text.Length - 1].ToString()))
-                {
-                    if (p.Text != p.Text.ToUpper())
-                    {
-                        StripableText st = new StripableText(next.Text);
-                        if (st.StrippedText.Length > 0 && st.StrippedText != st.StrippedText.ToUpper() &&
-                            Utilities.UppercaseLetters.Contains(st.StrippedText[0].ToString()))
-                        {
-                            if (AllowFix(p, fixAction))
-                            {
-                                int j = p.Text.Length - 1;
-                                while (j >= 0 && !(".!?¿¡").Contains(p.Text[j].ToString()))
-                                    j--;
-                                string endSign = ".";
-                                if (j >= 0 && p.Text[j] == '¿')
-                                    endSign = "?";
-                                if (j >= 0 && p.Text[j] == '¡')
-                                    endSign = "!";
-
-                                string oldText = p.Text;
-                                _totalFixes++;
-                                missigPeriodsAtEndOfLine++;
-                                p.Text += endSign;
-                                AddFixToListView(p, fixAction, oldText, p.Text);
-                            }
-                        }
-                    }
-                }
-
-                if (p.Text.Length > 4)
-                {
-                    int indexOfNewLine = p.Text.IndexOf(Environment.NewLine + " -", 3, StringComparison.Ordinal);
-                    if (indexOfNewLine == -1)
-                        indexOfNewLine = p.Text.IndexOf(Environment.NewLine + "-", 3, StringComparison.Ordinal);
-                    if (indexOfNewLine == -1)
-                        indexOfNewLine = p.Text.IndexOf(Environment.NewLine + "<i>-", 3, StringComparison.Ordinal);
-                    if (indexOfNewLine == -1)
-                        indexOfNewLine = p.Text.IndexOf(Environment.NewLine + "<i> -", 3, StringComparison.Ordinal);
-                    if (indexOfNewLine > 0)
-                    {
-                        if (Configuration.Settings.General.UppercaseLetters.Contains(p.Text[indexOfNewLine - 1].ToString().ToUpper()))
-                        {
-                            if (AllowFix(p, fixAction))
-                            {
-                                string oldText = p.Text;
-
-                                string text = p.Text.Substring(0, indexOfNewLine);
-                                StripableText st = new StripableText(text);
-                                if (st.Pre.TrimEnd().EndsWith('¿')) // Spanish ¿
-                                    p.Text = p.Text.Insert(indexOfNewLine, "?");
-                                else if (st.Pre.TrimEnd().EndsWith('¡')) // Spanish ¡
-                                    p.Text = p.Text.Insert(indexOfNewLine, "!");
-                                else
-                                    p.Text = p.Text.Insert(indexOfNewLine, ".");
-
-                                _totalFixes++;
-                                missigPeriodsAtEndOfLine++;
-                                AddFixToListView(p, fixAction, oldText, p.Text);
-                            }
-                        }
-                    }
-                }
-            }
-
-            if (missigPeriodsAtEndOfLine > 0)
-                LogStatus(_language.AddPeriods, string.Format(_language.XPeriodsAdded, missigPeriodsAtEndOfLine));
-        }
-
-        private static bool IsOneLineUrl(string s)
-        {
-            if (s.Contains(' ') || s.Contains(Environment.NewLine))
-                return false;
-
-            if (s.StartsWith("http://", StringComparison.OrdinalIgnoreCase))
-                return true;
-
-            if (s.StartsWith("https://", StringComparison.OrdinalIgnoreCase))
-                return true;
-
-            if (s.StartsWith("www.", StringComparison.OrdinalIgnoreCase))
-                return true;
-
-            string[] parts = s.Split(new[] { '.' }, StringSplitOptions.RemoveEmptyEntries);
-            if (parts.Length == 3 && parts[2].Length > 1 && parts[2].Length < 7)
-                return true;
-
-            return false;
-        }
-
-        private bool IsName(string candidate)
-        {
-            MakeSureNamesListIsLoaded();
-            return _namesEtcList.Contains(candidate);
-        }
-
-        private void MakeSureNamesListIsLoaded()
-        {
-            if (_namesEtcList == null)
-            {
-                _namesEtcList = new List<string>();
-                string languageTwoLetterCode = Utilities.AutoDetectGoogleLanguage(_subtitle);
-
-                // Will contains both one word names and multi names
-                Utilities.LoadNamesEtcWordLists(_namesEtcList, _namesEtcList, languageTwoLetterCode);
-            }
-        }
-
-        private List<string> GetAbbreviations()
-        {
-            if (_abbreviationList != null)
-                return _abbreviationList;
-
-            MakeSureNamesListIsLoaded();
-            _abbreviationList = new List<string>();
-            foreach (string name in _namesEtcList)
-            {
-                if (name.EndsWith('.'))
-                    _abbreviationList.Add(name);
-            }
-            return _abbreviationList;
-        }
-
-        public void FixStartWithUppercaseLetterAfterParagraph()
-        {
-            listViewFixes.BeginUpdate();
-            string fixAction = _language.FixFirstLetterToUppercaseAfterParagraph;
-            int fixedStartWithUppercaseLetterAfterParagraphTicked = 0;
-            for (int i = 0; i < _subtitle.Paragraphs.Count; i++)
-            {
-                Paragraph p = _subtitle.Paragraphs[i];
-                Paragraph prev = _subtitle.GetParagraphOrDefault(i - 1);
-
-                string oldText = p.Text;
-                string fixedText = FixStartWithUppercaseLetterAfterParagraph(p, prev, _encoding, Language);
-
-                if (oldText != p.Text)
-                {
-                    if (AllowFix(p, fixAction))
-                    {
-                        _totalFixes++;
-                        fixedStartWithUppercaseLetterAfterParagraphTicked++;
-                        AddFixToListView(p, fixAction, oldText, p.Text);
-                    }
-                    else
-                    {
-                        p.Text = oldText;
-                    }
-                }
-            }
-            listViewFixes.EndUpdate();
-            if (fixedStartWithUppercaseLetterAfterParagraphTicked > 0)
-                LogStatus(_language.StartWithUppercaseLetterAfterParagraph, fixedStartWithUppercaseLetterAfterParagraphTicked.ToString());
-        }
-
-        public static string FixStartWithUppercaseLetterAfterParagraph(Paragraph p, Paragraph prev, Encoding encoding, string language)
-        {
-            if (p.Text != null && p.Text.Length > 1)
-            {
-                string text = p.Text;
-                string pre = string.Empty;
-                if (text.Length > 4 && text.StartsWith("<i> "))
-                {
-                    pre = "<i> ";
-                    text = text.Substring(4);
-                }
-                if (text.Length > 3 && text.StartsWith("<i>"))
-                {
-                    pre = "<i>";
-                    text = text.Substring(3);
-                }
-                if (text.Length > 4 && text.StartsWith("<I> "))
-                {
-                    pre = "<I> ";
-                    text = text.Substring(4);
-                }
-                if (text.Length > 3 && text.StartsWith("<I>"))
-                {
-                    pre = "<I>";
-                    text = text.Substring(3);
-                }
-                if (text.Length > 2 && text.StartsWith('♪'))
-                {
-                    pre = pre + "♪";
-                    text = text.Substring(1);
-                }
-                if (text.Length > 2 && text.StartsWith(' '))
-                {
-                    pre = pre + " ";
-                    text = text.Substring(1);
-                }
-                if (text.Length > 2 && text.StartsWith('♫'))
-                {
-                    pre = pre + "♫";
-                    text = text.Substring(1);
-                }
-                if (text.Length > 2 && text.StartsWith(' '))
-                {
-                    pre = pre + " ";
-                    text = text.Substring(1);
-                }
-
-                string oldText = p.Text;
-                string firstLetter = text.Substring(0, 1);
-
-                string prevText = " .";
-                if (prev != null)
-                    prevText = Utilities.RemoveHtmlTags(prev.Text);
-
-                bool isPrevEndOfLine = IsPrevoiusTextEndOfParagraph(prevText);
-                if (prevText == " .")
-                    isPrevEndOfLine = true;
-                if ((!text.StartsWith("www.") && !text.StartsWith("http:") && !text.StartsWith("https:")) &&
-                    (firstLetter != firstLetter.ToUpper() || IsTurkishLittleI(firstLetter, encoding, language)) &&
-                    !"0123456789".Contains(firstLetter) &&
-                    isPrevEndOfLine)
-                {
-                    bool isMatchInKnowAbbreviations = language == "en" &&
-                        (prevText.EndsWith(" o.r.", StringComparison.Ordinal) ||
-                         prevText.EndsWith(" a.m.", StringComparison.Ordinal) ||
-                         prevText.EndsWith(" p.m.", StringComparison.Ordinal));
-
-                    if (!isMatchInKnowAbbreviations)
-                    {
-                        if (IsTurkishLittleI(firstLetter, encoding, language))
-                            p.Text = pre + GetTurkishUppercaseLetter(firstLetter, encoding) + text.Substring(1);
-                        else if (language == "en" && (text.StartsWith("l ") || text.StartsWith("l-I") || text.StartsWith("ls ") || text.StartsWith("lnterested") ||
-                                                      text.StartsWith("lsn't ") || text.StartsWith("ldiot") || text.StartsWith("ln") || text.StartsWith("lm") ||
-                                                      text.StartsWith("ls") || text.StartsWith("lt") || text.StartsWith("lf ") || text.StartsWith("lc") || text.StartsWith("l'm ")) || text.StartsWith("l am ")) // l > I
-                            p.Text = pre + "I" + text.Substring(1);
-                        else
-                            p.Text = pre + firstLetter.ToUpper() + text.Substring(1);
-                    }
-                }
-            }
-
-            if (p.Text != null && p.Text.Contains(Environment.NewLine))
-            {
-                string[] arr = p.Text.Replace("\r\n", "\n").Replace("\r", "\n").Split('\n');
-                if (arr.Length == 2 && arr[1].Length > 1)
-                {
-                    string text = arr[1];
-                    string pre = string.Empty;
-                    if (text.Length > 4 && text.StartsWith("<i> "))
-                    {
-                        pre = "<i> ";
-                        text = text.Substring(4);
-                    }
-                    if (text.Length > 3 && text.StartsWith("<i>"))
-                    {
-                        pre = "<i>";
-                        text = text.Substring(3);
-                    }
-                    if (text.Length > 4 && text.StartsWith("<I> "))
-                    {
-                        pre = "<I> ";
-                        text = text.Substring(4);
-                    }
-                    if (text.Length > 3 && text.StartsWith("<I>"))
-                    {
-                        pre = "<I>";
-                        text = text.Substring(3);
-                    }
-                    if (text.Length > 2 && text.StartsWith('♪'))
-                    {
-                        pre = pre + "♪";
-                        text = text.Substring(1);
-                    }
-                    if (text.Length > 2 && text.StartsWith(' '))
-                    {
-                        pre = pre + " ";
-                        text = text.Substring(1);
-                    }
-                    if (text.Length > 2 && text.StartsWith('♫'))
-                    {
-                        pre = pre + "♫";
-                        text = text.Substring(1);
-                    }
-                    if (text.Length > 2 && text.StartsWith(' '))
-                    {
-                        pre = pre + " ";
-                        text = text.Substring(1);
-                    }
-
-                    string oldText = p.Text;
-                    string firstLetter = text.Substring(0, 1);
-                    string prevText = Utilities.RemoveHtmlTags(arr[0]);
-                    bool isPrevEndOfLine = IsPrevoiusTextEndOfParagraph(prevText);
-                    if ((!text.StartsWith("www.") && !text.StartsWith("http:") && !text.StartsWith("https:")) &&
-                        (firstLetter != firstLetter.ToUpper() || IsTurkishLittleI(firstLetter, encoding, language)) &&
-                        !prevText.EndsWith("...", StringComparison.Ordinal) &&
-                        isPrevEndOfLine)
-                    {
-                        bool isMatchInKnowAbbreviations = language == "en" &&
-                            (prevText.EndsWith(" o.r.", StringComparison.Ordinal) ||
-                             prevText.EndsWith(" a.m.", StringComparison.Ordinal) ||
-                             prevText.EndsWith(" p.m.", StringComparison.Ordinal));
-
-                        if (!isMatchInKnowAbbreviations)
-                        {
-                            if (IsTurkishLittleI(firstLetter, encoding, language))
-                                text = pre + GetTurkishUppercaseLetter(firstLetter, encoding) + text.Substring(1);
-                            else if (language == "en" && (text.StartsWith("l ") || text.StartsWith("l-I") || text.StartsWith("ls ") || text.StartsWith("lnterested") ||
-                                                     text.StartsWith("lsn't ") || text.StartsWith("ldiot") || text.StartsWith("ln") || text.StartsWith("lm") ||
-                                                     text.StartsWith("ls") || text.StartsWith("lt") || text.StartsWith("lf ") || text.StartsWith("lc") || text.StartsWith("l'm ")) || text.StartsWith("l am ")) // l > I
-                                text = pre + "I" + text.Substring(1);
-                            else
-                                text = pre + firstLetter.ToUpper() + text.Substring(1);
-                            p.Text = arr[0] + Environment.NewLine + text;
-                        }
-                    }
-
-                    arr = p.Text.Replace("\r\n", "\n").Replace("\r", "\n").Split('\n');
-                    if ((arr[0].StartsWith('-') || arr[0].StartsWith("<i>-")) &&
-                        (arr[1].StartsWith('-') || arr[1].StartsWith("<i>-")) &&
-                        !arr[0].StartsWith("--") && !arr[0].StartsWith("<i>--") &&
-                        !arr[1].StartsWith("--") && !arr[1].StartsWith("<i>--"))
-                    {
-                        if (isPrevEndOfLine && arr[1].StartsWith("<i>- ") && arr[1].Length > 6)
-                        {
-                            p.Text = arr[0] + Environment.NewLine + "<i>- " + arr[1].Substring(5, 1).ToUpper() + arr[1].Remove(0, 6);
-                        }
-                        else if (isPrevEndOfLine && arr[1].StartsWith("- ") && arr[1].Length > 3)
-                        {
-                            p.Text = arr[0] + Environment.NewLine + "- " + arr[1].Substring(2, 1).ToUpper() + arr[1].Remove(0, 3);
-                        }
-                        arr = p.Text.Replace("\r\n", "\n").Replace("\r", "\n").Split('\n');
-
-                        prevText = " .";
-                        if (prev != null && p.StartTime.TotalMilliseconds - 10000 < prev.EndTime.TotalMilliseconds)
-                            prevText = Utilities.RemoveHtmlTags(prev.Text);
-                        bool isPrevLineEndOfLine = IsPrevoiusTextEndOfParagraph(prevText);
-                        if (prevText == " .")
-                            isPrevEndOfLine = true;
-                        if (isPrevLineEndOfLine && arr[0].StartsWith("<i>- ") && arr[0].Length > 6)
-                        {
-                            p.Text = "<i>- " + arr[0].Substring(5, 1).ToUpper() + arr[0].Remove(0, 6) + Environment.NewLine + arr[1];
-                        }
-                        else if (isPrevLineEndOfLine && arr[0].StartsWith("- ") && arr[0].Length > 3)
-                        {
-                            p.Text = "- " + arr[0].Substring(2, 1).ToUpper() + arr[0].Remove(0, 3) + Environment.NewLine + arr[1];
-                        }
-
-                    }
-                }
-            }
-
-            if (p.Text.Length > 4)
-            {
-                int len = 0;
-                int indexOfNewLine = p.Text.IndexOf(Environment.NewLine + " -", 1, StringComparison.Ordinal);
-                if (indexOfNewLine == -1)
-                {
-                    indexOfNewLine = p.Text.IndexOf(Environment.NewLine + "- <i> ♪", 1, StringComparison.Ordinal);
-                    len = "- <i> ♪".Length;
-                }
-                if (indexOfNewLine == -1)
-                {
-                    indexOfNewLine = p.Text.IndexOf(Environment.NewLine + "-", 1, StringComparison.Ordinal);
-                    len = "-".Length;
-                }
-                if (indexOfNewLine == -1)
-                {
-                    indexOfNewLine = p.Text.IndexOf(Environment.NewLine + "<i>-", 1, StringComparison.Ordinal);
-                    len = "<i>-".Length;
-                }
-                if (indexOfNewLine == -1)
-                {
-                    indexOfNewLine = p.Text.IndexOf(Environment.NewLine + "<i> -", 1, StringComparison.Ordinal);
-                    len = "<i> -".Length;
-                }
-                if (indexOfNewLine == -1)
-                {
-                    indexOfNewLine = p.Text.IndexOf(Environment.NewLine + "♪ -", 1, StringComparison.Ordinal);
-                    len = "♪ -".Length;
-                }
-                if (indexOfNewLine == -1)
-                {
-                    indexOfNewLine = p.Text.IndexOf(Environment.NewLine + "♪ <i> -", 1, StringComparison.Ordinal);
-                    len = "♪ <i> -".Length;
-                }
-                if (indexOfNewLine == -1)
-                {
-                    indexOfNewLine = p.Text.IndexOf(Environment.NewLine + "♪ <i>-", 1, StringComparison.Ordinal);
-                    len = "♪ <i>-".Length;
-                }
-
-                if (indexOfNewLine > 0)
-                {
-                    string text = p.Text.Substring(indexOfNewLine + len);
-                    StripableText st = new StripableText(text);
-
-                    if (st.StrippedText.Length > 0 && IsTurkishLittleI(st.StrippedText, encoding, language) && !st.Pre.EndsWith('[') && !st.Pre.Contains("..."))
-                    {
-                        text = st.Pre + st.StrippedText.Remove(0, 1).Insert(0, GetTurkishUppercaseLetter(st.StrippedText, encoding)) + st.Post;
-                        p.Text = p.Text.Remove(indexOfNewLine + len).Insert(indexOfNewLine + len, text);
-                    }
-                    else if (st.StrippedText.Length > 0 && st.StrippedText[0] != char.ToUpper(st.StrippedText[0]) && !st.Pre.EndsWith('[') && !st.Pre.Contains("..."))
-                    {
-                        text = st.Pre + st.StrippedText.Remove(0, 1).Insert(0, st.StrippedText[0].ToString().ToUpper()) + st.Post;
-                        p.Text = p.Text.Remove(indexOfNewLine + len).Insert(indexOfNewLine + len, text);
-                    }
-                }
-            }
-            return p.Text;
-        }
-
-        private static bool IsTurkishLittleI(string firstLetter, Encoding encoding, string language)
-        {
-            if (encoding == Encoding.UTF8)
-                return language == "tr" && (firstLetter.StartsWith('ı') || firstLetter.StartsWith('i'));
-            else
-                return language == "tr" && (firstLetter.StartsWith('ý') || firstLetter.StartsWith('i'));
-        }
-
-        private static string GetTurkishUppercaseLetter(string s, Encoding encoding)
-        {
-            if (encoding == Encoding.UTF8)
-            {
-                if (s.StartsWith('ı'))
-                    return "I";
-                else if (s.StartsWith('i'))
-                    return "İ";
-            }
-            else
-            {
-                if (s.StartsWith('i'))
-                    return "Ý";
-                else if (s.StartsWith('ý'))
-                    return "I";
-            }
-            return s.Substring(0, 1);
-        }
-
-        private static bool IsPrevoiusTextEndOfParagraph(string prevText)
-        {
-            if (string.IsNullOrEmpty(prevText) || prevText.Length < 3)
-                return true;
-
-            prevText = prevText.Replace("♪", string.Empty).Replace("♫", string.Empty).Trim();
-            bool isPrevEndOfLine = prevText.Length > 1 &&
-                                   !prevText.EndsWith("...", StringComparison.Ordinal) &&
-                                   (prevText.EndsWith('.') ||
-                                    prevText.EndsWith('!') ||
-                                    prevText.EndsWith('?'));
-
-            if (isPrevEndOfLine && prevText.Length > 5 && prevText.EndsWith('.') &&
-                prevText[prevText.Length - 3] == '.' &&
-                Utilities.AllLetters.Contains(prevText[prevText.Length - 2].ToString()))
-                isPrevEndOfLine = false;
-            return isPrevEndOfLine;
-        }
-
-        private void FixStartWithUppercaseLetterAfterPeriodInsideParagraph()
-        {
-            string fixAction = _language.StartWithUppercaseLetterAfterPeriodInsideParagraph;
-            int noOfFixes = 0;
-            for (int i = 0; i < _subtitle.Paragraphs.Count; i++)
-            {
-                Paragraph p = _subtitle.Paragraphs[i];
-                string oldText = p.Text;
-                StripableText st = new StripableText(p.Text);
-                if (p.Text.Length > 3)
-                {
-                    string text = st.StrippedText.Replace("  ", " ");
-                    int start = text.IndexOfAny(new[] { '.', '!', '?' });
-                    while (start != -1 && start < text.Length)
-                    {
-                        if (start > 0 && Utilities.IsInteger(text[start - 1].ToString()))
-                        {
-                            // ignore periods after a number
-                        }
-                        else if (start + 4 < text.Length && text[start + 1] == ' ')
-                        {
-                            if (!IsAbbreviation(text, start))
-                            {
-                                StripableText subText = new StripableText(text.Substring(start + 2));
-                                if (subText.StrippedText.Length > 0 && IsTurkishLittleI(subText.StrippedText, _encoding, Language))
-                                {
-                                    if (subText.StrippedText.Length > 1 && !(subText.Pre.Contains('\'') && subText.StrippedText.StartsWith('s')))
-                                    {
-                                        text = text.Substring(0, start + 2) + subText.Pre + GetTurkishUppercaseLetter(subText.StrippedText, _encoding) + subText.StrippedText.Substring(1) + subText.Post;
-                                        if (AllowFix(p, fixAction))
-                                        {
-                                            p.Text = st.Pre + text + st.Post;
-                                        }
-                                    }
-                                }
-                                else if (subText.StrippedText.Length > 0 && Configuration.Settings.General.UppercaseLetters.Contains(subText.StrippedText[0].ToString(), StringComparison.OrdinalIgnoreCase))
-                                {
-                                    if (subText.StrippedText.Length > 1 && !(subText.Pre.Contains('\'') && subText.StrippedText.StartsWith('s')))
-                                    {
-                                        text = text.Substring(0, start + 2) + subText.Pre + subText.StrippedText[0].ToString().ToUpper() + subText.StrippedText.Substring(1) + subText.Post;
-                                        if (AllowFix(p, fixAction))
-                                        {
-                                            p.Text = st.Pre + text + st.Post;
-                                        }
-                                    }
-                                }
-                            }
-                        }
-                        start += 4;
-                        if (start < text.Length)
-                            start = text.IndexOfAny(new[] { '.', '!', '?' }, start);
-                    }
-                }
-
-                if (oldText != p.Text)
-                {
-                    noOfFixes++;
-                    _totalFixes++;
-                    AddFixToListView(p, fixAction, oldText, p.Text);
-                }
-            }
-            if (noOfFixes > 0)
-                LogStatus(_language.StartWithUppercaseLetterAfterPeriodInsideParagraph, noOfFixes.ToString());
-        }
-
-        private void FixStartWithUppercaseLetterAfterColon()
-        {
-            string fixAction = _language.StartWithUppercaseLetterAfterColon;
-            int noOfFixes = 0;
-            listViewFixes.BeginUpdate();
-            for (int i = 0; i < _subtitle.Paragraphs.Count; i++)
-            {
-                Paragraph p = _subtitle.Paragraphs[i];
-                Paragraph last = _subtitle.GetParagraphOrDefault(i - 1);
-                string oldText = p.Text;
-                int skipCount = 0;
-
-                if (last != null)
-                {
-                    string lastText = Utilities.RemoveHtmlTags(last.Text);
-                    if (lastText.EndsWith(':') || lastText.EndsWith(';'))
-                    {
-                        var st = new StripableText(p.Text);
-                        if (st.StrippedText.Length > 0 && st.StrippedText[0] != char.ToUpper(st.StrippedText[0]))
-                            p.Text = st.Pre + char.ToUpper(st.StrippedText[0]) + st.StrippedText.Substring(1) + st.Post;
-                    }
-                }
-
-                if (oldText.Contains(':') || oldText.Contains(';'))
-                {
-                    bool lastWasColon = false;
-                    for (int j = 0; j < p.Text.Length; j++)
-                    {
-                        string s = p.Text[j].ToString();
-                        if (s == ":" || s == ";")
-                        {
-                            lastWasColon = true;
-                        }
-                        else if (lastWasColon)
-                        {
-                            if (skipCount > 0)
-                                skipCount--;
-                            else if (p.Text.Substring(j).StartsWith("<i>"))
-                                skipCount = 2;
-                            else if (p.Text.Substring(j).StartsWith("<b>"))
-                                skipCount = 2;
-                            else if (p.Text.Substring(j).StartsWith("<u>"))
-                                skipCount = 2;
-                            else if (p.Text.Substring(j).StartsWith("<font ") && p.Text.Substring(j).Contains('>'))
-                                skipCount = p.Text.Substring(j).IndexOf(">", StringComparison.Ordinal) - p.Text.Substring(j).IndexOf("<font ", StringComparison.Ordinal);
-                            else if (IsTurkishLittleI(s, _encoding, Language))
-                            {
-                                p.Text = p.Text.Remove(j, 1).Insert(j, GetTurkishUppercaseLetter(s, _encoding));
-                                lastWasColon = false;
-                            }
-                            else if (s != s.ToUpper())
-                            {
-                                p.Text = p.Text.Remove(j, 1).Insert(j, s.ToUpper());
-                                lastWasColon = false;
-                            }
-                            else if (!(" " + Environment.NewLine).Contains(s))
-                                lastWasColon = false;
-                        }
-                    }
-                }
-
-                if (oldText != p.Text)
-                {
-                    noOfFixes++;
-                    _totalFixes++;
-                    AddFixToListView(p, fixAction, oldText, p.Text);
-                }
-            }
-            listViewFixes.EndUpdate();
-            if (noOfFixes > 0)
-                LogStatus(_language.StartWithUppercaseLetterAfterColon, noOfFixes.ToString());
-        }
-
-        private bool IsAbbreviation(string text, int index)
-        {
-            if (text[index] != '.' && text[index] != '!' && text[index] != '?')
-                return false;
-
-            if (index - 3 > 0 && Utilities.AllLettersAndNumbers.Contains(text[index - 1].ToString()) && text[index - 2] == '.') // e.g: O.R.
-                return true;
-
-            string word = string.Empty;
-            int i = index - 1;
-            while (i >= 0 && Utilities.AllLetters.Contains(text[i].ToString()))
-            {
-                word = text[i].ToString() + word;
-                i--;
-            }
-
-            List<string> abbreviations = GetAbbreviations();
-            return abbreviations.Contains(word + ".");
-        }
-
-        public void FixOcrErrorsViaReplaceList(string threeLetterISOLanguageName)
-        {
-            var ocrFixEngine = new OcrFixEngine(threeLetterISOLanguageName, null, this);
-            string fixAction = _language.FixCommonOcrErrors;
-            int noOfFixes = 0;
-            string lastLine = string.Empty;
-            for (int i = 0; i < _subtitle.Paragraphs.Count; i++)
-            {
-                var p = _subtitle.Paragraphs[i];
-                string text = ocrFixEngine.FixOcrErrors(p.Text, i, lastLine, false, OcrFixEngine.AutoGuessLevel.Cautious);
-                lastLine = text;
-                if (p.Text != text)
-                {
-                    if (AllowFix(p, fixAction))
-                    {
-                        string oldText = p.Text;
-                        p.Text = text;
-                        noOfFixes++;
-                        _totalFixes++;
-                        AddFixToListView(p, fixAction, oldText, p.Text);
-                    }
-                    Application.DoEvents();
-                }
-            }
-            if (noOfFixes > 0)
-                LogStatus(_language.FixCommonOcrErrors, string.Format(_language.CommonOcrErrorsFixed, noOfFixes));
-        }
-
-        private void RemoveSpaceBetweenNumbers()
-        {
-            string fixAction = _language.RemoveSpaceBetweenNumber;
-            int noOfFixes = 0;
-            for (int i = 0; i < _subtitle.Paragraphs.Count; i++)
-            {
-                Paragraph p = _subtitle.Paragraphs[i];
-                string text = p.Text;
-                Match match = RemoveSpaceBetweenNumbersRegEx.Match(text);
-                int counter = 0;
-                while (match.Success && counter < 100 && text.Length > match.Index + 1)
-                {
-                    string temp = text.Substring(match.Index + 2);
-                    if (temp != "1/2" &&
-                        !temp.StartsWith("1/2 ") &&
-                        !temp.StartsWith("1/2.") &&
-                        !temp.StartsWith("1/2!") &&
-                        !temp.StartsWith("1/2?") &&
-                        !temp.StartsWith("1/2<"))
-                    {
-                        text = text.Remove(match.Index + 1, 1);
-                    }
-                    if (text.Length > match.Index + 1)
-                        match = RemoveSpaceBetweenNumbersRegEx.Match(text, match.Index + 2);
-                    counter++;
-                }
-                if (p.Text != text)
-                {
-                    if (AllowFix(p, fixAction))
-                    {
-                        string oldText = p.Text;
-                        p.Text = text;
-                        noOfFixes++;
-                        _totalFixes++;
-                        AddFixToListView(p, fixAction, oldText, p.Text);
-                    }
-                }
-            }
-            if (noOfFixes > 0)
-                LogStatus(_language.FixCommonOcrErrors, string.Format(_language.RemoveSpaceBetweenNumbersFixed, noOfFixes));
-        }
-
-        private void DialogsOnOneLine()
-        {
-            string fixAction = _language.FixDialogsOnOneLine;
-            int noOfFixes = 0;
-            for (int i = 0; i < _subtitle.Paragraphs.Count; i++)
-            {
-                Paragraph p = _subtitle.Paragraphs[i];
-                string text = p.Text;
-                string oldText = text;
-                if (text.Contains(" - ") && !text.Contains(Environment.NewLine))
-                {
-                    string[] parts = text.Replace(" - ", Environment.NewLine).Split(Utilities.NewLineChars, StringSplitOptions.RemoveEmptyEntries);
-                    if (parts.Length == 2)
-                    {
-                        string part0 = Utilities.RemoveHtmlTags(parts[0]).Trim();
-                        string part1 = Utilities.RemoveHtmlTags(parts[1]).Trim();
-                        if (part0.Length > 1 && "!?.".Contains(part0.Substring(part0.Length - 1, 1)) &&
-                            part1.Length > 1 && ("'" + Utilities.UppercaseLetters).Contains(part1.Substring(0, 1)))
-                        {
-                            text = text.Replace(" - ", Environment.NewLine + "- ");
-                            if (Utilities.AllLettersAndNumbers.Contains(part0.Substring(0, 1)))
-                            {
-                                if (text.StartsWith("<i>"))
-                                    text = "<i>- " + text;
-                                else
-                                    text = "- " + text;
-                            }
-                        }
-                    }
-                }
-
-                if ((text.Contains(". -") || text.Contains("! -") || text.Contains("? -")) && Utilities.CountTagInText(text, Environment.NewLine) == 1)
-                {
-                    string temp = Utilities.AutoBreakLine(text, Language);
-                    var arr = text.Split(Utilities.NewLineChars, StringSplitOptions.RemoveEmptyEntries);
-                    var arrTemp = temp.Split(Utilities.NewLineChars, StringSplitOptions.RemoveEmptyEntries);
-                    if (arr.Length == 2 && arrTemp.Length == 2 && !arr[1].Trim().StartsWith('-') && arrTemp[1].Trim().StartsWith('-'))
-                        text = temp;
-                    else if (arr.Length == 2 && arrTemp.Length == 2 && !arr[1].Trim().StartsWith("<i>-") && arrTemp[1].Trim().StartsWith("<i>-"))
-                        text = temp;
-                }
-                else if ((text.Contains(". -") || text.Contains("! -") || text.Contains("? -")) && !text.Contains(Environment.NewLine))
-                {
-                    string temp = Utilities.AutoBreakLine(text, Language);
-                    var arrTemp = temp.Split(Utilities.NewLineChars, StringSplitOptions.RemoveEmptyEntries);
-                    if (arrTemp.Length == 2)
-                    {
-                        if (arrTemp[1].Trim().StartsWith('-') || arrTemp[1].Trim().StartsWith("<i>-"))
-                            text = temp;
-                    }
-                    else
-                    {
-                        int index = text.IndexOf(". -", StringComparison.Ordinal);
-                        if (index < 0)
-                            index = text.IndexOf("! -", StringComparison.Ordinal);
-                        if (index < 0)
-                            index = text.IndexOf("? -", StringComparison.Ordinal);
-                        if (index > 0)
-                        {
-                            text = text.Remove(index + 1, 1).Insert(index + 1, Environment.NewLine);
-                            text = text.Replace(Environment.NewLine + " ", Environment.NewLine);
-                            text = text.Replace(" " + Environment.NewLine, Environment.NewLine);
-                        }
-                    }
-                }
-
-                if (oldText != text)
-                {
-                    if (AllowFix(p, fixAction))
-                    {
-                        p.Text = text;
-                        noOfFixes++;
-                        _totalFixes++;
-                        AddFixToListView(p, fixAction, oldText, p.Text);
-                    }
-                }
-
-            }
-            if (noOfFixes > 0)
-                LogStatus(_language.FixCommonOcrErrors, string.Format(_language.RemoveSpaceBetweenNumbersFixed, noOfFixes));
-        }
-
-        private void TurkishAnsiToUnicode()
-        {
-            string fixAction = _language.FixTurkishAnsi;
-            int noOfFixes = 0;
-            for (int i = 0; i < _subtitle.Paragraphs.Count; i++)
-            {
-                Paragraph p = _subtitle.Paragraphs[i];
-                string text = p.Text;
-                string oldText = text;
-                text = text.Replace("Ý", "İ");
-                text = text.Replace("Ð", "Ğ");
-                text = text.Replace("Þ", "Ş");
-                text = text.Replace("ý", "ı");
-                text = text.Replace("ð", "ğ");
-                text = text.Replace("þ", "ş");
-                if (oldText != text)
-                {
-                    if (AllowFix(p, fixAction))
-                    {
-                        p.Text = text;
-                        noOfFixes++;
-                        _totalFixes++;
-                        AddFixToListView(p, fixAction, oldText, p.Text);
-                    }
-                }
-            }
-            if (noOfFixes > 0)
-                LogStatus(_language.FixCommonOcrErrors, string.Format(_language.FixTurkishAnsi, noOfFixes));
-        }
-
-        private void FixAloneLowercaseIToUppercaseI()
-        {
-            string fixAction = _language.FixLowercaseIToUppercaseI;
-            int iFixes = 0;
-            for (int i = 0; i < _subtitle.Paragraphs.Count; i++)
-            {
-                Paragraph p = _subtitle.Paragraphs[i];
-
-                string oldText = p.Text;
-                string s = p.Text;
-                if (s.Contains('i'))
-                {
-                    s = FixAloneLowercaseIToUppercaseLine(FixAloneLowercaseIToUppercaseIRE, oldText, s, 'i');
-
-                    if (s != oldText && AllowFix(p, fixAction))
-                    {
-                        p.Text = s;
-                        iFixes++;
-                        _totalFixes++;
-                        AddFixToListView(p, fixAction, oldText, p.Text);
-                    }
-
-                }
-            }
-            if (iFixes > 0)
-                LogStatus(_language.FixLowercaseIToUppercaseI, string.Format(_language.XIsChangedToUppercase, iFixes));
-        }
-
-        public static string FixAloneLowercaseIToUppercaseLine(Regex re, string oldText, string s, char target)
-        {
-            //html tags
-            if (s.Contains(">" + target + "</"))
-                s = s.Replace(">" + target + "</", ">I</");
-            if (s.Contains(">" + target + " "))
-                s = s.Replace(">" + target + " ", ">I ");
-            if (s.Contains(">" + target + "" + Environment.NewLine))
-                s = s.Replace(">" + target + "" + Environment.NewLine, ">I" + Environment.NewLine);
-
-            // reg-ex
-            Match match = re.Match(s);
-            if (match.Success)
-            {
-                while (match.Success)
-                {
-                    if (s[match.Index] == target)
-                    {
-                        string prev = string.Empty;
-                        string next = string.Empty;
-                        if (match.Index > 0)
-                            prev = s[match.Index - 1].ToString();
-                        if (match.Index + 1 < s.Length)
-                            next = s[match.Index + 1].ToString();
-
-                        string wholePrev = string.Empty;
-                        if (match.Index > 1)
-                            wholePrev = s.Substring(0, match.Index - 1);
-
-                        if (prev != ">" && next != ">" && next != "}" && !wholePrev.Trim().EndsWith("...", StringComparison.Ordinal))
-                        {
-                            bool fix = true;
-
-                            if (prev == "." || prev == "'")
-                                fix = false;
-
-                            if (prev == " " && next == ".")
-                                fix = false;
-
-                            if (prev == "-" && match.Index > 2)
-                                fix = false;
-
-                            if (fix && next == "-" && match.Index < s.Length - 5 && s[match.Index + 2] == 'l' && !(Environment.NewLine + " <>!.?:;,").Contains(s[match.Index + 3].ToString()))
-                                fix = false;
-
-                            if (fix)
-                            {
-                                string temp = s.Substring(0, match.Index) + "I";
-                                if (match.Index + 1 < oldText.Length)
-                                    temp += s.Substring(match.Index + 1);
-                                s = temp;
-                            }
-                        }
-                    }
-                    match = match.NextMatch();
-                }
-            }
-            return s;
-        }
-
-        public void FixHyphens()
-        {
-            string fixAction = _language.FixHyphen;
-            int iFixes = 0;
-            for (int i = 0; i < _subtitle.Paragraphs.Count; i++)
-            {
-                Paragraph p = _subtitle.Paragraphs[i];
-                string text = p.Text;
-
-                if (text.Trim().StartsWith('-') ||
-                    text.Trim().StartsWith("<i>-") ||
-                    text.Trim().StartsWith("<i> -") ||
-                    text.Trim().StartsWith("<I>-") ||
-                    text.Trim().StartsWith("<I> -") ||
-                    text.Contains(Environment.NewLine + '-') ||
-                    text.Contains(Environment.NewLine + " -") ||
-                    text.Contains(Environment.NewLine + "<i>-") ||
-                    text.Contains(Environment.NewLine + "<i> -") ||
-                    text.Contains(Environment.NewLine + "<I>-") ||
-                    text.Contains(Environment.NewLine + "<I> -"))
-                {
-                    Paragraph prev = _subtitle.GetParagraphOrDefault(i - 1);
-
-                    if (prev == null || !Utilities.RemoveHtmlTags(prev.Text).Trim().EndsWith('-'))
-                    {
-                        var lines = Utilities.RemoveHtmlTags(p.Text).Split(Utilities.NewLineChars, StringSplitOptions.RemoveEmptyEntries);
-                        int startHyphenCount = 0;
-                        foreach (string line in lines)
-                        {
-                            if (line.Trim().StartsWith('-'))
-                                startHyphenCount++;
-                        }
-                        if (startHyphenCount == 1)
-                        {
-                            string oldText = p.Text;
-
-                            bool remove = true;
-
-                            string[] parts = Utilities.RemoveHtmlTags(text).Split(Utilities.NewLineChars, StringSplitOptions.RemoveEmptyEntries);
-                            if (parts.Length == 2)
-                            {
-                                if (parts[0].Trim().StartsWith('-') && parts[1].Contains(": "))
-                                    remove = false;
-                                if (parts[1].Trim().StartsWith('-') && parts[0].Contains(": "))
-                                    remove = false;
-                            }
-
-                            if (remove)
-                            {
-                                int idx = text.IndexOf('-');
-                                var st = new StripableText(text);
-                                if (idx < 5 && st.Pre.Length >= idx)
-                                {
-                                    text = text.Remove(idx, 1).TrimStart();
-                                    idx = text.IndexOf('-');
-                                    st = new StripableText(text);
-                                    if (idx < 5 && idx >= 0 && st.Pre.Length >= idx)
-                                    {
-                                        text = text.Remove(idx, 1).TrimStart();
-                                        st = new StripableText(text);
-                                    }
-                                    idx = text.IndexOf('-');
-                                    if (idx < 5 && idx >= 0 && st.Pre.Length >= idx)
-                                        text = text.Remove(idx, 1).TrimStart();
-
-                                    text = text.Replace("  ", " ");
-                                    text = text.Replace("> ", ">");
-                                    text = text.Replace(" <", "<");
-                                }
-                                else
-                                {
-                                    int idxNL = text.IndexOf(Environment.NewLine);
-                                    if (idxNL > 0)
-                                    {
-                                        idx = text.IndexOf('-', idxNL);
-                                        if (idx >= 0 && idxNL + 5 > idxNL)
-                                        {
-                                            text = text.Remove(idx, 1).TrimStart().Replace(Environment.NewLine + " ", Environment.NewLine);
-
-                                            idx = text.IndexOf("-", idxNL, StringComparison.Ordinal);
-                                            if (idx >= 0 && idxNL + 5 > idxNL)
-                                            {
-                                                text = text.Remove(idx, 1).TrimStart();
-
-                                                text = text.Replace("  ", " ");
-                                                text = text.Replace(Environment.NewLine + " ", Environment.NewLine);
-                                                text = text.Replace("> ", ">");
-                                                text = text.Replace(" <", "<");
-                                            }
-                                        }
-                                    }
-                                }
-
-                                if (text != oldText)
-                                {
-                                    if (AllowFix(p, fixAction))
-                                    {
-                                        p.Text = text;
-                                        iFixes++;
-                                        _totalFixes++;
-                                        AddFixToListView(p, fixAction, oldText, p.Text);
-                                    }
-                                }
-                            }
-                        }
-                    }
-                }
-                else if (text.StartsWith("<font ", StringComparison.Ordinal))
-                {
-                    Paragraph prev = _subtitle.GetParagraphOrDefault(i - 1);
-                    if (prev == null || !Utilities.RemoveHtmlTags(prev.Text).Trim().EndsWith('-'))
-                    {
-                        string oldText = p.Text;
-                        var st = new StripableText(text);
-                        if (st.Pre.EndsWith('-') || st.Pre.EndsWith("- ", StringComparison.Ordinal))
-                        {
-                            text = st.Pre.TrimEnd().TrimEnd('-').TrimEnd() + st.StrippedText + st.Post;
-                        }
-                        if (text != oldText)
-                        {
-                            if (AllowFix(p, fixAction))
-                            {
-                                p.Text = text;
-                                iFixes++;
-                                _totalFixes++;
-                                AddFixToListView(p, fixAction, oldText, p.Text);
-                            }
-                        }
-                    }
-                }
-            }
-            if (iFixes > 0)
-                LogStatus(_language.FixHyphens, string.Format(_language.XHyphensFixed, iFixes));
-        }
-
-        public void FixHyphensAdd()
-        {
-            string fixAction = _language.FixHyphen;
-            int iFixes = 0;
-            for (int i = 0; i < _subtitle.Paragraphs.Count; i++)
-            {
-                Paragraph p = _subtitle.Paragraphs[i];
-                string text = p.Text;
-
-                if (text.Trim().StartsWith('-') ||
-                    text.Trim().StartsWith("<i>-") ||
-                    text.Trim().StartsWith("<i> -") ||
-                    text.Trim().StartsWith("<I>-") ||
-                    text.Trim().StartsWith("<I> -") ||
-                    text.Contains(Environment.NewLine + "-") ||
-                    text.Contains(Environment.NewLine + " -") ||
-                    text.Contains(Environment.NewLine + "<i>-") ||
-                    text.Contains(Environment.NewLine + "<i> -") ||
-                    text.Contains(Environment.NewLine + "<I>-") ||
-                    text.Contains(Environment.NewLine + "<I> -"))
-                {
-                    Paragraph prev = _subtitle.GetParagraphOrDefault(i - 1);
-
-                    if (prev == null || !Utilities.RemoveHtmlTags(prev.Text).Trim().EndsWith('-'))
-                    {
-                        var lines = Utilities.RemoveHtmlTags(p.Text).Split(Utilities.NewLineChars, StringSplitOptions.RemoveEmptyEntries);
-                        int startHyphenCount = 0;
-                        foreach (string line in lines)
-                        {
-                            if (line.Trim().StartsWith('-'))
-                                startHyphenCount++;
-                        }
-                        if (startHyphenCount == 1)
-                        {
-                            string oldText = p.Text;
-
-                            string[] parts = Utilities.RemoveHtmlTags(text).Split(Utilities.NewLineChars, StringSplitOptions.RemoveEmptyEntries);
-                            if (parts.Length == 2)
-                            {
-                                bool doAdd = parts[0].Trim().EndsWith('.') || parts[0].Trim().EndsWith('!') || parts[0].Trim().EndsWith('?') || Language == "ko";
-
-                                if (parts[0].Trim().StartsWith('-') && parts[1].Contains(':'))
-                                    doAdd = false;
-                                if (parts[1].Trim().StartsWith('-') && parts[0].Contains(':'))
-                                    doAdd = false;
-
-                                if (doAdd)
-                                {
-                                    int idx = text.IndexOf('-');
-                                    bool addFirstLine = idx < 5;
-                                    if (addFirstLine && idx > 0 && Utilities.AllLetters.Contains(text.Substring(idx - 1, 1)))
-                                        addFirstLine = false;
-                                    if (addFirstLine)
-                                    {
-                                        // add dash in second line.
-                                        if (text.Contains(Environment.NewLine + "<i>"))
-                                            text = text.Replace(Environment.NewLine + "<i>", Environment.NewLine + "<i>- ");
-                                        else
-                                            text = text.Replace(Environment.NewLine, Environment.NewLine + "- ").Replace(Environment.NewLine + "-  ", Environment.NewLine + "- ");
-                                    }
-                                    else
-                                    {
-                                        // add dash in first line.
-                                        if (text.StartsWith("<i>"))
-                                            text = "<i>- " + text.Remove(0, 3).Trim();
-                                        else if (text.StartsWith("{\\an") && text.Length > 6 && text[5] == '}')
-                                            text = text.Insert(6, "- ");
-                                        else
-                                            text = "- " + text.Trim();
-                                    }
-
-                                    if (text != oldText)
-                                    {
-                                        if (AllowFix(p, fixAction))
-                                        {
-                                            p.Text = text;
-                                            iFixes++;
-                                            _totalFixes++;
-                                            AddFixToListView(p, fixAction, oldText, p.Text);
-                                        }
-                                    }
-                                }
-                            }
-                        }
-                    }
-                }
-
-            }
-            if (iFixes > 0)
-                LogStatus(_language.FixHyphens, string.Format(_language.XHyphensFixed, iFixes));
-        }
-
-        private void Fix3PlusLines()
-        {
-            string fixAction = _language.Fix3PlusLine;
-            int iFixes = 0;
-            for (int i = 0; i < _subtitle.Paragraphs.Count; i++)
-            {
-                Paragraph p = _subtitle.Paragraphs[i];
-                string text = p.Text;
-
-                if (Utilities.CountTagInText(text, Environment.NewLine) > 1)
-                {
-                    string oldText = p.Text;
-                    text = Utilities.AutoBreakLine(text);
-
-                    if (AllowFix(p, fixAction))
-                    {
-                        p.Text = text;
-                        iFixes++;
-                        _totalFixes++;
-                        AddFixToListView(p, fixAction, oldText, p.Text);
-                    }
-                }
-            }
-            if (iFixes > 0)
-                LogStatus(_language.Fix3PlusLines, string.Format(_language.X3PlusLinesFixed, iFixes));
-        }
-
-        public void FixMusicNotation()
-        {
-            string fixAction = _language.FixMusicNotation;
-            int fixCount = 0;
-            for (int i = 0; i < _subtitle.Paragraphs.Count; i++)
-            {
-                Paragraph p = _subtitle.Paragraphs[i];
-
-                string[] musicSymbols = Configuration.Settings.Tools.MusicSymbolToReplace.Split(new[] { ' ' }, StringSplitOptions.RemoveEmptyEntries);
-                string oldText = p.Text;
-
-                string newText = p.Text;
-                string noTagsText = Utilities.RemoveHtmlTags(newText);
-                foreach (string musicSymbol in musicSymbols)
-                {
-                    newText = newText.Replace(musicSymbol, Configuration.Settings.Tools.MusicSymbol);
-                    newText = newText.Replace(musicSymbol.ToUpper(), Configuration.Settings.Tools.MusicSymbol);
-                    noTagsText = noTagsText.Replace(musicSymbol, Configuration.Settings.Tools.MusicSymbol);
-                    noTagsText = noTagsText.Replace(musicSymbol.ToUpper(), Configuration.Settings.Tools.MusicSymbol);
-                }
-
-                if (!newText.Equals(oldText))
-                {
-                    if (!noTagsText.Equals(Utilities.RemoveHtmlTags(oldText)))
-                    {
-                        if (AllowFix(p, fixAction))
-                        {
-                            p.Text = newText;
-                            fixCount++;
-                            _totalFixes++;
-                            AddFixToListView(p, fixAction, oldText, p.Text);
-                        }
-                    }
-                }
-            }
-            if (fixCount > 0)
-                LogStatus(_language.FixMusicNotation, string.Format(_language.XFixMusicNotation, fixCount));
-        }
-
-        public void FixDoubleDash()
-        {
-            string fixAction = _language.FixDoubleDash;
-            int fixCount = 0;
-            for (int i = 0; i < _subtitle.Paragraphs.Count; i++)
-            {
-                Paragraph p = _subtitle.Paragraphs[i];
-                string text = p.Text;
-                string oldText = p.Text;
-
-                while (text.Contains("---"))
-                {
-                    text = text.Replace("---", "--");
-                }
-
-                if (text.Contains("--"))
-                {
-                    text = text.Replace("--", "... ");
-                    text = text.Replace("...  ", "... ");
-                    text = text.Replace(" ...", "...");
-                    text = text.TrimEnd();
-                    text = text.Replace("... " + Environment.NewLine, "..." + Environment.NewLine);
-                    text = text.Replace("... </i>", "...</i>");
-                    text = text.Replace("... ?", "...?");
-                    text = text.Replace("... !", "...!");
-                    if (text.StartsWith("... "))
-                        text = text.Remove(3, 1);
-                    if (text.StartsWith("<i>... "))
-                        text = text.Remove(6, 1);
-                }
-                //if (text.EndsWith('-'))
-                //{
-                //    text = text.Substring(0, text.Length - 1) + "...";
-                //    text = text.Replace(" ...", "...");
-                //}
-                //if (text.EndsWith("-</i>"))
-                //{
-                //    text = text.Replace("-</i>", "...</i>");
-                //    text = text.Replace(" ...", "...");
-                //}
-
-                if (p.Text.StartsWith('—'))
-                {
-                    text = text.Remove(0, 1);
-                    text = text.Insert(0, "...");
-                }
-                if (p.Text.EndsWith('—'))
-                {
-                    text = text.Substring(0, text.Length - 1) + "...";
-                    text = text.Replace(" ...", "...");
-                }
-
-                if (text != oldText && AllowFix(p, fixAction))
-                {
-                    p.Text = text;
-                    fixCount++;
-                    _totalFixes++;
-                    AddFixToListView(p, fixAction, oldText, p.Text);
-                }
-
-            }
-            if (fixCount > 0)
-                LogStatus(_language.FixDoubleDash, string.Format(_language.XFixDoubleDash, fixCount));
-        }
-
-        public void FixDoubleGreaterThan()
-        {
-            string fixAction = _language.FixDoubleGreaterThan;
-            int fixCount = 0;
-            for (int i = 0; i < _subtitle.Paragraphs.Count; i++)
-            {
-                Paragraph p = _subtitle.Paragraphs[i];
-
-                if (p.Text.StartsWith(">> "))
-                {
-                    if (AllowFix(p, fixAction))
-                    {
-                        string oldText = p.Text;
-                        p.Text = p.Text.Substring(3, p.Text.Length - 3);
-                        fixCount++;
-                        _totalFixes++;
-                        AddFixToListView(p, fixAction, oldText, p.Text);
-                    }
-                }
-                if (p.Text.StartsWith(">>"))
-                {
-                    if (AllowFix(p, fixAction))
-                    {
-                        string oldText = p.Text;
-                        p.Text = p.Text.Substring(2, p.Text.Length - 2);
-                        fixCount++;
-                        _totalFixes++;
-                        AddFixToListView(p, fixAction, oldText, p.Text);
-                    }
-                }
-            }
-            if (fixCount > 0)
-                LogStatus(_language.FixDoubleGreaterThan, string.Format(_language.XFixDoubleGreaterThan, fixCount));
-        }
-
-        public void FixEllipsesStart()
-        {
-            string fixAction = _language.FixEllipsesStart;
-            int fixCount = 0;
-            listViewFixes.BeginUpdate();
-            for (int i = 0; i < _subtitle.Paragraphs.Count; i++)
-            {
-                Paragraph p = _subtitle.Paragraphs[i];
-                var text = p.Text;
-                if (text.Contains("..") && AllowFix(p, fixAction))
-                {
-                    var oldText = text;
-                    if (!text.Contains(Environment.NewLine))
-                    {
-                        text = FixCommonErrorsHelper.FixEllipsesStartHelper(text);
-                        if (oldText != text)
-                        {
-                            p.Text = text;
-                            fixCount++;
-                            _totalErrors++;
-                            AddFixToListView(p, fixAction, oldText, text);
-                        }
-                    }
-                    else
-                    {
-                        var lines = text.Split(Utilities.NewLineChars, StringSplitOptions.RemoveEmptyEntries);
-                        var fixedParagraph = string.Empty;
-                        for (int k = 0; k < lines.Length; k++)
-                        {
-                            var line = lines[k];
-                            fixedParagraph += Environment.NewLine + FixCommonErrorsHelper.FixEllipsesStartHelper(line);
-                            fixedParagraph = fixedParagraph.Trim();
-                        }
-
-                        if (fixedParagraph != text)
-                        {
-                            p.Text = fixedParagraph;
-                            fixCount++;
-                            _totalErrors++;
-                            AddFixToListView(p, fixAction, oldText, fixedParagraph);
-                        }
-                    }
-                }
-            }
-            listViewFixes.EndUpdate();
-            listViewFixes.Refresh();
-            if (fixCount > 0)
-                LogStatus(_language.FixEllipsesStart, string.Format(_language.XFixEllipsesStart, fixCount));
-        }
-
-        private static string FixMissingOpenBracket(string text, string openB)
-        {
-            string pre = string.Empty;
-            string closeB = openB == "(" ? ")" : "]";
-
-            if (text.Contains(" " + closeB))
-                openB = openB + " ";
-
-            do
-            {
-                if (text.Length > 1 && text.StartsWith('-'))
-                {
-                    pre += "- ";
-                    if (text.Substring(1, 1) == " ")
-                        text = text.Substring(2);
-                    else
-                        text = text.Substring(1);
-                }
-                if (text.Length > 3 && text.StartsWith("<i>"))
-                {
-                    pre += "<i>";
-                    if (text.Substring(3, 1) == " ")
-                        text = text.Substring(4);
-                    else
-                        text = text.Substring(3);
-                }
-                if (text.Length > 1 && (text[0] == ' ' || text[0] == '.'))
-                {
-                    pre += (text[0] == '.' ? '.' : ' ').ToString();
-                    text = text.Substring(1);
-                    while (text.Length > 0 && text.Substring(0, 1) == ".")
-                    {
-                        pre += ".";
-                        text = text.Substring(1);
-                    }
-                    text = text.TrimStart(' ');
-                }
-            } while (text.StartsWith("<i>") || text.StartsWith('-'));
-
-            text = pre + openB + text;
-            return text;
-        }
-
-        public void FixMissingOpenBracket()
-        {
-            string fixAction = _language.FixMissingOpenBracket;
-            int fixCount = 0, openIdx, closeIdx;
-            bool hit = false;
-            for (int i = 0; i < _subtitle.Paragraphs.Count; i++)
-            {
-                Paragraph p = _subtitle.Paragraphs[i];
-
-                if (AllowFix(p, fixAction))
-                {
-                    hit = false;
-                    string oldText = p.Text;
-                    openIdx = p.Text.IndexOf('(');
-                    closeIdx = p.Text.IndexOf(')');
-                    if ((closeIdx > -1 && closeIdx < openIdx) || (closeIdx > -1 && openIdx == -1))
-                    {
-                        p.Text = FixMissingOpenBracket(p.Text, "(");
-                        hit = true;
-                    }
-
-                    openIdx = p.Text.IndexOf('[');
-                    closeIdx = p.Text.IndexOf(']');
-                    if ((closeIdx > -1 && closeIdx < openIdx) || (closeIdx > -1 && openIdx == -1))
-                    {
-                        p.Text = FixMissingOpenBracket(p.Text, "[");
-                        hit = true;
-                    }
-
-                    if (hit)
-                    {
-                        fixCount++;
-                        _totalFixes++;
-                        AddFixToListView(p, fixAction, oldText, p.Text);
-                    }
-                }
-            }
-
-            if (fixCount > 0)
-                LogStatus(_language.FixMissingOpenBracket, string.Format(_language.XFixMissingOpenBracket, fixCount));
-        }
-
-        private static Regex MyRegEx(string inputRegex)
-        {
-            return new Regex(inputRegex.Replace(" ", "[ \r\n]+"), RegexOptions.Compiled);
-        }
-
-        private void FixDanishLetterI()
-        {
-            const string fixAction = "Fix danish letter 'i'";
-            int fixCount = 0;
-
-            var littleIRegex = new Regex(@"\bi\b", RegexOptions.Compiled);
-
-            var iList = new List<Regex>
-                             { // not a complete list, more phrases will come
-                                 MyRegEx(@", i ved nok\b"),
-                                 MyRegEx(@", i ved, "),
-                                 MyRegEx(@", i ved."),
-                                 MyRegEx(@", i ikke blev\b"),
-                                 MyRegEx(@"\b i føler at\b"),
-                                 MyRegEx(@"\badvarede i os\b"),
-                                 MyRegEx(@"\badvarede i dem\b"),
-                                 MyRegEx(@"\bat i aldrig\b"),
-                                 MyRegEx(@"\bat i alle bliver\b"),
-                                 MyRegEx(@"\bat i alle er\b"),
-                                 MyRegEx(@"\bat i alle forventer\b"),
-                                 MyRegEx(@"\bat i alle gør\b"),
-                                 MyRegEx(@"\bat i alle har\b"),
-                                 MyRegEx(@"\bat i alle ved\b"),
-                                 MyRegEx(@"\bat i alle vil\b"),
-                                 MyRegEx(@"\bat i bare\b"),
-                                 MyRegEx(@"\bat i bager\b"),
-                                 MyRegEx(@"\bat i bruger\b"),
-                                 MyRegEx(@"\bat i dræber\b"),
-                                 MyRegEx(@"\bat i dræbte\b"),
-                                 MyRegEx(@"\bat i fandt\b"),
-                                 MyRegEx(@"\bat i fik\b"),
-                                 MyRegEx(@"\bat i finder\b"),
-                                 MyRegEx(@"\bat i forstår\b"),
-                                 MyRegEx(@"\bat i får\b"),
-                                 MyRegEx(@"\b[Aa]t i hver især\b"),
-                                 MyRegEx(@"\bAt i ikke\b"),
-                                 MyRegEx(@"\bat i ikke\b"),
-                                 MyRegEx(@"\bat i kom\b"),
-                                 MyRegEx(@"\bat i kommer\b"),
-                                 MyRegEx(@"\bat i næsten er\b"),
-                                 MyRegEx(@"\bat i næsten fik\b"),
-                                 MyRegEx(@"\bat i næsten har\b"),
-                                 MyRegEx(@"\bat i næsten skulle\b"),
-                                 MyRegEx(@"\bat i næsten var\b"),
-                                 MyRegEx(@"\bat i også får\b"),
-                                 MyRegEx(@"\bat i også gør\b"),
-                                 MyRegEx(@"\bat i også mener\b"),
-                                 MyRegEx(@"\bat i også siger\b"),
-                                 MyRegEx(@"\bat i også tror\b"),
-                                 MyRegEx(@"\bat i rev\b"),
-                                 MyRegEx(@"\bat i river\b"),
-                                 MyRegEx(@"\bat i samarbejder\b"),
-                                 MyRegEx(@"\bat i snakkede\b"),
-                                 MyRegEx(@"\bat i scorer\b"),
-                                 MyRegEx(@"\bat i siger\b"),
-                                 MyRegEx(@"\bat i skal\b"),
-                                 MyRegEx(@"\bat i skulle\b"),
-                                 MyRegEx(@"\bat i to ikke\b"),
-                                 MyRegEx(@"\bat i to siger\b"),
-                                 MyRegEx(@"\bat i to har\b"),
-                                 MyRegEx(@"\bat i to er\b"),
-                                 MyRegEx(@"\bat i to bager\b"),
-                                 MyRegEx(@"\bat i to skal\b"),
-                                 MyRegEx(@"\bat i to gør\b"),
-                                 MyRegEx(@"\bat i to får\b"),
-                                 MyRegEx(@"\bat i udnyttede\b"),
-                                 MyRegEx(@"\bat i udnytter\b"),
-                                 MyRegEx(@"\bat i vil\b"),
-                                 MyRegEx(@"\bat i ville\b"),
-                                 MyRegEx(@"\bBehandler i mig\b"),
-                                 MyRegEx(@"\bbehandler i mig\b"),
-                                 MyRegEx(@"\bbliver i rige\b"),
-                                 MyRegEx(@"\bbliver i ikke\b"),
-                                 MyRegEx(@"\bbliver i indkvarteret\b"),
-                                 MyRegEx(@"\bbliver i indlogeret\b"),
-                                 MyRegEx(@"\bburde i gøre\b"),
-                                 MyRegEx(@"\bburde i ikke\b"),
-                                 MyRegEx(@"\bburde i købe\b"),
-                                 MyRegEx(@"\bburde i løbe\b"),
-                                 MyRegEx(@"\bburde i se\b"),
-                                 MyRegEx(@"\bburde i sige\b"),
-                                 MyRegEx(@"\bburde i tage\b"),
-                                 MyRegEx(@"\bDa i ankom\b"),
-                                 MyRegEx(@"\bda i ankom\b"),
-                                 MyRegEx(@"\bda i forlod\b"),
-                                 MyRegEx(@"\bDa i forlod\b"),
-                                 MyRegEx(@"\bda i fik\b"),
-                                 MyRegEx(@"\bDa i fik\b"),
-                                 MyRegEx(@"\bDa i gik\b"),
-                                 MyRegEx(@"\bda i gik\b"),
-                                 MyRegEx(@"\bda i kom\b"),
-                                 MyRegEx(@"\bDa i kom\b"),
-                                 MyRegEx(@"\bda i så "),
-                                 MyRegEx(@"\bDa i så "),
-                                 MyRegEx(@"\bdet får i\b"),
-                                 MyRegEx(@"\bDet får i\b"),
-                                 MyRegEx(@"\bDet har i\b"),
-                                 MyRegEx(@"\bdet har i\b"),
-                                 MyRegEx(@"\bDet må i "),
-                                 MyRegEx(@"\bdet må i "),
-                                 MyRegEx(@"\b[Dd]et Det kan i sgu"),
-                                 MyRegEx(@"\bend i aner\b"),
-                                 MyRegEx(@"\bend i tror\b"),
-                                 MyRegEx(@"\bend i ved\b"),
-                                 MyRegEx(@"\b, er i alle\b"),
-                                 MyRegEx(@"\bellers får i "),
-                                 MyRegEx(@"\bEr i alle\b"),
-                                 MyRegEx(@"\ber i allerede\b"),
-                                 MyRegEx(@"\bEr i allerede\b"),
-                                 MyRegEx(@"\ber i allesammen\b"),
-                                 MyRegEx(@"\bEr i allesammen\b"),
-                                 MyRegEx(@"\ber i der\b"),
-                                 MyRegEx(@"\bEr i der\b"),
-                                 MyRegEx(@"\bEr i fra\b"),
-                                 MyRegEx(@"\bEr i gennem\b"),
-                                 MyRegEx(@"\ber i gennem\b"),
-                                 MyRegEx(@"\ber i glade\b"),
-                                 MyRegEx(@"\bEr i glade\b"),
-                                 MyRegEx(@"\bEr i gået\b"),
-                                 MyRegEx(@"\ber i gået\b"),
-                                 MyRegEx(@"\ber i her\b"),
-                                 MyRegEx(@"\bEr i her\b"),
-                                 MyRegEx(@"\ber i imod\b"),
-                                 MyRegEx(@"\bEr i imod\b"),
-                                 MyRegEx(@"\ber i klar\b"),
-                                 MyRegEx(@"\bEr i klar\b"),
-                                 MyRegEx(@"\bEr i mætte\b"),
-                                 MyRegEx(@"\ber i mætte\b"),
-                                 MyRegEx(@"\bEr i med\b"),
-                                 MyRegEx(@"\ber i med\b"),
-                                 MyRegEx(@"\ber i mod\b"),
-                                 MyRegEx(@"\bEr i mod\b"),
-                                 MyRegEx(@"\ber i okay\b"),
-                                 MyRegEx(@"\bEr i okay\b"),
-                                 MyRegEx(@"\ber i på\b"),
-                                 MyRegEx(@"\bEr i på\b"),
-                                 MyRegEx(@"\bEr i parate\b"),
-                                 MyRegEx(@"\ber i parate\b"),
-                                 MyRegEx(@"\ber i sikker\b"),
-                                 MyRegEx(@"\bEr i sikker\b"),
-                                 MyRegEx(@"\bEr i sikre\b"),
-                                 MyRegEx(@"\ber i sikre\b"),
-                                 MyRegEx(@"\ber i skøre\b"),
-                                 MyRegEx(@"\bEr i skøre\b"),
-                                 MyRegEx(@"\ber i stadig\b"),
-                                 MyRegEx(@"\bEr i stadig\b"),
-                                 MyRegEx(@"\bEr i sultne\b"),
-                                 MyRegEx(@"\ber i sultne\b"),
-                                 MyRegEx(@"\bEr i tilfredse\b"),
-                                 MyRegEx(@"\ber i tilfredse\b"),
-                                 MyRegEx(@"\bEr i to\b"),
-                                 MyRegEx(@"\ber i ved at\b"),
-                                 MyRegEx(@"\ber i virkelig\b"),
-                                 MyRegEx(@"\bEr i virkelig\b"),
-                                 MyRegEx(@"\bEr i vågne\b"),
-                                 MyRegEx(@"\ber i vågne\b"),
-                                 MyRegEx(@"\bfanden vil i?"),
-                                 MyRegEx(@"\bfor ser i\b"),
-                                 MyRegEx(@"\bFor ser i\b"),
-                                 MyRegEx(@"\bFordi i ventede\b"),
-                                 MyRegEx(@"\bfordi i ventede\b"),
-                                 MyRegEx(@"\bFordi i deltog\b"),
-                                 MyRegEx(@"\bfordi i deltog\b"),
-                                 MyRegEx(@"\bforhandler i stadig\b"),
-                                 MyRegEx(@"\bForhandler i stadig\b"),
-                                 MyRegEx(@"\bforstår i\b"),
-                                 MyRegEx(@"\bForstår i\b"),
-                                 MyRegEx(@"\bFør i får\b"),
-                                 MyRegEx(@"\bfør i får\b"),
-                                 MyRegEx(@"\bFør i kommer\b"),
-                                 MyRegEx(@"\bfør i kommer\b"),
-                                 MyRegEx(@"\bFør i tager\b"),
-                                 MyRegEx(@"\bfør i tager\b"),
-                                 MyRegEx(@"\bfår i alle\b"),
-                                 MyRegEx(@"\bfår i fratrukket\b"),
-                                 MyRegEx(@"\bfår i ikke\b"),
-                                 MyRegEx(@"\bfår i klø\b"),
-                                 MyRegEx(@"\bfår i point\b"),
-                                 MyRegEx(@"\bgider i at\b"),
-                                 MyRegEx(@"\bGider i at\b"),
-                                 MyRegEx(@"\bGider i ikke\b"),
-                                 MyRegEx(@"\bgider i ikke\b"),
-                                 MyRegEx(@"\bgider i lige\b"),
-                                 MyRegEx(@"\bGider i lige\b"),
-                                 MyRegEx(@"\b[Gg]ik i lige\b"),
-                                 MyRegEx(@"\b[Gg]ik i hjem\b"),
-                                 MyRegEx(@"\b[Gg]ik i over\b"),
-                                 MyRegEx(@"\b[Gg]ik i forbi\b"),
-                                 MyRegEx(@"\b[Gg]ik i ind\b"),
-                                 MyRegEx(@"\b[Gg]ik i uden\b"),
-                                 MyRegEx(@"\bGjorde i det\b"),
-                                 MyRegEx(@"\bGjorde i det\b"),
-                                 MyRegEx(@"\bgjorde i ikke\b"),
-                                 MyRegEx(@"\bGider i godt\b"),
-                                 MyRegEx(@"\bgider i godt\b"),
-                                 MyRegEx(@"\bGider i ikke\b"),
-                                 MyRegEx(@"\bgider i ikke\b"),
-                                 MyRegEx(@"\b[Gg]iver i mig\b"),
-                                 MyRegEx(@"\bglor i på\b"),
-                                 MyRegEx(@"\bGlor i på\b"),
-                                 MyRegEx(@"\b[Gg]lor i allesammen på\b"),
-                                 MyRegEx(@"\b[Gg]lor i alle på\b"),
-                                 MyRegEx(@"\bGår i ind\b"),
-                                 MyRegEx(@"\bgår i ind\b"),
-                                 MyRegEx(@"\b[Gg]å i bare\b"),
-                                 MyRegEx(@"\bHørte i det\b"),
-                                 MyRegEx(@"\bhørte i det\b"),
-                                 MyRegEx(@"\bHar i \b"),
-                                 MyRegEx(@"\bhar i ødelagt\b"),
-                                 MyRegEx(@"\bhar i fået\b"),
-                                 MyRegEx(@"\bHar i fået\b"),
-                                 MyRegEx(@"\bHar i det\b"),
-                                 MyRegEx(@"\bhar i det\b"),
-                                 MyRegEx(@"\bhar i gjort\b"),
-                                 MyRegEx(@"\bhar i ikke\b"),
-                                 MyRegEx(@"\bHar i nogen\b"),
-                                 MyRegEx(@"\bhar i nogen\b"),
-                                 MyRegEx(@"\bHar i nok\b"),
-                                 MyRegEx(@"\bhar i nok\b"),
-                                 MyRegEx(@"\bhar i ordnet\b"),
-                                 MyRegEx(@"\bHar i ordnet\b"),
-                                 MyRegEx(@"\bhar i spist\b"),
-                                 MyRegEx(@"\bHar i spist\b"),
-                                 MyRegEx(@"\bhar i tænkt\b"),
-                                 MyRegEx(@"\bhar i tabt\b"),
-                                 MyRegEx(@"\bhelvede vil i?"),
-                                 MyRegEx(@"\bHer har i\b"),
-                                 MyRegEx(@"\bher har i\b"),
-                                 MyRegEx(@"\b[Hh]older i fast\b"),
-                                 MyRegEx(@"\b[Hh]older i godt fast\b"),
-                                 MyRegEx(@"\bHvad fanden har i\b"),
-                                 MyRegEx(@"\bhvad fanden har i\b"),
-                                 MyRegEx(@"\bHvad fanden tror i\b"),
-                                 MyRegEx(@"\bhvad fanden tror i\b"),
-                                 MyRegEx(@"\bhvad fanden vil i\b"),
-                                 MyRegEx(@"\bHvad fanden vil i\b"),
-                                 MyRegEx(@"\bHvad gør i\b"),
-                                 MyRegEx(@"\bhvad gør i\b"),
-                                 MyRegEx(@"\bhvad har i\b"),
-                                 MyRegEx(@"\bHvad har i\b"),
-                                 MyRegEx(@"\bHvad i ikke\b"),
-                                 MyRegEx(@"\bhvad i ikke\b"),
-                                 MyRegEx(@"\b[Hh]vad laver i\b"),
-                                 MyRegEx(@"\b[Hh]vad lavede i\b"),
-                                 MyRegEx(@"\b[Hh]vad mener i\b"),
-                                 MyRegEx(@"\b[Hh]vad siger i\b"),
-                                 MyRegEx(@"\b[Hh]vad skal i\b"),
-                                 MyRegEx(@"\b[Hh]vad snakker i\b"),
-                                 MyRegEx(@"\b[Hh]vad sløver i\b"),
-                                 MyRegEx(@"\b[Hh]vad synes i\b"),
-                                 MyRegEx(@"\b[Hh]vad vil i\b"),
-                                 MyRegEx(@"\b[Hh]vem er i\b"),
-                                 MyRegEx(@"\b[Hh]vem fanden tror i\b"),
-                                 MyRegEx(@"\b[Hh]vem tror i\b"),
-                                 MyRegEx(@"\b[Hh]vilken slags mennesker er i?"),
-                                 MyRegEx(@"\b[Hh]vilken slags folk er i?"),
-                                 MyRegEx(@"\b[Hh]vis i altså\b"),
-                                 MyRegEx(@"\b[Hh]vis i bare\b"),
-                                 MyRegEx(@"\b[Hh]vis i forstår\b"),
-                                 MyRegEx(@"\b[Hh]vis i får\b"),
-                                 MyRegEx(@"\b[Hh]vis i går\b"),
-                                 MyRegEx(@"\b[Hh]vis i ikke\b"),
-                                 MyRegEx(@"\b[Hh]vis i lovede\b"),
-                                 MyRegEx(@"\b[Hh]vis i lover\b"),
-                                 MyRegEx(@"\b[Hh]vis i overholder\b"),
-                                 MyRegEx(@"\b[Hh]vis i overtræder\b"),
-                                 MyRegEx(@"\b[Hh]vis i slipper\b"),
-                                 MyRegEx(@"\b[Hh]vis i taber\b"),
-                                 MyRegEx(@"\b[Hh]vis i vandt\b"),
-                                 MyRegEx(@"\b[Hh]vis i vinder\b"),
-                                 MyRegEx(@"\b[Hh]vor er i\b"),
-                                 MyRegEx(@"\b[Hh]vor får i\b"),
-                                 MyRegEx(@"\b[Hh]vor gamle er i\b"),
-                                 MyRegEx(@"\b[Hh]vor i begyndte\b"),
-                                 MyRegEx(@"\b[Hh]vor i startede\b"),
-                                 MyRegEx(@"\b[Hh]vor skal i\b"),
-                                 MyRegEx(@"\b[Hh]vor var i\b"),
-                                 MyRegEx(@"\b[Hh]vordan har i\b"),
-                                 MyRegEx(@"\b[Hh]vordan hørte i\b"),
-                                 MyRegEx(@"\b[Hh]vordan i når\b"),
-                                 MyRegEx(@"\b[Hh]vordan i nåede\b"),
-                                 MyRegEx(@"\b[Hh]vordan kunne i\b"),
-                                 MyRegEx(@"\b[Hh]vorfor afleverer i det\b"),
-                                 MyRegEx(@"\b[Hh]vorfor gør i "),
-                                 MyRegEx(@"\b[Hh]vorfor gjorde i "),
-                                 MyRegEx(@"\b[Hh]vorfor græder i "),
-                                 MyRegEx(@"\b[Hh]vorfor har i "),
-                                 MyRegEx(@"\b[Hh]vorfor kom i "),
-                                 MyRegEx(@"\b[Hh]vorfor kommer i "),
-                                 MyRegEx(@"\b[Hh]vorfor løb i "),
-                                 MyRegEx(@"\b[Hh]vorfor lover i "),
-                                 MyRegEx(@"\b[Hh]vorfor lovede i "),
-                                 MyRegEx(@"\b[Hh]vorfor skal i\b"),
-                                 MyRegEx(@"\b[Hh]vorfor skulle i\b"),
-                                 MyRegEx(@"\b[Hh]vorfor sagde i\b"),
-                                 MyRegEx(@"\b[Hh]vorfor synes i\b"),
-                                 MyRegEx(@"\b[Hh]vornår gør i "),
-                                 MyRegEx(@"\bHvornår kom i\b"),
-                                 MyRegEx(@"\b[Hh]vornår ville i "),
-                                 MyRegEx(@"\b[Hh]vornår giver i "),
-                                 MyRegEx(@"\b[Hh]vornår gav i "),
-                                 MyRegEx(@"\b[Hh]vornår rejser i\b"),
-                                 MyRegEx(@"\b[Hh]vornår rejste i\b"),
-                                 MyRegEx(@"\b[Hh]vornår skal i "),
-                                 MyRegEx(@"\b[Hh]vornår skulle i "),
-                                 MyRegEx(@"\b[Hh]ører i på\b"),
-                                 MyRegEx(@"\b[Hh]ørte i på\b"),
-                                 MyRegEx(@"\b[Hh]ører i,\b"),
-                                 MyRegEx(@"\b[Hh]ører i ikke\b"),
-                                 MyRegEx(@"\bi altid\b"),
-                                 MyRegEx(@"\bi ankomme\b"),
-                                 MyRegEx(@"\bi ankommer\b"),
-                                 MyRegEx(@"\bi bare kunne\b"),
-                                 MyRegEx(@"\bi bare havde\b"),
-                                 MyRegEx(@"\bi bare gjorde\b"),
-                                 MyRegEx(@"\bi begge er\b"),
-                                 MyRegEx(@"\bi begge gør\b"),
-                                 MyRegEx(@"\bi begge har\b"),
-                                 MyRegEx(@"\bi begge var\b"),
-                                 MyRegEx(@"\bi begge vil\b"),
-                                 MyRegEx(@"\bi behøver ikke gemme\b"),
-                                 MyRegEx(@"\bi behøver ikke prøve\b"),
-                                 MyRegEx(@"\bi behøver ikke skjule\b"),
-                                 MyRegEx(@"\bi behandlede\b"),
-                                 MyRegEx(@"\bi behandler\b"),
-                                 MyRegEx(@"\bi beskidte dyr\b"),
-                                 MyRegEx(@"\bi blev\b"),
-                                 MyRegEx(@"\bi blive\b"),
-                                 MyRegEx(@"\bi bliver\b"),
-                                 MyRegEx(@"\bi burde\b"),
-                                 MyRegEx(@"\bi er\b"),
-                                 MyRegEx(@"\bi fyrer af\b"),
-                                 MyRegEx(@"\bi gør\b"),
-                                 MyRegEx(@"\bi gav\b"),
-                                 MyRegEx(@"\bi gerne "),
-                                 MyRegEx(@"\bi giver\b"),
-                                 MyRegEx(@"\bi gjorde\b"),
-                                 MyRegEx(@"\bi hører\b"),
-                                 MyRegEx(@"\bi hørte\b"),
-                                 MyRegEx(@"\bi har\b"),
-                                 MyRegEx(@"\bi havde\b"),
-                                 MyRegEx(@"\bi igen bliver\b"),
-                                 MyRegEx(@"\bi igen burde\b"),
-                                 MyRegEx(@"\bi igen finder\b"),
-                                 MyRegEx(@"\bi igen gør\b"),
-                                 MyRegEx(@"\bi igen kommer\b"),
-                                 MyRegEx(@"\bi igen prøver\b"),
-                                 MyRegEx(@"\bi igen siger\b"),
-                                 MyRegEx(@"\bi igen skal\b"),
-                                 MyRegEx(@"\bi igen vil\b"),
-                                 MyRegEx(@"\bi ikke gerne\b"),
-                                 MyRegEx(@"\bi ikke kan\b"),
-                                 MyRegEx(@"\bi ikke kommer\b"),
-                                 MyRegEx(@"\bi ikke vil\b"),
-                                 MyRegEx(@"\bi kan\b"),
-                                 MyRegEx(@"\bi kender\b"),
-                                 MyRegEx(@"\bi kom\b"),
-                                 MyRegEx(@"\bi komme\b"),
-                                 MyRegEx(@"\bi kommer\b"),
-                                 MyRegEx(@"\bi kunne\b"),
-                                 MyRegEx(@"\bi morer jer\b"),
-                                 MyRegEx(@"\bi må gerne\b"),
-                                 MyRegEx(@"\bi må give\b"),
-                                 MyRegEx(@"\bi må da\b"),
-                                 MyRegEx(@"\bi nåede\b"),
-                                 MyRegEx(@"\bi når\b"),
-                                 MyRegEx(@"\bi prøve\b"),
-                                 MyRegEx(@"\bi prøvede\b"),
-                                 MyRegEx(@"\bi prøver\b"),
-                                 MyRegEx(@"\bi sagde\b"),
-                                 MyRegEx(@"\bi scorede\b"),
-                                 MyRegEx(@"\bi ser\b"),
-                                 MyRegEx(@"\bi set\b"),
-                                 MyRegEx(@"\bi siger\b"),
-                                 MyRegEx(@"\bi sikkert alle\b"),
-                                 MyRegEx(@"\bi sikkert ikke gør\b"),
-                                 MyRegEx(@"\bi sikkert ikke kan\b"),
-                                 MyRegEx(@"\bi sikkert ikke vil\b"),
-                                 MyRegEx(@"\bi skal\b"),
-                                 MyRegEx(@"\bi skulle\b"),
-                                 MyRegEx(@"\bi små stakler\b"),
-                                 MyRegEx(@"\bi stopper\b"),
-                                 MyRegEx(@"\bi synes\b"),
-                                 MyRegEx(@"\bi troede\b"),
-                                 MyRegEx(@"\bi tror\b"),
-                                 MyRegEx(@"\bi var\b"),
-                                 MyRegEx(@"\bi vel ikke\b"),
-                                 MyRegEx(@"\bi vil\b"),
-                                 MyRegEx(@"\bi ville\b"),
-                                 MyRegEx(@"\b[Kk]an i lugte\b"),
-                                 MyRegEx(@"\b[Kk]an i overleve\b"),
-                                 MyRegEx(@"\b[Kk]an i spise\b"),
-                                 MyRegEx(@"\b[Kk]an i se\b"),
-                                 MyRegEx(@"\b[Kk]an i smage\b"),
-                                 MyRegEx(@"\b[Kk]an i forstå\b"),
-                                 MyRegEx(@"\b[Kk]ørte i hele\b"),
-                                 MyRegEx(@"\b[Kk]ørte i ikke\b"),
-                                 MyRegEx(@"\b[Kk]an i godt\b"),
-                                 MyRegEx(@"\b[Kk]an i gøre\b"),
-                                 MyRegEx(@"\b[Kk]an i huske\b"),
-                                 MyRegEx(@"\b[Kk]an i ikke\b"),
-                                 MyRegEx(@"\b[Kk]an i lide\b"),
-                                 MyRegEx(@"\b[Kk]an i leve\b"),
-                                 MyRegEx(@"\b[Kk]an i love\b"),
-                                 MyRegEx(@"\b[Kk]an i måske\b"),
-                                 MyRegEx(@"\b[Kk]an i nok\b"),
-                                 MyRegEx(@"\b[Kk]an i se\b"),
-                                 MyRegEx(@"\b[Kk]an i sige\b"),
-                                 MyRegEx(@"\b[Kk]an i tilgive\b"),
-                                 MyRegEx(@"\b[Kk]an i tygge\b"),
-                                 MyRegEx(@"\b[Kk]an i to ikke\b"),
-                                 MyRegEx(@"\b[Kk]an i tro\b"),
-                                 MyRegEx(@"\bKender i "),
-                                 MyRegEx(@"\b[Kk]ender i hinanden\b"),
-                                 MyRegEx(@"\b[Kk]ender i to hinanden\b"),
-                                 MyRegEx(@"\bKendte i \b"),
-                                 MyRegEx(@"\b[Kk]endte i hinanden\b"),
-                                 MyRegEx(@"\b[Kk]iggede i på\b"),
-                                 MyRegEx(@"\b[Kk]igger i på\b"),
-                                 MyRegEx(@"\b[Kk]ommer i her\b"),
-                                 MyRegEx(@"\b[Kk]ommer i ofte\b"),
-                                 MyRegEx(@"\b[Kk]ommer i sammen\b"),
-                                 MyRegEx(@"\b[Kk]ommer i tit\b"),
-                                 MyRegEx(@"\b[Kk]unne i fortælle\b"),
-                                 MyRegEx(@"\b[Kk]unne i give\b"),
-                                 MyRegEx(@"\b[Kk]unne i gøre\b"),
-                                 MyRegEx(@"\b[Kk]unne i ikke\b"),
-                                 MyRegEx(@"\b[Kk]unne i lide\b"),
-                                 MyRegEx(@"\b[Kk]unne i mødes\b"),
-                                 MyRegEx(@"\b[Kk]unne i se\b"),
-                                 MyRegEx(@"\b[Ll]eder i efter\b"),
-                                 MyRegEx(@"\b[Ll]aver i ikke\b"),
-                                 MyRegEx(@"\blaver i her\b"),
-                                 MyRegEx(@"\b[Ll]igner i far\b"),
-                                 MyRegEx(@"\b[Ll]igner i hinanden\b"),
-                                 MyRegEx(@"\b[Ll]igner i mor\b"),
-                                 MyRegEx(@"\bLover i\b"),
-                                 MyRegEx(@"\b[Ll]ykkes i med\b"),
-                                 MyRegEx(@"\b[Ll]ykkedes i med\b"),
-                                 MyRegEx(@"\b[Ll]øb i hellere\b"),
-                                 MyRegEx(@"\b[Mm]ødte i "),
-                                 MyRegEx(@"\b[Mm]angler i en\b"),
-                                 MyRegEx(@"\b[Mm]en i gutter\b"),
-                                 MyRegEx(@"\b[Mm]en i drenge\b"),
-                                 MyRegEx(@"\b[Mm]en i fyre\b"),
-                                 MyRegEx(@"\b[Mm]en i står\b"),
-                                 MyRegEx(@"\b[Mm]ener i at\b"),
-                                 MyRegEx(@"\b[Mm]ener i det\b"),
-                                 MyRegEx(@"\b[Mm]ener i virkelig\b"),
-                                 MyRegEx(@"\b[Mm]ens i sov\b"),
-                                 MyRegEx(@"\b[Mm]ens i stadig\b"),
-                                 MyRegEx(@"\b[Mm]ens i lå\b"),
-                                 MyRegEx(@"\b[Mm]ister i point\b"),
-                                 MyRegEx(@"\b[Mm]orer i jer\b"),
-                                 MyRegEx(@"\b[Mm]å i alle"),
-                                 MyRegEx(@"\b[Mm]å i gerne"),
-                                 MyRegEx(@"\b[Mm]å i godt\b"),
-                                 MyRegEx(@"\b[Mm]å i vide\b"),
-                                 MyRegEx(@"\b[Mm]å i ikke"),
-                                 MyRegEx(@"\b[Nn]u løber i\b"),
-                                 MyRegEx(@"\b[Nn]u siger i\b"),
-                                 MyRegEx(@"\b[Nn]u skal i\b"),
-                                 MyRegEx(@"\b[Nn]år i\b"),
-                                 MyRegEx(@"\b[Oo]m i ikke\b"),
-                                 MyRegEx(@"\b[Oo]pgiver i\b"),
-                                 MyRegEx(@"\b[Oo]vergiver i jer\b"),
-                                 MyRegEx(@"\bpersoner i lukker\b"),
-                                 MyRegEx(@"\b[Pp]as på i ikke\b"),
-                                 MyRegEx(@"\b[Pp]as på i ikke\b"),
-                                 MyRegEx(@"\b[Pp]å i ikke\b"),
-                                 MyRegEx(@"\b[Pp]å at i ikke\b"),
-                                 MyRegEx(@"\b[Ss]agde i ikke\b"),
-                                 MyRegEx(@"\b[Ss]amlede i ham\b"),
-                                 MyRegEx(@"\bSer i\b"),
-                                 MyRegEx(@"\bSiger i\b"),
-                                 MyRegEx(@"\b[Ss]ikker på i ikke\b"),
-                                 MyRegEx(@"\b[Ss]ikre på i ikke\b"),
-                                 MyRegEx(@"\b[Ss]kal i alle\b"),
-                                 MyRegEx(@"\b[Ss]kal i allesammen\b"),
-                                 MyRegEx(@"\b[Ss]kal i begge dø\b"),
-                                 MyRegEx(@"\b[Ss]kal i bare\b"),
-                                 MyRegEx(@"\b[Ss]kal i dele\b"),
-                                 MyRegEx(@"\b[Ss]kal i dø\b"),
-                                 MyRegEx(@"\b[Ss]kal i fordele\b"),
-                                 MyRegEx(@"\b[Ss]kal i fordeles\b"),
-                                 MyRegEx(@"\b[Ss]kal i fortælle\b"),
-                                 MyRegEx(@"\b[Ss]kal i gøre\b"),
-                                 MyRegEx(@"\b[Ss]kal i have\b"),
-                                 MyRegEx(@"\b[Ss]kal i ikke\b"),
-                                 MyRegEx(@"\b[Ss]kal i klare\b"),
-                                 MyRegEx(@"\b[Ss]kal i klatre\b"),
-                                 MyRegEx(@"\b[Ss]kal i larme\b"),
-                                 MyRegEx(@"\b[Ss]kal i lave\b"),
-                                 MyRegEx(@"\b[Ss]kal i løfte\b"),
-                                 MyRegEx(@"\b[Ss]kal i med\b"),
-                                 MyRegEx(@"\b[Ss]kal i på\b"),
-                                 MyRegEx(@"\b[Ss]kal i til\b"),
-                                 MyRegEx(@"\b[Ss]kal i ud\b"),
-                                 MyRegEx(@"\b[Ss]lap i ud\b"),
-                                 MyRegEx(@"\b[Ss]lap i væk\b"),
-                                 MyRegEx(@"\b[Ss]nart er i\b"),
-                                 MyRegEx(@"\b[Ss]om i måske\b"),
-                                 MyRegEx(@"\b[Ss]om i nok\b"),
-                                 MyRegEx(@"\b[Ss]om i ved\b"),
-                                 MyRegEx(@"\b[Ss]pis i bare\b"),
-                                 MyRegEx(@"\b[Ss]pis i dem\b"),
-                                 MyRegEx(@"\b[Ss]ynes i at\b"),
-                                 MyRegEx(@"\b[Ss]ynes i det\b"),
-                                 MyRegEx(@"\b[Ss]ynes i,"),
-                                 MyRegEx(@"\b[Ss]ætter i en\b"),
-                                 MyRegEx(@"\bSå i at\b"),
-                                 MyRegEx(@"\bSå i det\b"),
-                                 MyRegEx(@"\bSå i noget\b"),
-                                 MyRegEx(@"\b[Ss]å tager i\b"),
-                                 MyRegEx(@"\bTænder i på\b"),
-                                 MyRegEx(@"\btænder i på\b"),
-                                 MyRegEx(@"\btog i bilen\b"),
-                                 MyRegEx(@"\bTog i bilen\b"),
-                                 MyRegEx(@"\btog i liften\b"),
-                                 MyRegEx(@"\bTog i liften\b"),
-                                 MyRegEx(@"\btog i toget\b"),
-                                 MyRegEx(@"\bTog i toget\b"),
-                                 MyRegEx(@"\btræder i frem\b"),
-                                 MyRegEx(@"\bTræder i frem\b"),
-                                 MyRegEx(@"\bTror i at\b"),
-                                 MyRegEx(@"\btror i at\b"),
-                                 MyRegEx(@"\btror i det\b"),
-                                 MyRegEx(@"\bTror i det\b"),
-                                 MyRegEx(@"\bTror i jeg\b"),
-                                 MyRegEx(@"\btror i jeg\b"),
-                                 MyRegEx(@"\bTror i på\b"),
-                                 MyRegEx(@"\b[Tr]ror i på\b"),
-                                 MyRegEx(@"\b[Tr]ror i, "),
-                                 MyRegEx(@"\b[Vv]ar i blevet\b"),
-                                 MyRegEx(@"\b[Vv]ed i alle\b"),
-                                 MyRegEx(@"\b[Vv]ed i allesammen\b"),
-                                 MyRegEx(@"\b[Vv]ed i er\b"),
-                                 MyRegEx(@"\b[Vv]ed i ikke\b"),
-                                 MyRegEx(@"\b[Vv]ed i hvad\b"),
-                                 MyRegEx(@"\b[Vv]ed i hvem\b"),
-                                 MyRegEx(@"\b[Vv]ed i hvor\b"),
-                                 MyRegEx(@"\b[Vv]ed i hvorfor\b"),
-                                 MyRegEx(@"\b[Vv]ed i hvordan\b"),
-                                 MyRegEx(@"\b[Vv]ed i var\b"),
-                                 MyRegEx(@"\b[Vv]ed i ville\b"),
-                                 MyRegEx(@"\b[Vv]ed i har\b"),
-                                 MyRegEx(@"\b[Vv]ed i havde\b"),
-                                 MyRegEx(@"\b[Vv]ed i hvem\b"),
-                                 MyRegEx(@"\b[Vv]ed i hvad\b"),
-                                 MyRegEx(@"\b[Vv]ed i hvor\b"),
-                                 MyRegEx(@"\b[Vv]ed i mente\b"),
-                                 MyRegEx(@"\b[Vv]ed i tror\b"),
-                                 MyRegEx(@"\b[Vv]enter i på\b"),
-                                 MyRegEx(@"\b[Vv]il i besegle\b"),
-                                 MyRegEx(@"\b[Vv]il i dræbe\b"),
-                                 MyRegEx(@"\b[Vv]il i fjerne\b"),
-                                 MyRegEx(@"\b[Vv]il i fortryde\b"),
-                                 MyRegEx(@"\b[Vv]il i gerne\b"),
-                                 MyRegEx(@"\b[Vv]il i godt\b"),
-                                 MyRegEx(@"\b[Vv]il i have\b"),
-                                 MyRegEx(@"\b[Vv]il i høre\b"),
-                                 MyRegEx(@"\b[Vv]il i ikke\b"),
-                                 MyRegEx(@"\b[Vv]il i købe\b"),
-                                 MyRegEx(@"\b[Vv]il i kaste\b"),
-                                 MyRegEx(@"\b[Vv]il i møde\b"),
-                                 MyRegEx(@"\b[Vv]il i måske\b"),
-                                 MyRegEx(@"\bvil i savne\b"),
-                                 MyRegEx(@"\bVil i savne\b"),
-                                 MyRegEx(@"\bvil i se\b"),
-                                 MyRegEx(@"\bVil i se\b"),
-                                 MyRegEx(@"\bvil i sikkert\b"),
-                                 MyRegEx(@"\bvil i smage\b"),
-                                 MyRegEx(@"\bVil i smage\b"),
-                                 MyRegEx(@"\b[Vv]il i virkelig\b"),
-                                 MyRegEx(@"\b[Vv]il i virkeligt\b"),
-                                 MyRegEx(@"\bVil i være\b"),
-                                 MyRegEx(@"\bvil i være\b"),
-                                 MyRegEx(@"\bVille i blive\b"),
-                                 MyRegEx(@"\bville i blive\b"),
-                                 MyRegEx(@"\bville i dræbe\b"),
-                                 MyRegEx(@"\bville i få\b"),
-                                 MyRegEx(@"\bville i få\b"),
-                                 MyRegEx(@"\bville i gøre\b"),
-                                 MyRegEx(@"\bville i høre\b"),
-                                 MyRegEx(@"\bville i ikke\b"),
-                                 MyRegEx(@"\bville i kaste\b"),
-                                 MyRegEx(@"\bville i komme\b"),
-                                 MyRegEx(@"\bville i mene\b"),
-                                 MyRegEx(@"\bville i nå\b"),
-                                 MyRegEx(@"\bville i savne\b"),
-                                 MyRegEx(@"\bVille i se\b"),
-                                 MyRegEx(@"\bville i se\b"),
-                                 MyRegEx(@"\bville i sikkert\b"),
-                                 MyRegEx(@"\bville i synes\b"),
-                                 MyRegEx(@"\bville i tage\b"),
-                                 MyRegEx(@"\bville i tro\b"),
-                                 MyRegEx(@"\bville i være\b"),
-                                 MyRegEx(@"\bville i være\b"),
-                                 MyRegEx(@"\b[Vv]iste i, at\b"),
-                                 MyRegEx(@"\b[Vv]iste i at\b"),
-                                 MyRegEx(@"\bvover i\b"),
-
-                             };
-
-            Regex regExIDag = new Regex(@"\bidag\b", RegexOptions.Compiled);
-            Regex regExIGaar = new Regex(@"\bigår\b", RegexOptions.Compiled);
-            Regex regExIMorgen = new Regex(@"\bimorgen\b", RegexOptions.Compiled);
-            Regex regExIAlt = new Regex(@"\bialt\b", RegexOptions.Compiled);
-            Regex regExIGang = new Regex(@"\bigang\b", RegexOptions.Compiled);
-            Regex regExIStand = new Regex(@"\bistand\b", RegexOptions.Compiled);
-            Regex regExIOevrigt = new Regex(@"\biøvrigt\b", RegexOptions.Compiled);
-
-            for (int i = 0; i < _subtitle.Paragraphs.Count; i++)
-            {
-                string text = _subtitle.Paragraphs[i].Text;
-                string oldText = text;
-
-                if (littleIRegex.IsMatch(text))
-                {
-                    foreach (Regex regex in iList)
-                    {
-                        Match match = regex.Match(text);
-                        while (match.Success)
-                        {
-                            Match iMatch = littleIRegex.Match(match.Value);
-                            if (iMatch.Success)
-                            {
-                                string temp = match.Value.Remove(iMatch.Index, 1).Insert(iMatch.Index, "I");
-
-                                int index = match.Index;
-                                if (index + match.Value.Length >= text.Length)
-                                    text = text.Substring(0, index) + temp;
-                                else
-                                    text = text.Substring(0, index) + temp + text.Substring(index + match.Value.Length);
-                            }
-                            match = match.NextMatch();
-                        }
-                    }
-                }
-
-                if (regExIDag.IsMatch(text))
-                    text = regExIDag.Replace(text, "i dag");
-
-                if (regExIGaar.IsMatch(text))
-                    text = regExIGaar.Replace(text, "i går");
-
-                if (regExIMorgen.IsMatch(text))
-                    text = regExIMorgen.Replace(text, "i morgen");
-
-                if (regExIAlt.IsMatch(text))
-                    text = regExIAlt.Replace(text, "i alt");
-
-                if (regExIGang.IsMatch(text))
-                    text = regExIGang.Replace(text, "i gang");
-
-                if (regExIStand.IsMatch(text))
-                    text = regExIStand.Replace(text, "i stand");
-
-                if (regExIOevrigt.IsMatch(text))
-                    text = regExIOevrigt.Replace(text, "i øvrigt");
-
-                if (text != oldText)
-                {
-                    _subtitle.Paragraphs[i].Text = text;
-                    fixCount++;
-                    _totalFixes++;
-                    AddFixToListView(_subtitle.Paragraphs[i], fixAction, oldText, text);
-                }
-            }
-            if (fixCount > 0)
-                LogStatus(_language.FixDanishLetterI, string.Format(_language.XIsChangedToUppercase, fixCount));
-        }
-
-        /// <summary>
-        /// Will try to fix issues with Spanish special letters ¿? and ¡!.
-        /// Sentences ending with "?" must start with "¿".
-        /// Sentences ending with "!" must start with "¡".
-        /// </summary>
-        public void FixSpanishInvertedQuestionAndExclamationMarks()
-        {
-            string fixAction = _language.FixSpanishInvertedQuestionAndExclamationMarks;
-            int fixCount = 0;
-            for (int i = 0; i < _subtitle.Paragraphs.Count; i++)
-            {
-                Paragraph p = _subtitle.Paragraphs[i];
-                Paragraph last = _subtitle.GetParagraphOrDefault(i - 1);
-
-                bool wasLastLineClosed = last == null || last.Text.EndsWith('?') || last.Text.EndsWith('!') || last.Text.EndsWith('.') ||
-                                         last.Text.EndsWith(':') || last.Text.EndsWith(')') || last.Text.EndsWith(']');
-<<<<<<< HEAD
-                string trimmedStart = p.Text.TrimStart(("- ").ToCharArray());
-                if (last != null && last.Text.EndsWith("...", StringComparison.Ordinal) && trimmedStart.Length > 0 && char.IsLower(trimmedStart[0]))
-=======
-                string trimmedStart = p.Text.TrimStart('-', ' ');
-                if (last != null && last.Text.EndsWith("...", StringComparison.Ordinal) && trimmedStart.Length > 0 && trimmedStart[0].ToString() == trimmedStart[0].ToString().ToLower())
->>>>>>> 0f9d20ab
-                    wasLastLineClosed = false;
-                if (!wasLastLineClosed && last.Text == last.Text.ToUpper())
-                    wasLastLineClosed = true;
-
-                string oldText = p.Text;
-
-                FixSpanishInvertedLetter("?", "¿", p, last, ref wasLastLineClosed, fixAction, ref fixCount);
-                FixSpanishInvertedLetter("!", "¡", p, last, ref wasLastLineClosed, fixAction, ref fixCount);
-
-                if (p.Text != oldText)
-                {
-                    fixCount++;
-                    _totalFixes++;
-                    AddFixToListView(p, fixAction, oldText, p.Text);
-                }
-
-            }
-            if (fixCount > 0)
-                LogStatus(_language.FixSpanishInvertedQuestionAndExclamationMarks, fixCount.ToString());
-        }
-
-        private void FixSpanishInvertedLetter(string mark, string inverseMark, Paragraph p, Paragraph last, ref bool wasLastLineClosed, string fixAction, ref int fixCount)
-        {
-            if (p.Text.Contains(mark))
-            {
-                bool skip = false;
-                if (last != null && p.Text.Contains(mark) && !p.Text.Contains(inverseMark) && last.Text.Contains(inverseMark) && !last.Text.Contains(mark))
-                    skip = true;
-
-                if (!skip && Utilities.CountTagInText(p.Text, mark) == Utilities.CountTagInText(p.Text, inverseMark) &&
-                    Utilities.RemoveHtmlTags(p.Text).TrimStart(inverseMark[0]).Contains(inverseMark) == false &&
-                    Utilities.RemoveHtmlTags(p.Text).TrimEnd(mark[0]).Contains(mark) == false)
-                {
-                    skip = true;
-                }
-
-                if (!skip)
-                {
-                    int startIndex = 0;
-                    int markIndex = p.Text.IndexOf(mark, StringComparison.Ordinal);
-                    if (!wasLastLineClosed && ((p.Text.IndexOf("!", StringComparison.Ordinal) > 0 && p.Text.IndexOf("!", StringComparison.Ordinal) < markIndex) ||
-                                               (p.Text.IndexOf("?", StringComparison.Ordinal) > 0 && p.Text.IndexOf("?", StringComparison.Ordinal) < markIndex) ||
-                                               (p.Text.IndexOf(".", StringComparison.Ordinal) > 0 && p.Text.IndexOf(".", StringComparison.Ordinal) < markIndex)))
-                        wasLastLineClosed = true;
-                    while (markIndex > 0 && startIndex < p.Text.Length)
-                    {
-                        int inverseMarkIndex = p.Text.IndexOf(inverseMark, startIndex, StringComparison.Ordinal);
-                        if (wasLastLineClosed && (inverseMarkIndex == -1 || inverseMarkIndex > markIndex))
-                        {
-                            if (AllowFix(p, fixAction))
-                            {
-                                int j = markIndex - 1;
-
-                                while (j > startIndex && (p.Text[j] == '.' || p.Text[j] == '!' || p.Text[j] == '?'))
-                                    j--;
-
-                                while (j > startIndex &&
-                                       (p.Text[j] != '.' || IsSpanishAbbreviation(p.Text, j)) &&
-                                       p.Text[j] != '!' &&
-                                       p.Text[j] != '?' &&
-                                       !(j > 3 && p.Text.Substring(j - 3, 3) == Environment.NewLine + "-") &&
-                                       !(j > 4 && p.Text.Substring(j - 4, 4) == Environment.NewLine + " -") &&
-                                       !(j > 6 && p.Text.Substring(j - 6, 6) == Environment.NewLine + "<i>-"))
-                                    j--;
-
-                                if (".!?".Contains(p.Text[j].ToString()))
-                                {
-                                    j++;
-                                }
-                                if (j + 3 < p.Text.Length && p.Text.Substring(j + 1, 2) == Environment.NewLine)
-                                {
-                                    j += 3;
-                                }
-                                else if (j + 2 < p.Text.Length && p.Text.Substring(j, 2) == Environment.NewLine)
-                                {
-                                    j += 2;
-                                }
-                                if (j >= startIndex)
-                                {
-                                    string part = p.Text.Substring(j, markIndex - j + 1);
-
-                                    string speaker = string.Empty;
-                                    int speakerEnd = part.IndexOf(")", StringComparison.Ordinal);
-                                    if (part.StartsWith('(') && speakerEnd > 0 && speakerEnd < part.IndexOf(mark, StringComparison.Ordinal))
-                                    {
-                                        while (Environment.NewLine.Contains(part[speakerEnd + 1].ToString()))
-                                            speakerEnd++;
-                                        speaker = part.Substring(0, speakerEnd + 1);
-                                        part = part.Substring(speakerEnd + 1);
-                                    }
-                                    speakerEnd = part.IndexOf(']');
-                                    if (part.StartsWith('[') && speakerEnd > 0 && speakerEnd < part.IndexOf(mark, StringComparison.Ordinal))
-                                    {
-                                        while (Environment.NewLine.Contains(part[speakerEnd + 1].ToString()))
-                                            speakerEnd++;
-                                        speaker = part.Substring(0, speakerEnd + 1);
-                                        part = part.Substring(speakerEnd + 1);
-                                    }
-
-                                    var st = new StripableText(part);
-                                    if (j == 0 && mark == "!" && st.Pre == "¿" && Utilities.CountTagInText(p.Text, mark) == 1 && Utilities.RemoveHtmlTags(p.Text).EndsWith(mark, StringComparison.Ordinal))
-                                    {
-                                        p.Text = inverseMark + p.Text;
-                                    }
-                                    else if (j == 0 && mark == "?" && st.Pre == "¡" && Utilities.CountTagInText(p.Text, mark) == 1 && Utilities.RemoveHtmlTags(p.Text).EndsWith(mark, StringComparison.Ordinal))
-                                    {
-                                        p.Text = inverseMark + p.Text;
-                                    }
-                                    else
-                                    {
-                                        string temp = inverseMark;
-                                        int addToIndex = 0;
-                                        while (p.Text.Length > markIndex + 1 && p.Text[markIndex + 1].ToString() == mark &&
-                                            Utilities.CountTagInText(p.Text, mark) > Utilities.CountTagInText(p.Text + temp, inverseMark))
-                                        {
-                                            temp += inverseMark;
-                                            st.Post += mark;
-                                            markIndex++;
-                                            addToIndex++;
-                                        }
-
-                                        p.Text = p.Text.Remove(j, markIndex - j + 1).Insert(j, speaker + st.Pre + temp + st.StrippedText + st.Post);
-                                        markIndex += addToIndex;
-                                    }
-
-                                }
-                            }
-                        }
-                        else if (last != null && !wasLastLineClosed && inverseMarkIndex == p.Text.IndexOf(mark, StringComparison.Ordinal) && !last.Text.Contains(inverseMark))
-                        {
-                            string lastOldtext = last.Text;
-                            int idx = last.Text.Length - 2;
-                            while (idx > 0 && (last.Text.Substring(idx, 2) != ". ") && (last.Text.Substring(idx, 2) != "! ") && (last.Text.Substring(idx, 2) != "? "))
-                                idx--;
-
-                            last.Text = last.Text.Insert(idx, inverseMark);
-                            fixCount++;
-                            _totalFixes++;
-                            AddFixToListView(last, fixAction, lastOldtext, last.Text);
-                        }
-
-                        startIndex = markIndex + 2;
-                        if (startIndex < p.Text.Length)
-                            markIndex = p.Text.IndexOf(mark, startIndex, StringComparison.Ordinal);
-                        else
-                            markIndex = -1;
-                        wasLastLineClosed = true;
-                    }
-                }
-                if (p.Text.EndsWith(mark + "...", StringComparison.Ordinal) && p.Text.Length > 4)
-                {
-                    p.Text = p.Text.Remove(p.Text.Length - 4, 4) + "..." + mark;
-                }
-            }
-            else if (Utilities.CountTagInText(p.Text, inverseMark) == 1)
-            {
-                int idx = p.Text.IndexOf(inverseMark, StringComparison.Ordinal);
-                while (idx < p.Text.Length && !".!?".Contains(p.Text[idx].ToString()))
-                {
-                    idx++;
-                }
-                if (idx < p.Text.Length)
-                {
-                    p.Text = p.Text.Insert(idx, mark);
-                    if (p.Text.Contains("¡¿") && p.Text.Contains("!?"))
-                        p.Text.Replace("!?", "?!");
-                    if (p.Text.Contains("¿¡") && p.Text.Contains("?!"))
-                        p.Text.Replace("?!", "!?");
-                }
-            }
-        }
-
-        private bool IsSpanishAbbreviation(string text, int index)
-        {
-            if (text[index] != '.')
-                return false;
-
-            if (index + 3 < text.Length && text[index + 2] == '.') //  X
-                return true;                                    // O.R.
-
-            if (index - 3 > 0 && text[index - 1] != '.' && text[index - 2] == '.') //    X
-                return true;                          // O.R.
-
-            string word = string.Empty;
-            int i = index - 1;
-            while (i >= 0 && Utilities.AllLetters.Contains(text[i].ToString()))
-            {
-                word = text[i].ToString() + word;
-                i--;
-            }
-
-            //Common Spanish abbreviations
-            //Dr. (same as English)
-            //Sr. (same as Mr.)
-            //Sra. (same as Mrs.)
-            //Ud.
-            //Uds.
-            if (word.Equals("dr", StringComparison.OrdinalIgnoreCase) ||
-                word.Equals("sr", StringComparison.OrdinalIgnoreCase) ||
-                word.Equals("sra", StringComparison.OrdinalIgnoreCase) ||
-                word.Equals("ud", StringComparison.OrdinalIgnoreCase) ||
-                word.Equals("uds", StringComparison.OrdinalIgnoreCase))
-                return true;
-
-            List<string> abbreviations = GetAbbreviations();
-            return abbreviations.Contains(word + ".");
-        }
-
-        private void ButtonFixClick(object sender, EventArgs e)
-        {
-            if (buttonBack.Enabled)
-            {
-                Cursor = Cursors.WaitCursor;
-                SaveConfiguration();
-                Cursor = Cursors.Default;
-                DialogResult = DialogResult.OK;
-            }
-            else
-            {
-                if (listView1.Items[IndexAloneLowercaseIToUppercaseIEnglish].Checked && Language != "en")
-                {
-                    if (MessageBox.Show(_language.FixLowercaseIToUppercaseICheckedButCurrentLanguageIsNotEnglish + Environment.NewLine +
-                                                      Environment.NewLine +
-                                                      _language.ContinueAnyway, _language.Continue, MessageBoxButtons.YesNo) == DialogResult.No)
-                    {
-                        listView1.Items[IndexAloneLowercaseIToUppercaseIEnglish].Checked = false;
-                        ShowStatus(_language.UncheckedFixLowercaseIToUppercaseI);
-                        return;
-                    }
-                }
-                Cursor = Cursors.WaitCursor;
-                Next();
-                ShowAvailableFixesStatus();
-            }
-            Cursor = Cursors.Default;
-        }
-
-        private void Next()
-        {
-
-            RunSelectedActions();
-
-            buttonBack.Enabled = true;
-            buttonNextFinish.Text = _languageGeneral.Ok;
-            buttonNextFinish.Enabled = _hasFixesBeenMade;
-            groupBoxStep1.Visible = false;
-            groupBox2.Visible = true;
-            listViewFixes.Sort();
-            subtitleListView1.Fill(_originalSubtitle);
-            if (listViewFixes.Items.Count > 0)
-                listViewFixes.Items[0].Selected = true;
-            else
-                subtitleListView1.SelectIndexAndEnsureVisible(0);
-        }
-
-        private void RunSelectedActions()
-        {
-            subtitleListView1.BeginUpdate();
-            _newLog = new StringBuilder();
-            _deleteIndices = new List<int>();
-
-            _subtitle = new Subtitle(_originalSubtitle);
-            foreach (ListViewItem item in listView1.Items)
-            {
-                if (item.Checked && item.Index != IndexRemoveEmptyLines)
-                {
-                    var fixItem = (FixItem)item.Tag;
-                    fixItem.Action.Invoke(null, null);
-                }
-            }
-            if (listView1.Items[IndexInvalidItalicTags].Checked)
-            {
-                var fixItem = (FixItem)listView1.Items[IndexInvalidItalicTags].Tag;
-                fixItem.Action.Invoke(null, null);
-            }
-            if (listView1.Items[IndexRemoveEmptyLines].Checked)
-            {
-                var fixItem = (FixItem)listView1.Items[IndexRemoveEmptyLines].Tag;
-                fixItem.Action.Invoke(null, null);
-            }
-
-            // build log
-            textBoxFixedIssues.Text = string.Empty;
-            if (_newLog.Length >= 0)
-                textBoxFixedIssues.AppendText(_newLog + Environment.NewLine);
-            textBoxFixedIssues.AppendText(_appliedLog.ToString());
-            subtitleListView1.EndUpdate();
-        }
-
-        private void FormFixKeyDown(object sender, KeyEventArgs e)
-        {
-            if (e.KeyCode == Keys.Escape)
-                DialogResult = DialogResult.Cancel;
-            else if (e.KeyCode == Keys.F1)
-                Utilities.ShowHelp("#fixcommonerrors");
-            else if (e.KeyCode == Keys.Enter && buttonNextFinish.Text == _language.Next)
-                ButtonFixClick(null, null);
-            else if (subtitleListView1.Visible && subtitleListView1.Items.Count > 0 && e.KeyData == _goToLine)
-                GoToLineNumber();
-            else if (e.KeyData == _preview && listViewFixes.Items.Count > 0)
-                GenerateDiff();
-            else if (_mainGeneralGoToNextSubtitle == e.KeyData || (e.KeyCode == Keys.Down && e.Modifiers == Keys.Alt))
-            {
-                int selectedIndex = 0;
-                if (subtitleListView1.SelectedItems.Count > 0)
-                {
-                    selectedIndex = subtitleListView1.SelectedItems[0].Index;
-                    selectedIndex++;
-                }
-                subtitleListView1.SelectIndexAndEnsureVisible(selectedIndex);
-            }
-            else if (_mainGeneralGoToPrevSubtitle == e.KeyData || (e.KeyCode == Keys.Up && e.Modifiers == Keys.Alt))
-            {
-                int selectedIndex = 0;
-                if (subtitleListView1.SelectedItems.Count > 0)
-                {
-                    selectedIndex = subtitleListView1.SelectedItems[0].Index;
-                    selectedIndex--;
-                }
-                subtitleListView1.SelectIndexAndEnsureVisible(selectedIndex);
-            }
-            else if (_mainListViewGoToNextError == e.KeyData)
-            {
-                GoToNextSynaxError();
-                e.SuppressKeyPress = true;
-            }
-
-        }
-
-        private void GoToNextSynaxError()
-        {
-            int idx = 0;
-            try
-            {
-                if (listViewFixes.SelectedItems.Count > 0)
-                    idx = listViewFixes.SelectedItems[0].Index;
-                idx++;
-                if (listViewFixes.Items.Count > idx)
-                {
-                    listViewFixes.Items[idx].Selected = true;
-                    listViewFixes.Items[idx].EnsureVisible();
-                    if (idx > 0)
-                        listViewFixes.Items[idx - 1].Selected = false;
-                }
-            }
-            catch
-            {
-            }
-        }
-
-        private void GoToLineNumber()
-        {
-            var goToLine = new GoToLine();
-            goToLine.Initialize(1, subtitleListView1.Items.Count);
-            if (goToLine.ShowDialog(this) == DialogResult.OK)
-            {
-                subtitleListView1.SelectNone();
-                subtitleListView1.Items[goToLine.LineNumber - 1].Selected = true;
-                subtitleListView1.Items[goToLine.LineNumber - 1].EnsureVisible();
-                subtitleListView1.Items[goToLine.LineNumber - 1].Focused = true;
-            }
-        }
-
-        private void GenerateDiff()
-        {
-            string htmlFileName = Path.GetTempFileName() + ".html";
-            var sb = new StringBuilder();
-            sb.Append("<html><head><meta charset='utf-8'><title>Subtitle Edit - Fix common errors preview</title><style>body,p,td {font-size:90%; font-family:Tahoma;} td {border:1px solid black;padding:5px} table {border-collapse: collapse;}</style></head><body><table><tbody>");
-            sb.AppendLine(string.Format("<tr><td style='font-weight:bold'>{0}</td><td style='font-weight:bold'>{1}</td><td style='font-weight:bold'>{2}</td><td style='font-weight:bold'>{3}</td></tr>", Configuration.Settings.Language.General.LineNumber, _language.Function, Configuration.Settings.Language.General.Before, Configuration.Settings.Language.General.After));
-            foreach (ListViewItem item in listViewFixes.Items)
-            {
-                if (item.Checked)
-                {
-                    var p = (Paragraph)item.Tag;
-                    string what = item.SubItems[2].Text;
-                    string before = item.SubItems[3].Text;
-                    string after = item.SubItems[4].Text;
-                    var arr = MakeDiffHtml(before, after);
-                    sb.AppendLine(string.Format("<tr><td>{0}</td><td>{1}</td><td><pre>{2}</pre></td><td><pre>{3}</pre></td></tr>", p.Number, what, arr[0], arr[1]));
-                }
-            }
-            sb.Append("</table></body></html>");
-            File.WriteAllText(htmlFileName, sb.ToString());
-            System.Diagnostics.Process.Start(htmlFileName);
-        }
-
-        private static string[] MakeDiffHtml(string before, string after)
-        {
-
-            before = before.Replace("<br />", "↲");
-            after = after.Replace("<br />", "↲");
-            before = before.Replace(Environment.NewLine, "↲");
-            after = after.Replace(Environment.NewLine, "↲");
-
-            var beforeColors = new Dictionary<int, Color>();
-            var beforeBackgroundColors = new Dictionary<int, Color>();
-            var afterColors = new Dictionary<int, Color>();
-            var afterBackgroundColors = new Dictionary<int, Color>();
-
-            // from start
-            int minLength = Math.Min(before.Length, after.Length);
-            int startCharactersOk = 0;
-            for (int i = 0; i < minLength; i++)
-            {
-                if (before[i] == after[i])
-                {
-                    startCharactersOk++;
-                }
-                else
-                {
-                    if (before.Length > i + 4 && after.Length > i + 4 &&
-                        before[i + 1] == after[i + 1] &&
-                        before[i + 2] == after[i + 2] &&
-                        before[i + 3] == after[i + 3] &&
-                        before[i + 4] == after[i + 4])
-                    {
-                        startCharactersOk++;
-
-                        if (before.Substring(i, 1).Trim().Length == 0)
-                            beforeBackgroundColors.Add(i, Color.Red);
-                        else
-                            beforeColors.Add(i, Color.Red);
-
-                        if (after.Substring(i, 1).Trim().Length == 0)
-                            afterBackgroundColors.Add(i, Color.Red);
-                        else
-                            afterColors.Add(i, Color.Red);
-                    }
-                    else
-                    {
-                        break;
-                    }
-                }
-            }
-
-            int maxLength = Math.Max(before.Length, after.Length);
-            for (int i = startCharactersOk; i <= maxLength; i++)
-            {
-                if (i < before.Length)
-                {
-                    if (before.Substring(i, 1).Trim().Length == 0)
-                        beforeBackgroundColors.Add(i, Color.Red);
-                    else
-                        beforeColors.Add(i, Color.Red);
-                }
-                if (i < after.Length)
-                {
-                    if (after.Substring(i, 1).Trim().Length == 0)
-                        afterBackgroundColors.Add(i, Color.Red);
-                    else
-                        afterColors.Add(i, Color.Red);
-                }
-            }
-
-            // from end
-            for (int i = 1; i < minLength; i++)
-            {
-                int bLength = before.Length - i;
-                int aLength = after.Length - i;
-                if (before[bLength] == after[aLength])
-                {
-                    if (beforeColors.ContainsKey(bLength))
-                        beforeColors.Remove(bLength);
-                    if (beforeBackgroundColors.ContainsKey(bLength))
-                        beforeBackgroundColors.Remove(bLength);
-
-                    if (afterColors.ContainsKey(aLength))
-                        afterColors.Remove(aLength);
-                    if (afterBackgroundColors.ContainsKey(aLength))
-                        afterBackgroundColors.Remove(aLength);
-                }
-                else
-                {
-                    if (i == 0 && i > 4 &&
-                        before[before.Length - (i + 1)] == after[after.Length - (i + 1)] &&
-                        before[before.Length - (i + 2)] == after[after.Length - (i + 2)] &&
-                        before[before.Length - (i + 3)] == after[after.Length - (i + 3)] &&
-                        before[before.Length - (i + 4)] == after[after.Length - (i + 4)])
-                    {
-                        continue;
-                    }
-                    else
-                    {
-                        break;
-                    }
-                }
-            }
-
-            var sb = new StringBuilder();
-            for (int i = 0; i < before.Length; i++)
-            {
-                string s = before.Substring(i, 1);
-                if (beforeColors.ContainsKey(i) && beforeBackgroundColors.ContainsKey(i))
-                {
-                    sb.AppendFormat("<span style=\"color:{0}; background-color: {1}\">{2}</span>", ColorTranslator.ToHtml(beforeColors[i]), ColorTranslator.ToHtml(beforeBackgroundColors[i]), s);
-                }
-                else if (beforeColors.ContainsKey(i))
-                {
-                    sb.AppendFormat("<span style=\"color:{0}; \">{1}</span>", ColorTranslator.ToHtml(beforeColors[i]), s);
-                }
-                else if (beforeBackgroundColors.ContainsKey(i))
-                {
-                    sb.AppendFormat("<span style=\"background-color: {0}\">{1}</span>", ColorTranslator.ToHtml(beforeBackgroundColors[i]), s);
-                }
-                else
-                {
-                    sb.Append(before.Substring(i, 1));
-                }
-            }
-            var sb2 = new StringBuilder();
-            for (int i = 0; i < after.Length; i++)
-            {
-                string s = after.Substring(i, 1);
-                if (afterColors.ContainsKey(i) && afterBackgroundColors.ContainsKey(i))
-                {
-                    sb2.AppendFormat("<span style=\"color:{0}; background-color: {1}\">{2}</span>", ColorTranslator.ToHtml(afterColors[i]), ColorTranslator.ToHtml(afterBackgroundColors[i]), s);
-                }
-                else if (afterColors.ContainsKey(i))
-                {
-                    sb2.AppendFormat("<span style=\"color:{0}; \">{1}</span>", ColorTranslator.ToHtml(afterColors[i]), s);
-                }
-                else if (afterBackgroundColors.ContainsKey(i))
-                {
-                    sb2.AppendFormat("<span style=\"background-color: {0}\">{1}</span>", ColorTranslator.ToHtml(afterBackgroundColors[i]), s);
-                }
-                else
-                {
-                    sb2.Append(s);
-                }
-            }
-
-            return new string[] { sb.ToString(), sb2.ToString() };
-        }
-
-        private void SaveConfiguration()
-        {
-            FixCommonErrorsSettings ce = Configuration.Settings.CommonErrors;
-
-            ce.EmptyLinesTicked = listView1.Items[IndexRemoveEmptyLines].Checked;
-            ce.OverlappingDisplayTimeTicked = listView1.Items[IndexOverlappingDisplayTime].Checked;
-            ce.TooShortDisplayTimeTicked = listView1.Items[IndexTooShortDisplayTime].Checked;
-            ce.TooLongDisplayTimeTicked = listView1.Items[IndexTooLongDisplayTime].Checked;
-            ce.InvalidItalicTagsTicked = listView1.Items[IndexInvalidItalicTags].Checked;
-            ce.UnneededSpacesTicked = listView1.Items[IndexUnneededSpaces].Checked;
-            ce.UnneededPeriodsTicked = listView1.Items[IndexUnneededPeriods].Checked;
-            ce.MissingSpacesTicked = listView1.Items[IndexMissingSpaces].Checked;
-            ce.BreakLongLinesTicked = listView1.Items[IndexBreakLongLines].Checked;
-            ce.MergeShortLinesTicked = listView1.Items[IndexMergeShortLines].Checked;
-            ce.MergeShortLinesAllTicked = listView1.Items[IndexMergeShortLinesAll].Checked;
-
-            ce.UppercaseIInsideLowercaseWordTicked = listView1.Items[IndexUppercaseIInsideLowercaseWord].Checked;
-            ce.DoubleApostropheToQuoteTicked = listView1.Items[IndexDoubleApostropheToQuote].Checked;
-            ce.FixMusicNotationTicked = listView1.Items[IndexFixMusicNotation].Checked;
-            ce.AddPeriodAfterParagraphTicked = listView1.Items[IndexAddPeriodAfterParagraph].Checked;
-            ce.StartWithUppercaseLetterAfterParagraphTicked = listView1.Items[IndexStartWithUppercaseLetterAfterParagraph].Checked;
-            ce.StartWithUppercaseLetterAfterPeriodInsideParagraphTicked = listView1.Items[IndexStartWithUppercaseLetterAfterPeriodInsideParagraph].Checked;
-            ce.StartWithUppercaseLetterAfterColonTicked = listView1.Items[IndexStartWithUppercaseLetterAfterColon].Checked;
-            ce.AddMissingQuotesTicked = listView1.Items[IndexAddMissingQuotes].Checked;
-            ce.FixHyphensTicked = listView1.Items[IndexFixHyphens].Checked;
-            ce.FixHyphensAddTicked = listView1.Items[IndexFixHyphensAdd].Checked;
-            ce.Fix3PlusLinesTicked = listView1.Items[IndexFix3PlusLines].Checked;
-            ce.FixDoubleDashTicked = listView1.Items[IndexFixDoubleDash].Checked;
-            ce.FixDoubleGreaterThanTicked = listView1.Items[IndexFixDoubleGreaterThan].Checked;
-            ce.FixEllipsesStartTicked = listView1.Items[IndexFixEllipsesStart].Checked;
-            ce.FixMissingOpenBracketTicked = listView1.Items[IndexFixMissingOpenBracket].Checked;
-            ce.AloneLowercaseIToUppercaseIEnglishTicked = listView1.Items[IndexAloneLowercaseIToUppercaseIEnglish].Checked;
-            ce.FixOcrErrorsViaReplaceListTicked = listView1.Items[IndexFixOcrErrorsViaReplaceList].Checked;
-            ce.RemoveSpaceBetweenNumberTicked = listView1.Items[IndexRemoveSpaceBetweenNumbers].Checked;
-            ce.FixDialogsOnOneLineTicked = listView1.Items[IndexDialogsOnOneLine].Checked;
-            if (_danishLetterIIndex > -1)
-                ce.DanishLetterITicked = listView1.Items[_danishLetterIIndex].Checked;
-            if (_turkishAnsiIndex > -1)
-                ce.TurkishAnsiTicked = listView1.Items[_turkishAnsiIndex].Checked;
-            if (_spanishInvertedQuestionAndExclamationMarksIndex > -1)
-                ce.SpanishInvertedQuestionAndExclamationMarksTicked = listView1.Items[_spanishInvertedQuestionAndExclamationMarksIndex].Checked;
-
-            Configuration.Settings.Save();
-        }
-
-        private void ButtonBackClick(object sender, EventArgs e)
-        {
-            buttonNextFinish.Enabled = true;
-            _totalFixes = 0;
-            _onlyListFixes = true;
-            buttonBack.Enabled = false;
-            buttonNextFinish.Text = _language.Next;
-            groupBox2.Visible = false;
-            groupBoxStep1.Visible = true;
-            ShowStatus(string.Empty);
-            listViewFixes.Items.Clear();
-        }
-
-        private void ButtonCancelClick(object sender, EventArgs e)
-        {
-            SaveConfiguration();
-        }
-
-        private void ListViewFixesColumnClick(object sender, ColumnClickEventArgs e)
-        {
-            ListViewSorter sorter = (ListViewSorter)listViewFixes.ListViewItemSorter;
-
-            if (e.Column == sorter.ColumnNumber)
-            {
-                sorter.Descending = !sorter.Descending; // inverse sort direction
-            }
-            else
-            {
-                sorter.ColumnNumber = e.Column;
-                sorter.Descending = false;
-                sorter.IsNumber = e.Column == 1; // only index 1 is numeric
-            }
-            listViewFixes.Sort();
-        }
-
-        private void ButtonSelectAllClick(object sender, EventArgs e)
-        {
-            foreach (ListViewItem item in listView1.Items)
-                item.Checked = true;
-        }
-
-        private void ButtonInverseSelectionClick(object sender, EventArgs e)
-        {
-            foreach (ListViewItem item in listView1.Items)
-                item.Checked = !item.Checked;
-        }
-
-        private void ListViewFixesSelectedIndexChanged(object sender, EventArgs e)
-        {
-            if (listViewFixes.SelectedItems.Count > 0)
-            {
-                var p = (Paragraph)listViewFixes.SelectedItems[0].Tag;
-
-                int index = -1;
-                foreach (ListViewItem lvi in subtitleListView1.Items)
-                {
-                    Paragraph p2 = lvi.Tag as Paragraph;
-                    if (p.ID == p2.ID)
-                    {
-                        index = lvi.Index;
-                        if (index - 1 > 0)
-                            subtitleListView1.EnsureVisible(index - 1);
-                        if (index + 1 < subtitleListView1.Items.Count)
-                            subtitleListView1.EnsureVisible(index + 1);
-                        subtitleListView1.SelectedIndexChanged -= SubtitleListView1SelectedIndexChanged;
-                        subtitleListView1.SelectNone();
-                        subtitleListView1.SelectedIndexChanged += SubtitleListView1SelectedIndexChanged;
-                        subtitleListView1.Items[index].Selected = true;
-                        subtitleListView1.EnsureVisible(index);
-                        return;
-                    }
-                }
-            }
-        }
-
-        private void SubtitleListView1SelectedIndexChanged(object sender, EventArgs e)
-        {
-            if (_originalSubtitle.Paragraphs.Count > 0)
-            {
-                int firstSelectedIndex = 0;
-                if (subtitleListView1.SelectedItems.Count > 0)
-                    firstSelectedIndex = subtitleListView1.SelectedItems[0].Index;
-
-                Paragraph p = GetParagraphOrDefault(firstSelectedIndex);
-                if (p != null)
-                {
-                    textBoxListViewText.TextChanged -= TextBoxListViewTextTextChanged;
-                    InitializeListViewEditBox(p);
-                    textBoxListViewText.TextChanged += TextBoxListViewTextTextChanged;
-
-                    _subtitleListViewIndex = firstSelectedIndex;
-                    UpdateOverlapErrors();
-                    UpdateListViewTextInfo(p.Text);
-                }
-            }
-        }
-
-        private void TextBoxListViewTextTextChanged(object sender, EventArgs e)
-        {
-            if (_subtitleListViewIndex >= 0)
-            {
-                string text = textBoxListViewText.Text.TrimEnd();
-                UpdateListViewTextInfo(text);
-
-                // update _subtitle + listview
-                _originalSubtitle.Paragraphs[_subtitleListViewIndex].Text = text;
-                subtitleListView1.SetText(_subtitleListViewIndex, text);
-
-                EnableOKButton();
-                UpdateListSyntaxColoring();
-            }
-        }
-
-        private void EnableOKButton()
-        {
-            if (!_hasFixesBeenMade)
-            {
-                _hasFixesBeenMade = true;
-                buttonNextFinish.Enabled = true;
-            }
-        }
-
-        private Paragraph GetParagraphOrDefault(int index)
-        {
-            if (_originalSubtitle.Paragraphs == null || _originalSubtitle.Paragraphs.Count <= index || index < 0)
-                return null;
-
-            return _originalSubtitle.Paragraphs[index];
-        }
-
-        private void InitializeListViewEditBox(Paragraph p)
-        {
-            textBoxListViewText.TextChanged -= TextBoxListViewTextTextChanged;
-            textBoxListViewText.Text = p.Text;
-            textBoxListViewText.TextChanged += TextBoxListViewTextTextChanged;
-
-            timeUpDownStartTime.MaskedTextBox.TextChanged -= MaskedTextBox_TextChanged;
-            timeUpDownStartTime.TimeCode = p.StartTime;
-            timeUpDownStartTime.MaskedTextBox.TextChanged += MaskedTextBox_TextChanged;
-
-            numericUpDownDuration.ValueChanged -= NumericUpDownDurationValueChanged;
-            numericUpDownDuration.Value = (decimal)(p.Duration.TotalMilliseconds / 1000.0);
-            numericUpDownDuration.ValueChanged += NumericUpDownDurationValueChanged;
-        }
-
-        private void NumericUpDownDurationValueChanged(object sender, EventArgs e)
-        {
-            if (_originalSubtitle.Paragraphs.Count > 0 && subtitleListView1.SelectedItems.Count > 0)
-            {
-                int firstSelectedIndex = subtitleListView1.SelectedItems[0].Index;
-
-                Paragraph currentParagraph = GetParagraphOrDefault(firstSelectedIndex);
-                if (currentParagraph != null)
-                {
-                    UpdateOverlapErrors();
-
-                    // update _subtitle + listview
-                    currentParagraph.EndTime.TotalMilliseconds = currentParagraph.StartTime.TotalMilliseconds + ((double)numericUpDownDuration.Value * 1000.0);
-                    subtitleListView1.SetDuration(firstSelectedIndex, currentParagraph);
-                }
-            }
-        }
-
-        private void UpdateOverlapErrors()
-        {
-            labelStartTimeWarning.Text = string.Empty;
-            labelDurationWarning.Text = string.Empty;
-
-            TimeCode startTime = timeUpDownStartTime.TimeCode;
-            if (_originalSubtitle.Paragraphs.Count > 0 && subtitleListView1.SelectedItems.Count > 0 && startTime != null)
-            {
-                int firstSelectedIndex = subtitleListView1.SelectedItems[0].Index;
-
-                Paragraph prevParagraph = GetParagraphOrDefault(firstSelectedIndex - 1);
-                if (prevParagraph != null && prevParagraph.EndTime.TotalMilliseconds > startTime.TotalMilliseconds)
-                    labelStartTimeWarning.Text = string.Format(_languageGeneral.OverlapPreviousLineX, (prevParagraph.EndTime.TotalMilliseconds - startTime.TotalMilliseconds) / 1000.0);
-
-                Paragraph nextParagraph = GetParagraphOrDefault(firstSelectedIndex + 1);
-                if (nextParagraph != null)
-                {
-                    double durationMilliSeconds = (double)numericUpDownDuration.Value * 1000.0;
-                    if (startTime.TotalMilliseconds + durationMilliSeconds > nextParagraph.StartTime.TotalMilliseconds)
-                    {
-                        labelDurationWarning.Text = string.Format(_languageGeneral.OverlapNextX, ((startTime.TotalMilliseconds + durationMilliSeconds) - nextParagraph.StartTime.TotalMilliseconds) / 1000.0);
-                    }
-
-                    if (labelStartTimeWarning.Text.Length == 0 &&
-                        startTime.TotalMilliseconds > nextParagraph.StartTime.TotalMilliseconds)
-                    {
-                        double di = (startTime.TotalMilliseconds - nextParagraph.StartTime.TotalMilliseconds) / 1000.0;
-                        labelStartTimeWarning.Text = string.Format(_languageGeneral.OverlapNextX, di);
-                    }
-                    else if (numericUpDownDuration.Value < 0)
-                    {
-                        labelDurationWarning.Text = _languageGeneral.Negative;
-                    }
-                }
-            }
-            UpdateListSyntaxColoring();
-        }
-
-        private void UpdateListSyntaxColoring()
-        {
-            if (_subtitle == null || _subtitle.Paragraphs.Count == 0 || _subtitleListViewIndex < 0 || _subtitleListViewIndex >= _subtitle.Paragraphs.Count)
-                return;
-
-            subtitleListView1.SyntaxColorLine(_subtitle.Paragraphs, _subtitleListViewIndex, _subtitle.Paragraphs[_subtitleListViewIndex]);
-            Paragraph next = _subtitle.GetParagraphOrDefault(_subtitleListViewIndex + 1);
-            if (next != null)
-                subtitleListView1.SyntaxColorLine(_subtitle.Paragraphs, _subtitleListViewIndex + 1, _subtitle.Paragraphs[_subtitleListViewIndex + 1]);
-        }
-
-        private void MaskedTextBox_TextChanged(object sender, EventArgs e)
-        {
-            if (_subtitleListViewIndex >= 0 &&
-                timeUpDownStartTime.TimeCode != null &&
-                _originalSubtitle.Paragraphs.Count > 0 &&
-                subtitleListView1.SelectedItems.Count > 0)
-            {
-                TimeCode startTime = timeUpDownStartTime.TimeCode;
-                labelStartTimeWarning.Text = string.Empty;
-                labelDurationWarning.Text = string.Empty;
-
-                UpdateOverlapErrors();
-
-                // update _subtitle + listview
-                _originalSubtitle.Paragraphs[_subtitleListViewIndex].EndTime.TotalMilliseconds +=
-                    (startTime.TotalMilliseconds - _originalSubtitle.Paragraphs[_subtitleListViewIndex].StartTime.TotalMilliseconds);
-                _originalSubtitle.Paragraphs[_subtitleListViewIndex].StartTime = startTime;
-                subtitleListView1.SetStartTime(_subtitleListViewIndex, _originalSubtitle.Paragraphs[_subtitleListViewIndex]);
-            }
-        }
-
-        private void UpdateListViewTextInfo(string text)
-        {
-            labelTextLineTotal.Text = string.Empty;
-
-            labelTextLineLengths.Text = _languageGeneral.SingleLineLengths;
-            labelSingleLine.Left = labelTextLineLengths.Left + labelTextLineLengths.Width - 6;
-            Utilities.GetLineLengths(labelSingleLine, text);
-
-            string s = Utilities.RemoveHtmlTags(text).Replace(Environment.NewLine, " ");
-            buttonSplitLine.Visible = false;
-            if (s.Length < Configuration.Settings.General.SubtitleLineMaximumLength * 1.9)
-            {
-                labelTextLineTotal.ForeColor = Color.Black;
-                labelTextLineTotal.Text = string.Format(_languageGeneral.TotalLengthX, s.Length);
-            }
-            else if (s.Length < Configuration.Settings.General.SubtitleLineMaximumLength * 2.1)
-            {
-                labelTextLineTotal.ForeColor = Color.Orange;
-                labelTextLineTotal.Text = string.Format(_languageGeneral.TotalLengthX, s.Length);
-            }
-            else
-            {
-                labelTextLineTotal.ForeColor = Color.Red;
-                labelTextLineTotal.Text = string.Format(_languageGeneral.TotalLengthX, s.Length);
-                buttonSplitLine.Visible = true;
-            }
-        }
-
-        private void ButtonFixesSelectAllClick(object sender, EventArgs e)
-        {
-            foreach (ListViewItem item in listViewFixes.Items)
-                item.Checked = true;
-        }
-
-        private void ButtonFixesInverseClick(object sender, EventArgs e)
-        {
-            foreach (ListViewItem item in listViewFixes.Items)
-                item.Checked = !item.Checked;
-        }
-
-        private void ButtonFixesApplyClick(object sender, EventArgs e)
-        {
-            _hasFixesBeenMade = true;
-            Cursor = Cursors.WaitCursor;
-            ShowStatus(_language.Analysing);
-
-            _subtitleListViewIndex = -1;
-            int firstSelectedIndex = 0;
-            if (subtitleListView1.SelectedItems.Count > 0)
-                firstSelectedIndex = subtitleListView1.SelectedItems[0].Index;
-
-            _numberOfImportantLogMessages = 0;
-            _onlyListFixes = false;
-            _totalFixes = 0;
-            _totalErrors = 0;
-            RunSelectedActions();
-            _originalSubtitle = new Subtitle(_subtitle);
-            subtitleListView1.Fill(_originalSubtitle);
-            RefreshFixes();
-            if (listViewFixes.Items.Count == 0)
-            {
-                subtitleListView1.SelectIndexAndEnsureVisible(firstSelectedIndex);
-            }
-            if (_totalFixes == 0 && _totalErrors == 0)
-                ShowStatus(_language.NothingToFix);
-            else if (_totalFixes > 0)
-                ShowStatus(string.Format(_language.XFixesApplied, _totalFixes));
-            else if (_totalErrors > 0)
-                ShowStatus(_language.NothingToFixBut);
-
-            Cursor = Cursors.Default;
-            if (_numberOfImportantLogMessages == 0)
-                labelNumberOfImportantLogMessages.Text = string.Empty;
-            else
-                labelNumberOfImportantLogMessages.Text = string.Format(_language.NumberOfImportantLogMessages, _numberOfImportantLogMessages);
-        }
-
-        private void ButtonRefreshFixesClick(object sender, EventArgs e)
-        {
-            Cursor = Cursors.WaitCursor;
-            ShowStatus(_language.Analysing);
-            _totalFixes = 0;
-            RefreshFixes();
-
-            ShowAvailableFixesStatus();
-
-            Cursor = Cursors.Default;
-        }
-
-        private void ShowAvailableFixesStatus()
-        {
-            if (_totalFixes == 0 && _totalErrors == 0)
-            {
-                ShowStatus(_language.NothingToFix);
-                if (subtitleListView1.SelectedItems.Count == 0)
-                    subtitleListView1.SelectIndexAndEnsureVisible(0);
-            }
-            else if (_totalFixes > 0)
-                ShowStatus(string.Format(_language.FixesFoundX, _totalFixes));
-            else if (_totalErrors > 0)
-                ShowStatus(_language.NothingToFixBut);
-
-            TopMost = true;
-            BringToFront();
-            TopMost = false;
-        }
-
-        private void RefreshFixes()
-        {
-            // save de-seleced fixes
-            var deSelectedFixes = new List<string>();
-            foreach (ListViewItem item in listViewFixes.Items)
-            {
-                if (!item.Checked)
-                    deSelectedFixes.Add(item.SubItems[1].Text + item.SubItems[2].Text + item.SubItems[3].Text);
-            }
-
-            listViewFixes.Items.Clear();
-            _onlyListFixes = true;
-            Next();
-
-            // restore de-selected fixes
-            foreach (ListViewItem item in listViewFixes.Items)
-            {
-                if (deSelectedFixes.Contains(item.SubItems[1].Text + item.SubItems[2].Text + item.SubItems[3].Text))
-                    item.Checked = false;
-            }
-        }
-
-        private void ButtonAutoBreakClick(object sender, EventArgs e)
-        {
-            if (textBoxListViewText.Text.Length > 0)
-            {
-                string oldText = textBoxListViewText.Text;
-                textBoxListViewText.Text = Utilities.AutoBreakLine(textBoxListViewText.Text, Language);
-                if (oldText != textBoxListViewText.Text)
-                    EnableOKButton();
-            }
-        }
-
-        private void ButtonUnBreakClick(object sender, EventArgs e)
-        {
-            string oldText = textBoxListViewText.Text;
-            textBoxListViewText.Text = Utilities.UnbreakLine(textBoxListViewText.Text);
-            if (oldText != textBoxListViewText.Text)
-                EnableOKButton();
-        }
-
-        private void ToolStripMenuItemDeleteClick(object sender, EventArgs e)
-        {
-            if (_originalSubtitle.Paragraphs.Count > 0 && subtitleListView1.SelectedItems.Count > 0)
-            {
-                _subtitleListViewIndex = -1;
-
-                var indexes = new List<int>();
-                foreach (ListViewItem item in subtitleListView1.SelectedItems)
-                    indexes.Add(item.Index);
-                int firstIndex = subtitleListView1.SelectedItems[0].Index;
-
-                int startNumber = _originalSubtitle.Paragraphs[0].Number;
-                if (startNumber == 2)
-                    startNumber = 1;
-
-                // save de-seleced fixes
-                List<string> deSelectedFixes = new List<string>();
-                foreach (ListViewItem item in listViewFixes.Items)
-                {
-                    if (!item.Checked)
-                    {
-                        int number = Convert.ToInt32(item.SubItems[1].Text);
-                        if (number > firstIndex)
-                            number -= subtitleListView1.SelectedItems.Count;
-                        deSelectedFixes.Add(number + item.SubItems[2].Text + item.SubItems[3].Text);
-                    }
-                }
-
-                indexes.Reverse();
-                foreach (int i in indexes)
-                {
-                    _originalSubtitle.Paragraphs.RemoveAt(i);
-                }
-                _originalSubtitle.Renumber(startNumber);
-                subtitleListView1.Fill(_originalSubtitle);
-                if (subtitleListView1.Items.Count > firstIndex)
-                {
-                    subtitleListView1.Items[firstIndex].Selected = true;
-                }
-                else if (subtitleListView1.Items.Count > 0)
-                {
-                    subtitleListView1.Items[subtitleListView1.Items.Count - 1].Selected = true;
-                }
-
-                // refresh fixes
-                listViewFixes.Items.Clear();
-                _onlyListFixes = true;
-                Next();
-
-                // restore de-selected fixes
-                foreach (ListViewItem item in listViewFixes.Items)
-                {
-                    if (deSelectedFixes.Contains(item.SubItems[1].Text + item.SubItems[2].Text + item.SubItems[3].Text))
-                        item.Checked = false;
-                }
-
-            }
-        }
-
-        private void MergeSelectedLinesToolStripMenuItemClick(object sender, EventArgs e)
-        {
-            if (_originalSubtitle.Paragraphs.Count > 0 && subtitleListView1.SelectedItems.Count > 0)
-            {
-                int startNumber = _originalSubtitle.Paragraphs[0].Number;
-                int firstSelectedIndex = subtitleListView1.SelectedItems[0].Index;
-
-                // save de-seleced fixes
-                List<string> deSelectedFixes = new List<string>();
-                foreach (ListViewItem item in listViewFixes.Items)
-                {
-                    if (!item.Checked)
-                    {
-                        int firstSelectedNumber = subtitleListView1.GetSelectedParagraph(_originalSubtitle).Number;
-                        int number = Convert.ToInt32(item.SubItems[1].Text);
-                        if (number > firstSelectedNumber)
-                            number--;
-                        deSelectedFixes.Add(number + item.SubItems[2].Text + item.SubItems[3].Text);
-                    }
-                }
-
-                Paragraph currentParagraph = _originalSubtitle.GetParagraphOrDefault(firstSelectedIndex);
-                Paragraph nextParagraph = _originalSubtitle.GetParagraphOrDefault(firstSelectedIndex + 1);
-
-                if (nextParagraph != null && currentParagraph != null)
-                {
-                    subtitleListView1.SelectedIndexChanged -= SubtitleListView1SelectedIndexChanged;
-
-                    currentParagraph.Text = currentParagraph.Text.Replace(Environment.NewLine, " ");
-                    currentParagraph.Text += Environment.NewLine + nextParagraph.Text.Replace(Environment.NewLine, " ");
-                    currentParagraph.EndTime = nextParagraph.EndTime;
-
-                    _originalSubtitle.Paragraphs.Remove(nextParagraph);
-
-                    _originalSubtitle.Renumber(startNumber);
-                    subtitleListView1.Fill(_originalSubtitle);
-                    subtitleListView1.SelectIndexAndEnsureVisible(firstSelectedIndex);
-                    subtitleListView1.SelectedIndexChanged += SubtitleListView1SelectedIndexChanged;
-                    _subtitleListViewIndex = -1;
-                    SubtitleListView1SelectedIndexChanged(null, null);
-                }
-
-                // refresh fixes
-                listViewFixes.Items.Clear();
-                _onlyListFixes = true;
-                Next();
-
-                // restore de-selected fixes
-                foreach (ListViewItem item in listViewFixes.Items)
-                {
-                    if (deSelectedFixes.Contains(item.SubItems[1].Text + item.SubItems[2].Text + item.SubItems[3].Text))
-                        item.Checked = false;
-                }
-            }
-        }
-
-        private void ContextMenuStripListviewOpening(object sender, System.ComponentModel.CancelEventArgs e)
-        {
-            if (subtitleListView1.SelectedItems.Count == 0)
-            {
-                e.Cancel = true;
-            }
-            else if (subtitleListView1.SelectedItems.Count == 2 &&
-                     subtitleListView1.SelectedItems[0].Index == subtitleListView1.SelectedItems[1].Index - 1)
-            {
-
-                mergeSelectedLinesToolStripMenuItem.Visible = true;
-                toolStripSeparator1.Visible = true;
-            }
-            else
-            {
-                mergeSelectedLinesToolStripMenuItem.Visible = false;
-                toolStripSeparator1.Visible = false;
-            }
-        }
-
-        private void FixCommonErrorsResize(object sender, EventArgs e)
-        {
-            groupBox2.Width = Width - (groupBox2.Left * 2 + 15);
-            groupBoxStep1.Width = Width - (groupBoxStep1.Left * 2 + 15);
-            buttonCancel.Left = Width - (buttonCancel.Width + 26);
-            buttonNextFinish.Left = buttonCancel.Left - (buttonNextFinish.Width + 6);
-            buttonBack.Left = buttonNextFinish.Left - (buttonBack.Width + 6);
-            tabControl1.Width = groupBox2.Width - (tabControl1.Left * 2);
-            listView1.Width = groupBoxStep1.Width - (listView1.Left * 2);
-
-            ListViewFixesAutoSizeAllColumns();
-            subtitleListView1.AutoSizeAllColumns(this);
-        }
-
-        public void ListViewFixesAutoSizeAllColumns()
-        {
-            Graphics graphics = CreateGraphics();
-
-            SizeF timestampSizeF = graphics.MeasureString(listViewFixes.Columns[0].Text, Font); // Apply
-            int width = (int)(timestampSizeF.Width + 12);
-            listViewFixes.Columns[0].Width = width;
-
-            timestampSizeF = graphics.MeasureString(listViewFixes.Columns[1].Text, Font); // line#
-            width = (int)(timestampSizeF.Width + 12);
-            listViewFixes.Columns[1].Width = width;
-
-            timestampSizeF = graphics.MeasureString("Auto break all lines and even more stuff", Font); // Function
-            width = (int)(timestampSizeF.Width + 12);
-            listViewFixes.Columns[2].Width = width;
-
-            int length = listViewFixes.Columns[0].Width + listViewFixes.Columns[1].Width + listViewFixes.Columns[2].Width;
-            int lengthAvailable = Width - length;
-            width = (lengthAvailable - 10) / 2;
-            listViewFixes.Columns[3].Width = width; // before
-            listViewFixes.Columns[4].Width = width; // after
-            graphics.Dispose();
-        }
-
-        private void FixCommonErrorsShown(object sender, EventArgs e)
-        {
-            FixCommonErrorsResize(null, null);
-        }
-
-        private void SplitSelectedParagraph(double? splitSeconds)
-        {
-            if (_originalSubtitle.Paragraphs.Count > 0 && subtitleListView1.SelectedItems.Count > 0)
-            {
-                subtitleListView1.SelectedIndexChanged -= SubtitleListView1SelectedIndexChanged;
-                int firstSelectedIndex = subtitleListView1.SelectedItems[0].Index;
-
-                // save de-seleced fixes
-                List<string> deSelectedFixes = new List<string>();
-                foreach (ListViewItem item in listViewFixes.Items)
-                {
-                    if (!item.Checked)
-                    {
-                        int number = Convert.ToInt32(item.SubItems[1].Text);
-                        if (number > firstSelectedIndex)
-                            number++;
-                        deSelectedFixes.Add(number + item.SubItems[2].Text + item.SubItems[3].Text);
-                    }
-                }
-
-                Paragraph currentParagraph = _originalSubtitle.GetParagraphOrDefault(firstSelectedIndex);
-                var newParagraph = new Paragraph();
-
-                string oldText = currentParagraph.Text;
-                string[] lines = currentParagraph.Text.Split(Utilities.NewLineChars, StringSplitOptions.RemoveEmptyEntries);
-                if (lines.Length == 2 && (lines[0].EndsWith('.') || lines[0].EndsWith('!') || lines[0].EndsWith('?')))
-                {
-                    currentParagraph.Text = Utilities.AutoBreakLine(lines[0], Language);
-                    newParagraph.Text = Utilities.AutoBreakLine(lines[1], Language);
-                }
-                else
-                {
-                    string s = Utilities.AutoBreakLine(currentParagraph.Text, 5, Configuration.Settings.Tools.MergeLinesShorterThan, Language);
-                    lines = s.Split(Utilities.NewLineChars, StringSplitOptions.RemoveEmptyEntries);
-                    if (lines.Length == 2)
-                    {
-                        currentParagraph.Text = Utilities.AutoBreakLine(lines[0], Language);
-                        newParagraph.Text = Utilities.AutoBreakLine(lines[1], Language);
-                    }
-                }
-
-                double startFactor = (double)Utilities.RemoveHtmlTags(currentParagraph.Text).Length / Utilities.RemoveHtmlTags(oldText).Length;
-                if (startFactor < 0.20)
-                    startFactor = 0.20;
-                if (startFactor > 0.80)
-                    startFactor = 0.80;
-
-                double middle = currentParagraph.StartTime.TotalMilliseconds + (currentParagraph.Duration.TotalMilliseconds * startFactor);
-                if (splitSeconds.HasValue && splitSeconds.Value > (currentParagraph.StartTime.TotalSeconds + 0.2) && splitSeconds.Value < (currentParagraph.EndTime.TotalSeconds - 0.2))
-                    middle = splitSeconds.Value * 1000.0;
-                newParagraph.EndTime.TotalMilliseconds = currentParagraph.EndTime.TotalMilliseconds;
-                currentParagraph.EndTime.TotalMilliseconds = middle;
-                newParagraph.StartTime.TotalMilliseconds = currentParagraph.EndTime.TotalMilliseconds + 1;
-
-                _originalSubtitle.Paragraphs.Insert(firstSelectedIndex + 1, newParagraph);
-                _originalSubtitle.Renumber(1);
-                subtitleListView1.Fill(_originalSubtitle);
-                textBoxListViewText.Text = currentParagraph.Text;
-
-                subtitleListView1.SelectIndexAndEnsureVisible(firstSelectedIndex);
-                subtitleListView1.SelectedIndexChanged += SubtitleListView1SelectedIndexChanged;
-
-                // restore de-selected fixes
-                listViewFixes.Items.Clear();
-                _onlyListFixes = true;
-                Next();
-                foreach (ListViewItem item in listViewFixes.Items)
-                {
-                    if (deSelectedFixes.Contains(item.SubItems[1].Text + item.SubItems[2].Text + item.SubItems[3].Text))
-                        item.Checked = false;
-                }
-            }
-        }
-
-        private void ButtonSplitLineClick(object sender, EventArgs e)
-        {
-            SplitSelectedParagraph(null);
-        }
-
-        private void TextBoxListViewTextKeyDown(object sender, KeyEventArgs e)
-        {
-            int numberOfNewLines = textBoxListViewText.Text.Length - textBoxListViewText.Text.Replace(Environment.NewLine, " ").Length;
-            Utilities.CheckAutoWrap(textBoxListViewText, e, numberOfNewLines);
-        }
-
-        private void FixCommonErrorsFormClosing(object sender, FormClosingEventArgs e)
-        {
-            Owner = null;
-        }
-
-        private void comboBoxLanguage_SelectedIndexChanged(object sender, EventArgs e)
-        {
-            if (_subtitle != null)
-            {
-                var ci = (CultureInfo)comboBoxLanguage.SelectedItem;
-                _autoDetectGoogleLanguage = ci.TwoLetterISOLanguageName;
-                AddFixActions(ci.ThreeLetterISOLanguageName);
-            }
-        }
-
-        private void comboBoxLanguage_Enter(object sender, EventArgs e)
-        {
-            SaveConfiguration();
-        }
-
-    }
+﻿using System;
+using System.Collections.Generic;
+using System.Drawing;
+using System.Globalization;
+using System.IO;
+using System.Text;
+using System.Text.RegularExpressions;
+using System.Windows.Forms;
+using Nikse.SubtitleEdit.Logic;
+using Nikse.SubtitleEdit.Logic.Ocr;
+using Nikse.SubtitleEdit.Logic.SubtitleFormats;
+using Nikse.SubtitleEdit.Logic.Forms;
+
+namespace Nikse.SubtitleEdit.Forms
+{
+    public sealed partial class FixCommonErrors : Form
+    {
+        private const int IndexRemoveEmptyLines = 0;
+        private const int IndexOverlappingDisplayTime = 1;
+        private const int IndexTooShortDisplayTime = 2;
+        private const int IndexTooLongDisplayTime = 3;
+        private const int IndexInvalidItalicTags = 4;
+        private const int IndexUnneededSpaces = 5;
+        private const int IndexUnneededPeriods = 6;
+        private const int IndexMissingSpaces = 7;
+        private const int IndexBreakLongLines = 8;
+        private const int IndexMergeShortLines = 9;
+        private const int IndexMergeShortLinesAll = 10;
+        private const int IndexDoubleApostropheToQuote = 11;
+        private const int IndexFixMusicNotation = 12;
+        private const int IndexAddPeriodAfterParagraph = 13;
+        private const int IndexStartWithUppercaseLetterAfterParagraph = 14;
+        private const int IndexStartWithUppercaseLetterAfterPeriodInsideParagraph = 15;
+        private const int IndexStartWithUppercaseLetterAfterColon = 16;
+        private const int IndexAddMissingQuotes = 17;
+        private const int IndexFixHyphens = 18;
+        private const int IndexFixHyphensAdd = 19;
+        private const int IndexFix3PlusLines = 20;
+        private const int IndexFixDoubleDash = 21;
+        private const int IndexFixDoubleGreaterThan = 22;
+        private const int IndexFixEllipsesStart = 23;
+        private const int IndexFixMissingOpenBracket = 24;
+        private const int IndexFixOcrErrorsViaReplaceList = 25;
+        private const int IndexUppercaseIInsideLowercaseWord = 26;
+        private const int IndexAloneLowercaseIToUppercaseIEnglish = 27;
+        private const int IndexRemoveSpaceBetweenNumbers = 28;
+        private const int IndexDialogsOnOneLine = 29;
+        private const int IndexDanishLetterI = 30;
+        private const int IndexFixSpanishInvertedQuestionAndExclamationMarks = 31;
+        private int _turkishAnsiIndex = -1;
+        private int _danishLetterIIndex = -1;
+        private int _spanishInvertedQuestionAndExclamationMarksIndex = -1;
+
+        private readonly LanguageStructure.FixCommonErrors _language;
+        private readonly LanguageStructure.General _languageGeneral;
+        private bool _hasFixesBeenMade;
+
+        private static readonly Regex FixMissingSpacesReComma = new Regex(@"[^\s\d],[^\s]", RegexOptions.Compiled);
+        private static readonly Regex FixMissingSpacesRePeriod = new Regex(@"[a-z][a-z][.][a-zA-Z]", RegexOptions.Compiled);
+        private static readonly Regex FixMissingSpacesReQuestionMark = new Regex(@"[^\s\d]\?[a-zA-Z]", RegexOptions.Compiled);
+        private static readonly Regex FixMissingSpacesReExclamation = new Regex(@"[^\s\d]\![a-zA-Z]", RegexOptions.Compiled);
+        private static readonly Regex FixMissingSpacesReColon = new Regex(@"[^\s\d]\:[a-zA-Z]", RegexOptions.Compiled);
+        private static readonly Regex UrlCom = new Regex(@"\w\.com\b", RegexOptions.Compiled);
+        private static readonly Regex UrlNet = new Regex(@"\w\.net\b", RegexOptions.Compiled);
+        private static readonly Regex UrlOrg = new Regex(@"\w\.org\b", RegexOptions.Compiled);
+
+        private static readonly Regex ReAfterLowercaseLetter = new Regex(@"[a-zæøåäöéùáàìéóúñüéíóúñü]I", RegexOptions.Compiled);
+        private static readonly Regex ReBeforeLowercaseLetter = new Regex(@"I[a-zæøåäöéùàìéóúñüéíóúñü]", RegexOptions.Compiled);
+
+        private static readonly Regex RemoveSpaceBetweenNumbersRegEx = new Regex(@"\d \d", RegexOptions.Compiled);
+
+        public static readonly Regex FixAloneLowercaseIToUppercaseIRE = new Regex(@"\bi\b", RegexOptions.Compiled);
+
+        private Keys _goToLine = Utilities.GetKeys(Configuration.Settings.Shortcuts.MainEditGoToLineNumber);
+        private Keys _preview = Utilities.GetKeys(Configuration.Settings.Shortcuts.MainToolsFixCommonErrorsPreview);
+        private Keys _mainGeneralGoToNextSubtitle = Utilities.GetKeys(Configuration.Settings.Shortcuts.GeneralGoToNextSubtitle);
+        private Keys _mainGeneralGoToPrevSubtitle = Utilities.GetKeys(Configuration.Settings.Shortcuts.GeneralGoToPrevSubtitle);
+        private Keys _mainListViewGoToNextError = Utilities.GetKeys(Configuration.Settings.Shortcuts.MainListViewGoToNextError);
+
+        private class FixItem
+        {
+            public string Name { get; set; }
+            public string Example { get; set; }
+            public EventHandler Action { get; set; }
+            public bool DefaultChecked { get; set; }
+
+            public FixItem(string name, string example, EventHandler action, bool selected)
+            {
+                Name = name;
+                Example = example;
+                Action = action;
+                DefaultChecked = selected;
+            }
+        }
+
+        private class ListViewSorter : System.Collections.IComparer
+        {
+            public int Compare(object o1, object o2)
+            {
+                var lvi1 = o1 as ListViewItem;
+                var lvi2 = o2 as ListViewItem;
+                if (lvi1 == null || lvi2 == null)
+                    return 0;
+
+                if (Descending)
+                {
+                    ListViewItem temp = lvi1;
+                    lvi1 = lvi2;
+                    lvi2 = temp;
+                }
+
+                if (IsNumber)
+                {
+                    int i1 = int.Parse(lvi1.SubItems[ColumnNumber].Text);
+                    int i2 = int.Parse(lvi2.SubItems[ColumnNumber].Text);
+
+                    if (i1 > i2)
+                        return 1;
+                    if (i1 == i2)
+                        return 0;
+                    return -1;
+                }
+                return string.Compare(lvi2.SubItems[ColumnNumber].Text, lvi1.SubItems[ColumnNumber].Text);
+            }
+            public int ColumnNumber { get; set; }
+            public bool IsNumber { get; set; }
+            public bool Descending { get; set; }
+        }
+
+        public Subtitle _subtitle;
+        private SubtitleFormat _format;
+        private Encoding _encoding = Encoding.UTF8;
+        private Subtitle _originalSubtitle;
+        private int _totalFixes;
+        private int _totalErrors;
+        private List<FixItem> _fixActions;
+        private int _subtitleListViewIndex = -1;
+        private bool _onlyListFixes = true;
+        private bool _batchMode = false;
+        private string _autoDetectGoogleLanguage;
+        private List<string> _namesEtcList;
+        private List<string> _abbreviationList;
+        private StringBuilder _newLog = new StringBuilder();
+        private StringBuilder _appliedLog = new StringBuilder();
+        private int _numberOfImportantLogMessages = 0;
+        private List<int> _deleteIndices = new List<int>();
+
+        public Subtitle FixedSubtitle
+        {
+            get { return _originalSubtitle; }
+        }
+
+        public void RunBatchSettings(Subtitle subtitle, SubtitleFormat format, Encoding encoding, string language)
+        {
+            _autoDetectGoogleLanguage = language;
+            var ci = CultureInfo.GetCultureInfo(_autoDetectGoogleLanguage);
+            string threeLetterISOLanguageName = ci.ThreeLetterISOLanguageName;
+
+            comboBoxLanguage.Items.Clear();
+            foreach (CultureInfo x in CultureInfo.GetCultures(CultureTypes.NeutralCultures))
+                comboBoxLanguage.Items.Add(x);
+            comboBoxLanguage.Sorted = true;
+            int languageIndex = 0;
+            int j = 0;
+            foreach (var x in comboBoxLanguage.Items)
+            {
+                var xci = (CultureInfo)x;
+                if (xci.TwoLetterISOLanguageName == ci.TwoLetterISOLanguageName)
+                {
+                    languageIndex = j;
+                    break;
+                }
+                else if (xci.TwoLetterISOLanguageName == "en")
+                {
+                    languageIndex = j;
+                }
+                j++;
+            }
+            comboBoxLanguage.SelectedIndex = languageIndex;
+            AddFixActions(threeLetterISOLanguageName);
+            _originalSubtitle = new Subtitle(subtitle); // copy constructor
+            _subtitle = new Subtitle(subtitle); // copy constructor
+            _format = format;
+            _encoding = encoding;
+            _onlyListFixes = false;
+            InitUI();
+            groupBoxStep1.Text = string.Empty;
+            buttonBack.Visible = false;
+            buttonNextFinish.Visible = false;
+            buttonCancel.Text = Configuration.Settings.Language.General.Ok;
+        }
+
+        public string Language
+        {
+            get
+            {
+                var ci = (CultureInfo)comboBoxLanguage.SelectedItem;
+                if (ci == null)
+                    return "en";
+                return ci.TwoLetterISOLanguageName;
+            }
+        }
+
+        public void RunBatch(Subtitle subtitle, SubtitleFormat format, Encoding encoding, string language)
+        {
+            _autoDetectGoogleLanguage = language;
+            var ci = CultureInfo.GetCultureInfo(_autoDetectGoogleLanguage);
+            string threeLetterISOLanguageName = ci.ThreeLetterISOLanguageName;
+
+            comboBoxLanguage.Items.Clear();
+            foreach (CultureInfo x in CultureInfo.GetCultures(CultureTypes.NeutralCultures))
+                comboBoxLanguage.Items.Add(x);
+            comboBoxLanguage.Sorted = true;
+            int languageIndex = 0;
+            int j = 0;
+            foreach (var x in comboBoxLanguage.Items)
+            {
+                var xci = (CultureInfo)x;
+                if (xci.TwoLetterISOLanguageName == ci.TwoLetterISOLanguageName)
+                {
+                    languageIndex = j;
+                    break;
+                }
+                else if (xci.TwoLetterISOLanguageName == "en")
+                {
+                    languageIndex = j;
+                }
+                j++;
+            }
+            comboBoxLanguage.SelectedIndex = languageIndex;
+
+            AddFixActions(threeLetterISOLanguageName);
+
+            _originalSubtitle = new Subtitle(subtitle); // copy constructor
+            _subtitle = new Subtitle(subtitle); // copy constructor
+            _format = format;
+            _encoding = encoding;
+            _onlyListFixes = true;
+            _hasFixesBeenMade = true;
+            _numberOfImportantLogMessages = 0;
+            _onlyListFixes = false;
+            _totalFixes = 0;
+            _totalErrors = 0;
+            _batchMode = true;
+            RunSelectedActions();
+            _originalSubtitle = _subtitle;
+        }
+
+        public void Initialize(Subtitle subtitle, SubtitleFormat format, Encoding encoding)
+        {
+            _autoDetectGoogleLanguage = Utilities.AutoDetectGoogleLanguage(encoding); // Guess language via encoding
+            if (string.IsNullOrEmpty(_autoDetectGoogleLanguage))
+                _autoDetectGoogleLanguage = Utilities.AutoDetectGoogleLanguage(subtitle); // Guess language based on subtitle contents
+            if (_autoDetectGoogleLanguage.Equals("zh", StringComparison.OrdinalIgnoreCase))
+                _autoDetectGoogleLanguage = "zh-CHS"; // Note that "zh-CHS" (Simplified Chinese) and "zh-CHT" (Traditional Chinese) are neutral cultures
+            CultureInfo ci = CultureInfo.GetCultureInfo(_autoDetectGoogleLanguage);
+            string threeLetterISOLanguageName = ci.ThreeLetterISOLanguageName;
+
+            comboBoxLanguage.Items.Clear();
+            foreach (CultureInfo x in CultureInfo.GetCultures(CultureTypes.NeutralCultures))
+                comboBoxLanguage.Items.Add(x);
+            comboBoxLanguage.Sorted = true;
+            int languageIndex = 0;
+            int j = 0;
+            foreach (var x in comboBoxLanguage.Items)
+            {
+                var xci = (CultureInfo)x;
+                if (xci.TwoLetterISOLanguageName == ci.TwoLetterISOLanguageName)
+                {
+                    languageIndex = j;
+                    break;
+                }
+                else if (xci.TwoLetterISOLanguageName == "en")
+                {
+                    languageIndex = j;
+                }
+                j++;
+            }
+            comboBoxLanguage.SelectedIndex = languageIndex;
+
+            AddFixActions(threeLetterISOLanguageName);
+
+            _originalSubtitle = new Subtitle(subtitle); // copy constructor
+            _subtitle = new Subtitle(subtitle); // copy constructor
+            _format = format;
+            _encoding = encoding;
+            InitUI();
+        }
+
+        private void InitUI()
+        {
+            labelStatus.Text = string.Empty;
+            labelTextLineLengths.Text = string.Empty;
+            labelTextLineTotal.Text = string.Empty;
+            groupBoxStep1.BringToFront();
+            groupBox2.Visible = false;
+            groupBoxStep1.Visible = true;
+            listView1.Columns[0].Width = 50;
+            listView1.Columns[1].Width = 310;
+            listView1.Columns[2].Width = 400;
+
+            Utilities.InitializeSubtitleFont(textBoxListViewText);
+            Utilities.InitializeSubtitleFont(subtitleListView1);
+            listViewFixes.ListViewItemSorter = new ListViewSorter { ColumnNumber = 1, IsNumber = true };
+
+            if (!string.IsNullOrEmpty(Configuration.Settings.CommonErrors.StartSize))
+            {
+                StartPosition = FormStartPosition.Manual;
+                string[] arr = Configuration.Settings.CommonErrors.StartSize.Split(';');
+                int x, y;
+                if (arr.Length == 2 && int.TryParse(arr[0], out x) && int.TryParse(arr[1], out y))
+                {
+                    if (x > 10 && x < 10000 && y > 10 && y < 10000)
+                    {
+                        Width = x;
+                        Height = y;
+                    }
+                }
+            }
+            if (!string.IsNullOrEmpty(Configuration.Settings.CommonErrors.StartPosition))
+            {
+                StartPosition = FormStartPosition.Manual;
+                string[] arr = Configuration.Settings.CommonErrors.StartPosition.Split(';');
+                int x, y;
+                if (arr.Length == 2 && int.TryParse(arr[0], out x) && int.TryParse(arr[1], out y))
+                {
+                    if (x > 0 && x < Screen.PrimaryScreen.WorkingArea.Width && y > 0 && y < Screen.PrimaryScreen.WorkingArea.Height)
+                    {
+                        Left = x;
+                        Top = y;
+                    }
+                }
+            }
+
+            if (Screen.PrimaryScreen.WorkingArea.Width <= 124)
+            {
+                Width = MinimumSize.Width;
+                Height = MinimumSize.Height;
+            }
+            Activate();
+        }
+
+        private void AddFixActions(string threeLetterISOLanguageName)
+        {
+            _turkishAnsiIndex = -1;
+            _danishLetterIIndex = -1;
+            _spanishInvertedQuestionAndExclamationMarksIndex = -1;
+
+            FixCommonErrorsSettings ce = Configuration.Settings.CommonErrors;
+            _fixActions = new List<FixItem>();
+            _fixActions.Add(new FixItem(_language.RemovedEmptyLinesUnsedLineBreaks, string.Empty, delegate { FixEmptyLines(); }, ce.EmptyLinesTicked));
+            _fixActions.Add(new FixItem(_language.FixOverlappingDisplayTimes, string.Empty, delegate { FixOverlappingDisplayTimes(); }, ce.OverlappingDisplayTimeTicked));
+            _fixActions.Add(new FixItem(_language.FixShortDisplayTimes, string.Empty, delegate { FixShortDisplayTimes(); }, ce.TooShortDisplayTimeTicked));
+            _fixActions.Add(new FixItem(_language.FixLongDisplayTimes, string.Empty, delegate { FixLongDisplayTimes(); }, ce.TooLongDisplayTimeTicked));
+            _fixActions.Add(new FixItem(_language.FixInvalidItalicTags, _language.FixInvalidItalicTagsExample, delegate { FixInvalidItalicTags(); }, ce.InvalidItalicTagsTicked));
+            _fixActions.Add(new FixItem(_language.RemoveUnneededSpaces, _language.RemoveUnneededSpacesExample, delegate { FixUnneededSpaces(); }, ce.UnneededSpacesTicked));
+            _fixActions.Add(new FixItem(_language.RemoveUnneededPeriods, _language.RemoveUnneededPeriodsExample, delegate { FixUnneededPeriods(); }, ce.UnneededPeriodsTicked));
+            _fixActions.Add(new FixItem(_language.FixMissingSpaces, _language.FixMissingSpacesExample, delegate { FixMissingSpaces(); }, ce.MissingSpacesTicked));
+            _fixActions.Add(new FixItem(_language.BreakLongLines, string.Empty, delegate { FixLongLines(); }, ce.BreakLongLinesTicked));
+            _fixActions.Add(new FixItem(_language.RemoveLineBreaks, string.Empty, delegate { FixShortLines(); }, ce.MergeShortLinesTicked));
+            _fixActions.Add(new FixItem(_language.RemoveLineBreaksAll, string.Empty, delegate { FixShortLinesAll(); }, ce.MergeShortLinesAllTicked));
+            _fixActions.Add(new FixItem(_language.FixDoubleApostrophes, string.Empty, delegate { FixDoubleApostrophes(); }, ce.DoubleApostropheToQuoteTicked));
+            _fixActions.Add(new FixItem(_language.FixMusicNotation, _language.FixMusicNotationExample, delegate { FixMusicNotation(); }, ce.FixMusicNotationTicked));
+            _fixActions.Add(new FixItem(_language.AddPeriods, string.Empty, delegate { FixMissingPeriodsAtEndOfLine(); }, ce.AddPeriodAfterParagraphTicked));
+            _fixActions.Add(new FixItem(_language.StartWithUppercaseLetterAfterParagraph, string.Empty, delegate { FixStartWithUppercaseLetterAfterParagraph(); }, ce.StartWithUppercaseLetterAfterParagraphTicked));
+            _fixActions.Add(new FixItem(_language.StartWithUppercaseLetterAfterPeriodInsideParagraph, string.Empty, delegate { FixStartWithUppercaseLetterAfterPeriodInsideParagraph(); }, ce.StartWithUppercaseLetterAfterPeriodInsideParagraphTicked));
+            _fixActions.Add(new FixItem(_language.StartWithUppercaseLetterAfterColon, string.Empty, delegate { FixStartWithUppercaseLetterAfterColon(); }, ce.StartWithUppercaseLetterAfterColonTicked));
+            _fixActions.Add(new FixItem(_language.AddMissingQuotes, _language.AddMissingQuotesExample, delegate { AddMissingQuotes(); }, ce.AddMissingQuotesTicked));
+            _fixActions.Add(new FixItem(_language.FixHyphens, string.Empty, delegate { FixHyphens(); }, ce.FixHyphensTicked));
+            _fixActions.Add(new FixItem(_language.FixHyphensAdd, string.Empty, delegate { FixHyphensAdd(); }, ce.FixHyphensAddTicked));
+            _fixActions.Add(new FixItem(_language.Fix3PlusLines, string.Empty, delegate { Fix3PlusLines(); }, ce.Fix3PlusLinesTicked));
+            _fixActions.Add(new FixItem(_language.FixDoubleDash, _language.FixDoubleDashExample, delegate { FixDoubleDash(); }, ce.FixDoubleDashTicked));
+            _fixActions.Add(new FixItem(_language.FixDoubleGreaterThan, _language.FixDoubleGreaterThanExample, delegate { FixDoubleGreaterThan(); }, ce.FixDoubleGreaterThanTicked));
+            _fixActions.Add(new FixItem(_language.FixEllipsesStart, _language.FixEllipsesStartExample, delegate { FixEllipsesStart(); }, ce.FixEllipsesStartTicked));
+            _fixActions.Add(new FixItem(_language.FixMissingOpenBracket, _language.FixMissingOpenBracketExample, delegate { FixMissingOpenBracket(); }, ce.FixMissingOpenBracketTicked));
+            _fixActions.Add(new FixItem(_language.FixCommonOcrErrors, "D0n't -> Don't", delegate { FixOcrErrorsViaReplaceList(threeLetterISOLanguageName); }, ce.FixOcrErrorsViaReplaceListTicked));
+            _fixActions.Add(new FixItem(_language.FixUppercaseIInsindeLowercaseWords, _language.FixUppercaseIInsindeLowercaseWordsExample, delegate { FixUppercaseIInsideWords(); }, ce.UppercaseIInsideLowercaseWordTicked));
+            _fixActions.Add(new FixItem(_language.FixLowercaseIToUppercaseI, _language.FixLowercaseIToUppercaseIExample, delegate { FixAloneLowercaseIToUppercaseI(); }, ce.AloneLowercaseIToUppercaseIEnglishTicked));
+            _fixActions.Add(new FixItem(_language.RemoveSpaceBetweenNumber, "1 100 -> 1100", delegate { RemoveSpaceBetweenNumbers(); }, ce.RemoveSpaceBetweenNumberTicked));
+            _fixActions.Add(new FixItem(_language.FixDialogsOnOneLine, "Hi John! - Hi Ida! > Hi John!" + Configuration.Settings.General.ListViewLineSeparatorString + "- Hi Ida!", delegate { DialogsOnOneLine(); }, ce.FixDialogsOnOneLineTicked));
+
+            if (Language == "tr")
+            {
+                _turkishAnsiIndex = _fixActions.Count;
+                _fixActions.Add(new FixItem(_language.FixTurkishAnsi, "Ý > İ, Ð > Ğ, Þ > Ş, ý > ı, ð > ğ, þ > ş", delegate { TurkishAnsiToUnicode(); }, ce.TurkishAnsiTicked));
+            }
+
+            if (Language == "da")
+            {
+                _danishLetterIIndex = _fixActions.Count;
+                _fixActions.Add(new FixItem(_language.FixDanishLetterI, "Jeg synes i er søde. -> Jeg synes I er søde.", delegate { FixDanishLetterI(); }, ce.DanishLetterITicked));
+            }
+
+            if (Language == "es")
+            {
+                _spanishInvertedQuestionAndExclamationMarksIndex = _fixActions.Count;
+                _fixActions.Add(new FixItem(_language.FixSpanishInvertedQuestionAndExclamationMarks, "Hablas bien castellano? -> ¿Hablas bien castellano?", delegate { FixSpanishInvertedQuestionAndExclamationMarks(); }, ce.SpanishInvertedQuestionAndExclamationMarksTicked));
+            }
+
+            listView1.Items.Clear();
+            foreach (FixItem fi in _fixActions)
+                AddFixActionItemToListView(fi);
+        }
+
+        public FixCommonErrors()
+        {
+            InitializeComponent();
+
+            labelStartTimeWarning.Text = string.Empty;
+            labelDurationWarning.Text = string.Empty;
+            labelNumberOfImportantLogMessages.Text = string.Empty;
+
+            _language = Configuration.Settings.Language.FixCommonErrors;
+            _languageGeneral = Configuration.Settings.Language.General;
+            Text = _language.Title;
+            groupBoxStep1.Text = _language.Step1;
+            groupBox2.Text = _language.Step2;
+            listView1.Columns[0].Text = Configuration.Settings.Language.General.Apply;
+            listView1.Columns[1].Text = _language.WhatToFix;
+            listView1.Columns[2].Text = _language.Example;
+            buttonSelectAll.Text = _language.SelectAll;
+            buttonInverseSelection.Text = _language.InverseSelection;
+            tabControl1.TabPages[0].Text = _language.Fixes;
+            tabControl1.TabPages[1].Text = _language.Log;
+            listViewFixes.Columns[0].Text = Configuration.Settings.Language.General.Apply;
+            listViewFixes.Columns[1].Text = Configuration.Settings.Language.General.LineNumber;
+            listViewFixes.Columns[2].Text = _language.Function;
+            listViewFixes.Columns[3].Text = Configuration.Settings.Language.General.Before;
+            listViewFixes.Columns[4].Text = Configuration.Settings.Language.General.After;
+            buttonNextFinish.Text = _language.Next;
+            buttonBack.Text = _language.Back;
+            buttonCancel.Text = _languageGeneral.Cancel;
+            buttonFixesSelectAll.Text = _language.SelectAll;
+            buttonFixesInverse.Text = _language.InverseSelection;
+            buttonRefreshFixes.Text = _language.RefreshFixes;
+            buttonFixesApply.Text = _language.ApplyFixes;
+            labelStartTime.Text = _languageGeneral.StartTime;
+            labelDuration.Text = _languageGeneral.Duration;
+            buttonAutoBreak.Text = _language.AutoBreak;
+            buttonUnBreak.Text = _language.Unbreak;
+            subtitleListView1.InitializeLanguage(_languageGeneral, Configuration.Settings);
+            labelLanguage.Text = Configuration.Settings.Language.ChooseLanguage.Language;
+            toolStripMenuItemDelete.Text = Configuration.Settings.Language.Main.Menu.ContextMenu.Delete;
+            mergeSelectedLinesToolStripMenuItem.Text = Configuration.Settings.Language.Main.Menu.ContextMenu.MergeSelectedLines;
+
+            splitContainerStep2.Panel1MinSize = 110;
+            splitContainerStep2.Panel2MinSize = 160;
+
+            numericUpDownDuration.Left = timeUpDownStartTime.Left + timeUpDownStartTime.Width;
+            labelDuration.Left = timeUpDownStartTime.Left + timeUpDownStartTime.Width - 3;
+
+            FixLargeFonts();
+        }
+
+        private void FixLargeFonts()
+        {
+            Graphics graphics = this.CreateGraphics();
+            SizeF textSize = graphics.MeasureString(buttonCancel.Text, this.Font);
+            if (textSize.Height > buttonCancel.Height - 4)
+            {
+                subtitleListView1.InitializeTimeStampColumWidths(this);
+                int newButtonHeight = (int)(textSize.Height + 7 + 0.5);
+                Utilities.SetButtonHeight(this, newButtonHeight, 1);
+            }
+        }
+
+        private void AddFixActionItemToListView(FixItem fi)
+        {
+            var item = new ListViewItem(string.Empty);
+            item.Tag = fi;
+            item.Checked = fi.DefaultChecked;
+
+            var subItem = new ListViewItem.ListViewSubItem(item, fi.Name);
+            item.SubItems.Add(subItem);
+            subItem = new ListViewItem.ListViewSubItem(item, fi.Example);
+            item.SubItems.Add(subItem);
+
+            listView1.Items.Add(item);
+        }
+
+        private void AddFixToListView(Paragraph p, string action, string before, string after)
+        {
+            if (_onlyListFixes)
+            {
+                var item = new ListViewItem(string.Empty) { Checked = true };
+
+                var subItem = new ListViewItem.ListViewSubItem(item, p.Number.ToString());
+                item.SubItems.Add(subItem);
+                subItem = new ListViewItem.ListViewSubItem(item, action);
+                item.SubItems.Add(subItem);
+                subItem = new ListViewItem.ListViewSubItem(item, before.Replace(Environment.NewLine, Configuration.Settings.General.ListViewLineSeparatorString));
+                item.SubItems.Add(subItem);
+                subItem = new ListViewItem.ListViewSubItem(item, after.Replace(Environment.NewLine, Configuration.Settings.General.ListViewLineSeparatorString));
+                item.SubItems.Add(subItem);
+
+                item.Tag = p; // save paragraph in Tag
+
+                listViewFixes.Items.Add(item);
+            }
+        }
+
+        public bool AllowFix(Paragraph p, string action)
+        {
+            //if (!buttonBack.Enabled)
+            if (_onlyListFixes || _batchMode)
+                return true;
+
+            string ln = p.Number.ToString();
+            foreach (ListViewItem item in listViewFixes.Items)
+            {
+                if (item.SubItems[1].Text == ln && item.SubItems[2].Text == action)
+                    return item.Checked;
+            }
+            return false;
+        }
+
+        public void ShowStatus(string message)
+        {
+            message = message.Replace(Environment.NewLine, "  ");
+            if (message.Length > 83)
+                message = message.Substring(0, 80) + "...";
+            labelStatus.Text = message;
+            labelStatus.Refresh();
+        }
+
+        public void LogStatus(string sender, string message, bool isImportant)
+        {
+            if (isImportant)
+                _numberOfImportantLogMessages++;
+            LogStatus(sender, message);
+        }
+
+        public void LogStatus(string sender, string message)
+        {
+            if (!string.IsNullOrEmpty(message))
+            {
+                message += Environment.NewLine;
+                if (_onlyListFixes)
+                    _newLog.AppendLine(" +  " + sender + ": " + message);
+                else
+                    _appliedLog.AppendLine(string.Format(_language.FixedOkXY, sender, message));
+            }
+        }
+
+        private void FixEmptyLines()
+        {
+            string fixAction0 = _language.RemovedEmptyLine;
+            string fixAction1 = _language.RemovedEmptyLineAtTop;
+            string fixAction2 = _language.RemovedEmptyLineAtBottom;
+
+            if (_subtitle.Paragraphs.Count == 0)
+                return;
+
+            int emptyLinesRemoved = 0;
+
+            int firstNumber = _subtitle.Paragraphs[0].Number;
+            listViewFixes.BeginUpdate();
+            for (int i = _subtitle.Paragraphs.Count - 1; i >= 0; i--)
+            {
+                Paragraph p = _subtitle.Paragraphs[i];
+                if (!string.IsNullOrEmpty(p.Text))
+                {
+                    string text = p.Text.Trim(' ');
+                    if (text.StartsWith(Environment.NewLine))
+                    {
+                        if (AllowFix(p, fixAction1))
+                        {
+                            p.Text = text.TrimStart(Utilities.NewLineChars);
+                            emptyLinesRemoved++;
+                            AddFixToListView(p, fixAction1, text, p.Text);
+                        }
+                    }
+                    if (text.EndsWith(Environment.NewLine, StringComparison.Ordinal))
+                    {
+                        if (AllowFix(p, fixAction2))
+                        {
+                            p.Text = text.TrimEnd(Utilities.NewLineChars);
+                            emptyLinesRemoved++;
+                            AddFixToListView(p, fixAction2, text, p.Text);
+                        }
+                    }
+                }
+            }
+
+            // this must be the very last action done, or line numbers will be messed up!!!
+            for (int i = _subtitle.Paragraphs.Count - 1; i >= 0; i--)
+            {
+                Paragraph p = _subtitle.Paragraphs[i];
+                if (string.IsNullOrEmpty(p.Text))
+                {
+                    if (AllowFix(p, fixAction0))
+                    {
+                        _subtitle.Paragraphs.RemoveAt(i);
+                        emptyLinesRemoved++;
+                        AddFixToListView(p, fixAction0, p.Text, string.Format("[{0}]", _language.RemovedEmptyLine));
+                        _deleteIndices.Add(i);
+                    }
+                }
+            }
+
+            listViewFixes.EndUpdate();
+            if (emptyLinesRemoved > 0)
+            {
+                LogStatus(_language.RemovedEmptyLinesUnsedLineBreaks, string.Format(_language.EmptyLinesRemovedX, emptyLinesRemoved));
+                _totalFixes += emptyLinesRemoved;
+                _subtitle.Renumber(firstNumber);
+            }
+        }
+
+        public void FixOverlappingDisplayTimes()
+        {
+            // negative display time
+            string fixAction = _language.FixOverlappingDisplayTime;
+            int noOfOverlappingDisplayTimesFixed = 0;
+            for (int i = 0; i < _subtitle.Paragraphs.Count; i++)
+            {
+                Paragraph p = _subtitle.Paragraphs[i];
+                Paragraph oldP = new Paragraph(p);
+                if (p.Duration.TotalMilliseconds < 0) // negative display time...
+                {
+                    bool isFixed = false;
+                    string status = string.Format(_language.StartTimeLaterThanEndTime,
+                                                    i + 1, p.StartTime, p.EndTime, p.Text, Environment.NewLine);
+
+                    Paragraph prev = _subtitle.GetParagraphOrDefault(i - 1);
+                    Paragraph next = _subtitle.GetParagraphOrDefault(i + 1);
+
+                    double wantedDisplayTime = Utilities.GetOptimalDisplayMilliseconds(p.Text) * 0.9;
+
+                    if (next == null || next.StartTime.TotalMilliseconds > p.StartTime.TotalMilliseconds + wantedDisplayTime)
+                    {
+                        if (AllowFix(p, fixAction))
+                        {
+                            p.EndTime.TotalMilliseconds = p.StartTime.TotalMilliseconds + wantedDisplayTime;
+                            isFixed = true;
+                        }
+                    }
+                    else if (next.StartTime.TotalMilliseconds > p.StartTime.TotalMilliseconds + 500.0)
+                    {
+                        if (AllowFix(p, fixAction))
+                        {
+                            p.EndTime.TotalMilliseconds = p.StartTime.TotalMilliseconds + 500.0;
+                            isFixed = true;
+                        }
+                    }
+                    else if (prev == null || next.StartTime.TotalMilliseconds - wantedDisplayTime > prev.EndTime.TotalMilliseconds)
+                    {
+                        if (AllowFix(p, fixAction))
+                        {
+                            p.StartTime.TotalMilliseconds = next.StartTime.TotalMilliseconds - wantedDisplayTime;
+                            p.EndTime.TotalMilliseconds = next.StartTime.TotalMilliseconds - 1;
+                            isFixed = true;
+                        }
+                    }
+                    else
+                    {
+                        LogStatus(_language.FixOverlappingDisplayTimes, string.Format(_language.UnableToFixStartTimeLaterThanEndTime,
+                                                    i + 1, p), true);
+                        _totalErrors++;
+                    }
+
+                    if (isFixed)
+                    {
+                        _totalFixes++;
+                        noOfOverlappingDisplayTimesFixed++;
+                        status = string.Format(_language.XFixedToYZ, status, Environment.NewLine, p);
+                        LogStatus(_language.FixOverlappingDisplayTimes, status);
+                        AddFixToListView(p, fixAction, oldP.ToString(), p.ToString());
+                    }
+                }
+            }
+
+            // overlapping display time
+            for (int i = 1; i < _subtitle.Paragraphs.Count; i++)
+            {
+                Paragraph p = _subtitle.Paragraphs[i];
+                Paragraph prev = _subtitle.GetParagraphOrDefault(i - 1);
+                Paragraph target = prev;
+                string oldCurrent = p.ToString();
+                string oldPrevious = prev.ToString();
+                double prevWantedDisplayTime = Utilities.GetOptimalDisplayMilliseconds(prev.Text, Configuration.Settings.General.SubtitleMaximumCharactersPerSeconds);
+                double currentWantedDisplayTime = Utilities.GetOptimalDisplayMilliseconds(p.Text, Configuration.Settings.General.SubtitleMaximumCharactersPerSeconds);
+                double prevOptimalDisplayTime = Utilities.GetOptimalDisplayMilliseconds(prev.Text);
+                double currentOptimalDisplayTime = Utilities.GetOptimalDisplayMilliseconds(p.Text);
+                bool canBeEqual = _format != null && (_format.GetType() == typeof(AdvancedSubStationAlpha) || _format.GetType() == typeof(SubStationAlpha));
+                if (!canBeEqual)
+                    canBeEqual = Configuration.Settings.Tools.FixCommonErrorsFixOverlapAllowEqualEndStart;
+
+                double diff = prev.EndTime.TotalMilliseconds - p.StartTime.TotalMilliseconds;
+                if (!prev.StartTime.IsMaxTime && !p.StartTime.IsMaxTime && diff >= 0 && !(canBeEqual && diff == 0))
+                {
+
+                    int diffHalf = (int)(diff / 2);
+                    if (!Configuration.Settings.Tools.FixCommonErrorsFixOverlapAllowEqualEndStart && p.StartTime.TotalMilliseconds == prev.EndTime.TotalMilliseconds &&
+                        prev.Duration.TotalMilliseconds > 100)
+                    {
+                        if (AllowFix(target, fixAction))
+                        {
+                            if (!canBeEqual)
+                            {
+                                bool okEqual = true;
+                                if (prev.Duration.TotalMilliseconds > Configuration.Settings.General.SubtitleMinimumDisplayMilliseconds)
+                                    prev.EndTime.TotalMilliseconds--;
+                                else if (p.Duration.TotalMilliseconds > Configuration.Settings.General.SubtitleMinimumDisplayMilliseconds)
+                                    p.StartTime.TotalMilliseconds++;
+                                else
+                                    okEqual = false;
+                                if (okEqual)
+                                {
+                                    _totalFixes++;
+                                    noOfOverlappingDisplayTimesFixed++;
+                                    AddFixToListView(target, fixAction, oldPrevious, prev.ToString());
+                                }
+                            }
+                        }
+                        //                        prev.EndTime.TotalMilliseconds--;
+                    }
+                    else if (prevOptimalDisplayTime <= (p.StartTime.TotalMilliseconds - prev.StartTime.TotalMilliseconds))
+                    {
+                        if (AllowFix(target, fixAction))
+                        {
+                            prev.EndTime.TotalMilliseconds = p.StartTime.TotalMilliseconds - 1;
+                            if (canBeEqual)
+                                prev.EndTime.TotalMilliseconds++;
+                            _totalFixes++;
+                            noOfOverlappingDisplayTimesFixed++;
+                            AddFixToListView(target, fixAction, oldPrevious, prev.ToString());
+                        }
+                    }
+                    else if (diff > 0 && currentOptimalDisplayTime <= p.Duration.TotalMilliseconds - diffHalf &&
+                             prevOptimalDisplayTime <= prev.Duration.TotalMilliseconds - diffHalf)
+                    {
+                        if (AllowFix(p, fixAction))
+                        {
+                            prev.EndTime.TotalMilliseconds -= diffHalf;
+                            p.StartTime.TotalMilliseconds = prev.EndTime.TotalMilliseconds + 1;
+                            _totalFixes++;
+                            noOfOverlappingDisplayTimesFixed++;
+                            AddFixToListView(p, fixAction, oldCurrent, p.ToString());
+                        }
+                    }
+                    else if (currentOptimalDisplayTime <= p.EndTime.TotalMilliseconds - prev.EndTime.TotalMilliseconds)
+                    {
+                        if (AllowFix(p, fixAction))
+                        {
+                            p.StartTime.TotalMilliseconds = prev.EndTime.TotalMilliseconds + 1;
+                            if (canBeEqual)
+                                p.StartTime.TotalMilliseconds = prev.EndTime.TotalMilliseconds;
+
+                            _totalFixes++;
+                            noOfOverlappingDisplayTimesFixed++;
+                            AddFixToListView(p, fixAction, oldCurrent, p.ToString());
+                        }
+                    }
+                    else if (diff > 0 && currentWantedDisplayTime <= p.Duration.TotalMilliseconds - diffHalf &&
+                             prevWantedDisplayTime <= prev.Duration.TotalMilliseconds - diffHalf)
+                    {
+                        if (AllowFix(p, fixAction))
+                        {
+                            prev.EndTime.TotalMilliseconds -= diffHalf;
+                            p.StartTime.TotalMilliseconds = prev.EndTime.TotalMilliseconds + 1;
+                            _totalFixes++;
+                            noOfOverlappingDisplayTimesFixed++;
+                            AddFixToListView(p, fixAction, oldCurrent, p.ToString());
+                        }
+                    }
+                    else if (prevWantedDisplayTime <= (p.StartTime.TotalMilliseconds - prev.StartTime.TotalMilliseconds))
+                    {
+                        if (AllowFix(target, fixAction))
+                        {
+                            prev.EndTime.TotalMilliseconds = p.StartTime.TotalMilliseconds - 1;
+                            if (canBeEqual)
+                                prev.EndTime.TotalMilliseconds++;
+                            _totalFixes++;
+                            noOfOverlappingDisplayTimesFixed++;
+                            AddFixToListView(target, fixAction, oldPrevious, prev.ToString());
+                        }
+                    }
+                    else if (currentWantedDisplayTime <= p.EndTime.TotalMilliseconds - prev.EndTime.TotalMilliseconds)
+                    {
+                        if (AllowFix(p, fixAction))
+                        {
+                            p.StartTime.TotalMilliseconds = prev.EndTime.TotalMilliseconds + 1;
+                            if (canBeEqual)
+                                p.StartTime.TotalMilliseconds = prev.EndTime.TotalMilliseconds;
+
+                            _totalFixes++;
+                            noOfOverlappingDisplayTimesFixed++;
+                            AddFixToListView(p, fixAction, oldCurrent, p.ToString());
+                        }
+                    }
+                    else if (Math.Abs(p.StartTime.TotalMilliseconds - prev.EndTime.TotalMilliseconds) < 10 && p.Duration.TotalMilliseconds > 1)
+                    {
+                        if (AllowFix(p, fixAction))
+                        {
+                            prev.EndTime.TotalMilliseconds -= 2;
+                            p.StartTime.TotalMilliseconds = prev.EndTime.TotalMilliseconds + 1;
+                            if (canBeEqual)
+                                p.StartTime.TotalMilliseconds = prev.EndTime.TotalMilliseconds;
+                            _totalFixes++;
+                            noOfOverlappingDisplayTimesFixed++;
+                            AddFixToListView(p, fixAction, oldCurrent, p.ToString());
+                        }
+                    }
+                    else if (Math.Abs(p.StartTime.TotalMilliseconds - prev.StartTime.TotalMilliseconds) < 10 && Math.Abs(p.EndTime.TotalMilliseconds - prev.EndTime.TotalMilliseconds) < 10)
+                    { // merge lines with same time codes
+                        if (AllowFix(target, fixAction))
+                        {
+                            prev.Text = prev.Text.Replace(Environment.NewLine, " ");
+                            p.Text = p.Text.Replace(Environment.NewLine, " ");
+
+                            string stripped = Utilities.RemoveHtmlTags(prev.Text).TrimStart();
+                            if (!stripped.StartsWith("- "))
+                                prev.Text = "- " + prev.Text.TrimStart();
+
+                            stripped = Utilities.RemoveHtmlTags(p.Text).TrimStart();
+                            if (!stripped.StartsWith("- "))
+                                p.Text = "- " + p.Text.TrimStart();
+
+                            prev.Text = prev.Text.Trim() + Environment.NewLine + p.Text;
+                            p.Text = string.Empty;
+                            _totalFixes++;
+                            noOfOverlappingDisplayTimesFixed++;
+                            AddFixToListView(target, fixAction, oldCurrent, p.ToString());
+
+                            p.StartTime.TotalMilliseconds = prev.EndTime.TotalMilliseconds + 1;
+                            p.EndTime.TotalMilliseconds = p.StartTime.TotalMilliseconds + 1;
+                            if (canBeEqual)
+                            {
+                                p.StartTime.TotalMilliseconds = prev.EndTime.TotalMilliseconds;
+                                p.EndTime.TotalMilliseconds = p.StartTime.TotalMilliseconds;
+                            }
+                        }
+                    }
+                    else
+                    {
+                        if (AllowFix(p, fixAction))
+                        {
+                            LogStatus(_language.FixOverlappingDisplayTimes, string.Format(_language.UnableToFixTextXY, i + 1, Environment.NewLine + prev.Number + "  " + prev + Environment.NewLine + p.Number + "  " + p), true);
+                            _totalErrors++;
+                        }
+                    }
+                }
+            }
+
+            if (noOfOverlappingDisplayTimesFixed > 0)
+                LogStatus(fixAction, string.Format(_language.XOverlappingTimestampsFixed, noOfOverlappingDisplayTimesFixed));
+        }
+
+        public void FixShortDisplayTimes()
+        {
+            string fixAction = _language.FixShortDisplayTime;
+            int noOfShortDisplayTimes = 0;
+            bool skip = false;
+            for (int i = 0; i < _subtitle.Paragraphs.Count; i++)
+            {
+                Paragraph p = _subtitle.Paragraphs[i];
+                skip = p.StartTime.IsMaxTime || p.EndTime.IsMaxTime;
+                double displayTime = p.Duration.TotalMilliseconds;
+                if (!skip && displayTime < Configuration.Settings.General.SubtitleMinimumDisplayMilliseconds)
+                {
+                    Paragraph next = _subtitle.GetParagraphOrDefault(i + 1);
+                    Paragraph prev = _subtitle.GetParagraphOrDefault(i - 1);
+                    if (next == null || (p.StartTime.TotalMilliseconds + Configuration.Settings.General.SubtitleMinimumDisplayMilliseconds) < next.StartTime.TotalMilliseconds)
+                    {
+                        Paragraph temp = new Paragraph(p);
+                        temp.EndTime.TotalMilliseconds = p.StartTime.TotalMilliseconds + Configuration.Settings.General.SubtitleMinimumDisplayMilliseconds;
+                        if (Utilities.GetCharactersPerSecond(temp) <= Configuration.Settings.General.SubtitleMaximumCharactersPerSeconds)
+                        {
+                            if (AllowFix(p, fixAction))
+                            {
+                                string oldCurrent = p.ToString();
+                                p.EndTime.TotalMilliseconds = p.StartTime.TotalMilliseconds + Configuration.Settings.General.SubtitleMinimumDisplayMilliseconds;
+                                _totalFixes++;
+                                noOfShortDisplayTimes++;
+                                AddFixToListView(p, fixAction, oldCurrent, p.ToString());
+                            }
+                        }
+                    }
+                    else if (Configuration.Settings.Tools.FixShortDisplayTimesAllowMoveStartTime && p.StartTime.TotalMilliseconds > Configuration.Settings.General.SubtitleMinimumDisplayMilliseconds &&
+                             (prev == null || prev.EndTime.TotalMilliseconds < p.EndTime.TotalMilliseconds - Configuration.Settings.General.SubtitleMinimumDisplayMilliseconds))
+                    {
+                        if (AllowFix(p, fixAction))
+                        {
+                            string oldCurrent = p.ToString();
+                            if (next.StartTime.TotalMilliseconds - Configuration.Settings.General.MininumMillisecondsBetweenLines > p.EndTime.TotalMilliseconds)
+                                p.EndTime.TotalMilliseconds = next.StartTime.TotalMilliseconds - Configuration.Settings.General.MininumMillisecondsBetweenLines;
+                            p.StartTime.TotalMilliseconds = p.EndTime.TotalMilliseconds - Configuration.Settings.General.SubtitleMinimumDisplayMilliseconds;
+
+                            _totalFixes++;
+                            noOfShortDisplayTimes++;
+                            AddFixToListView(p, fixAction, oldCurrent, p.ToString());
+                        }
+                    }
+                    else
+                    {
+                        LogStatus(_language.FixShortDisplayTimes, string.Format(_language.UnableToFixTextXY, i + 1, p));
+                        _totalErrors++;
+                        skip = true;
+                    }
+                }
+
+                double charactersPerSecond = Utilities.GetCharactersPerSecond(p);
+                if (!skip && charactersPerSecond > Configuration.Settings.General.SubtitleMaximumCharactersPerSeconds)
+                {
+                    Paragraph temp = new Paragraph(p);
+                    while (Utilities.GetCharactersPerSecond(temp) > Configuration.Settings.General.SubtitleMaximumCharactersPerSeconds)
+                    {
+                        temp.EndTime.TotalMilliseconds++;
+                    }
+                    Paragraph next = _subtitle.GetParagraphOrDefault(i + 1);
+                    Paragraph nextNext = _subtitle.GetParagraphOrDefault(i + 2);
+                    Paragraph prev = _subtitle.GetParagraphOrDefault(i - 1);
+                    double diffMs = temp.Duration.TotalMilliseconds - p.Duration.TotalMilliseconds;
+
+                    // Normal - just make current subtitle duration longer
+                    if (next == null || (temp.EndTime.TotalMilliseconds) < next.StartTime.TotalMilliseconds)
+                    {
+                        if (AllowFix(p, fixAction))
+                        {
+                            string oldCurrent = p.ToString();
+                            p.EndTime.TotalMilliseconds = temp.EndTime.TotalMilliseconds;
+                            _totalFixes++;
+                            noOfShortDisplayTimes++;
+                            AddFixToListView(p, fixAction, oldCurrent, p.ToString());
+                        }
+                    }
+
+                    // Start current subtitle earlier (max 50 ms)
+                    else if (Configuration.Settings.Tools.FixShortDisplayTimesAllowMoveStartTime && p.StartTime.TotalMilliseconds > Configuration.Settings.General.SubtitleMinimumDisplayMilliseconds &&
+                             diffMs < 50 && (prev == null || prev.EndTime.TotalMilliseconds < p.EndTime.TotalMilliseconds - temp.Duration.TotalMilliseconds - Configuration.Settings.General.MininumMillisecondsBetweenLines))
+                    {
+                        noOfShortDisplayTimes = MoveStartTime(fixAction, noOfShortDisplayTimes, p, temp, next);
+                    }
+
+                    // Make current subtitle duration longer + move next subtitle
+                    else if (diffMs < 1000 &&
+                             Configuration.Settings.Tools.FixShortDisplayTimesAllowMoveStartTime &&
+                             p.StartTime.TotalMilliseconds > Configuration.Settings.General.SubtitleMinimumDisplayMilliseconds &&
+                             (nextNext == null || next.EndTime.TotalMilliseconds + diffMs + Configuration.Settings.General.MininumMillisecondsBetweenLines * 2 < nextNext.StartTime.TotalMilliseconds))
+                    {
+                        if (AllowFix(p, fixAction))
+                        {
+                            string oldCurrent = p.ToString();
+                            p.EndTime.TotalMilliseconds = p.StartTime.TotalMilliseconds + temp.Duration.TotalMilliseconds;
+                            var nextDurationMs = next.Duration.TotalMilliseconds;
+                            next.StartTime.TotalMilliseconds = p.EndTime.TotalMilliseconds + Configuration.Settings.General.MininumMillisecondsBetweenLines;
+                            next.EndTime.TotalMilliseconds = next.StartTime.TotalMilliseconds + nextDurationMs;
+
+                            _totalFixes++;
+                            noOfShortDisplayTimes++;
+                            AddFixToListView(p, fixAction, oldCurrent, p.ToString());
+                        }
+                    }
+
+                    // Make next subtitle duration shorter +  make current subtitle duration longer
+                    else if (diffMs < 1000 &&
+                             Configuration.Settings.Tools.FixShortDisplayTimesAllowMoveStartTime && Utilities.GetCharactersPerSecond(new Paragraph(next.Text, p.StartTime.TotalMilliseconds + temp.Duration.TotalMilliseconds + Configuration.Settings.General.MininumMillisecondsBetweenLines, next.EndTime.TotalMilliseconds)) < Configuration.Settings.General.SubtitleMaximumCharactersPerSeconds)
+                    {
+                        if (AllowFix(p, fixAction))
+                        {
+                            string oldCurrent = p.ToString();
+                            next.StartTime.TotalMilliseconds = p.StartTime.TotalMilliseconds + temp.Duration.TotalMilliseconds + Configuration.Settings.General.MininumMillisecondsBetweenLines;
+                            p.EndTime.TotalMilliseconds = next.StartTime.TotalMilliseconds - Configuration.Settings.General.MininumMillisecondsBetweenLines;
+
+                            _totalFixes++;
+                            noOfShortDisplayTimes++;
+                            AddFixToListView(p, fixAction, oldCurrent, p.ToString());
+                        }
+                    }
+
+                    // Make next-next subtitle duration shorter + move next + make current subtitle duration longer
+                    else if (diffMs < 500 &&
+                             Configuration.Settings.Tools.FixShortDisplayTimesAllowMoveStartTime && nextNext != null &&
+                             Utilities.GetCharactersPerSecond(new Paragraph(nextNext.Text, nextNext.StartTime.TotalMilliseconds + diffMs + Configuration.Settings.General.MininumMillisecondsBetweenLines, nextNext.EndTime.TotalMilliseconds - (diffMs))) < Configuration.Settings.General.SubtitleMaximumCharactersPerSeconds)
+                    {
+                        if (AllowFix(p, fixAction))
+                        {
+                            string oldCurrent = p.ToString();
+                            p.EndTime.TotalMilliseconds += diffMs;
+                            next.StartTime.TotalMilliseconds += diffMs;
+                            next.EndTime.TotalMilliseconds += diffMs;
+                            nextNext.StartTime.TotalMilliseconds += diffMs;
+
+                            _totalFixes++;
+                            noOfShortDisplayTimes++;
+                            AddFixToListView(p, fixAction, oldCurrent, p.ToString());
+                        }
+                    }
+
+                    // Start current subtitle earlier (max 200 ms)
+                    else if (Configuration.Settings.Tools.FixShortDisplayTimesAllowMoveStartTime && p.StartTime.TotalMilliseconds > Configuration.Settings.General.SubtitleMinimumDisplayMilliseconds &&
+                             diffMs < 200 && (prev == null || prev.EndTime.TotalMilliseconds < p.EndTime.TotalMilliseconds - temp.Duration.TotalMilliseconds - Configuration.Settings.General.MininumMillisecondsBetweenLines))
+                    {
+                        noOfShortDisplayTimes = MoveStartTime(fixAction, noOfShortDisplayTimes, p, temp, next);
+                    }
+                    else
+                    {
+                        LogStatus(_language.FixShortDisplayTimes, string.Format(_language.UnableToFixTextXY, i + 1, p));
+                        _totalErrors++;
+                    }
+                }
+                skip = false;
+            }
+            if (noOfShortDisplayTimes > 0)
+                LogStatus(fixAction, string.Format(_language.XDisplayTimesProlonged, noOfShortDisplayTimes));
+        }
+
+        private int MoveStartTime(string fixAction, int noOfShortDisplayTimes, Paragraph p, Paragraph temp, Paragraph next)
+        {
+            if (AllowFix(p, fixAction))
+            {
+                string oldCurrent = p.ToString();
+                if (next != null && next.StartTime.TotalMilliseconds - Configuration.Settings.General.MininumMillisecondsBetweenLines > p.EndTime.TotalMilliseconds)
+                    p.EndTime.TotalMilliseconds = next.StartTime.TotalMilliseconds - Configuration.Settings.General.MininumMillisecondsBetweenLines;
+                p.StartTime.TotalMilliseconds = p.EndTime.TotalMilliseconds - temp.Duration.TotalMilliseconds;
+
+                _totalFixes++;
+                noOfShortDisplayTimes++;
+                AddFixToListView(p, fixAction, oldCurrent, p.ToString());
+            }
+            return noOfShortDisplayTimes;
+        }
+
+        public void FixInvalidItalicTags()
+        {
+            const string beginTag = "<i>";
+            const string endTag = "</i>";
+            string fixAction = _language.FixInvalidItalicTag;
+            int noOfInvalidHtmlTags = 0;
+            listViewFixes.BeginUpdate();
+            for (int i = 0; i < _subtitle.Paragraphs.Count; i++)
+            {
+                var text = _subtitle.Paragraphs[i].Text;
+                if (text.Contains('<'))
+                {
+                    text = text.Replace(beginTag.ToUpper(), beginTag).Replace(endTag.ToUpper(), endTag);
+                    string oldText = text;
+
+                    text = Utilities.FixInvalidItalicTags(text);
+                    if (text != oldText)
+                    {
+                        if (AllowFix(_subtitle.Paragraphs[i], fixAction))
+                        {
+                            _subtitle.Paragraphs[i].Text = text;
+                            _totalFixes++;
+                            noOfInvalidHtmlTags++;
+                            AddFixToListView(_subtitle.Paragraphs[i], fixAction, oldText, text);
+                        }
+                    }
+                }
+            }
+            listViewFixes.EndUpdate();
+            listViewFixes.Refresh();
+            if (noOfInvalidHtmlTags > 0)
+                LogStatus(_language.FixInvalidItalicTags, string.Format(_language.XInvalidHtmlTagsFixed, noOfInvalidHtmlTags));
+        }
+
+        public void FixLongDisplayTimes()
+        {
+            string fixAction = _language.FixLongDisplayTime;
+            int noOfLongDisplayTimes = 0;
+            for (int i = 0; i < _subtitle.Paragraphs.Count; i++)
+            {
+                Paragraph p = _subtitle.Paragraphs[i];
+                double maxDisplayTime = Utilities.GetOptimalDisplayMilliseconds(p.Text) * 8.0;
+                if (maxDisplayTime > Configuration.Settings.General.SubtitleMaximumDisplayMilliseconds)
+                    maxDisplayTime = Configuration.Settings.General.SubtitleMaximumDisplayMilliseconds;
+                double displayTime = p.Duration.TotalMilliseconds;
+                if (displayTime > Configuration.Settings.General.SubtitleMaximumDisplayMilliseconds)
+                {
+                    if (AllowFix(p, fixAction))
+                    {
+                        string oldCurrent = p.ToString();
+                        p.EndTime.TotalMilliseconds = p.StartTime.TotalMilliseconds + Configuration.Settings.General.SubtitleMaximumDisplayMilliseconds;
+                        _totalFixes++;
+                        noOfLongDisplayTimes++;
+                        AddFixToListView(p, fixAction, oldCurrent, p.ToString());
+                    }
+                }
+                else if (maxDisplayTime < displayTime)
+                {
+                    if (AllowFix(p, fixAction))
+                    {
+                        string oldCurrent = p.ToString();
+                        displayTime = Utilities.GetOptimalDisplayMilliseconds(p.Text);
+                        p.EndTime.TotalMilliseconds = p.StartTime.TotalMilliseconds + displayTime;
+                        _totalFixes++;
+                        noOfLongDisplayTimes++;
+                        AddFixToListView(p, fixAction, oldCurrent, p.ToString());
+                    }
+                }
+            }
+            if (noOfLongDisplayTimes > 0)
+                LogStatus(_language.FixLongDisplayTimes, string.Format(_language.XDisplayTimesShortned, noOfLongDisplayTimes));
+        }
+
+        public void FixLongLines()
+        {
+            string fixAction = _language.BreakLongLine;
+            int noOfLongLines = 0;
+            for (int i = 0; i < _subtitle.Paragraphs.Count; i++)
+            {
+                Paragraph p = _subtitle.Paragraphs[i];
+                string[] lines = p.Text.Split(Utilities.NewLineChars, StringSplitOptions.RemoveEmptyEntries);
+                bool tooLong = false;
+                foreach (string line in lines)
+                {
+                    if (Utilities.RemoveHtmlTags(line).Length > Configuration.Settings.General.SubtitleLineMaximumLength)
+                    {
+                        tooLong = true;
+                    }
+                }
+                if (tooLong)
+                {
+                    if (AllowFix(p, fixAction))
+                    {
+                        string oldText = p.Text;
+                        p.Text = Utilities.AutoBreakLine(p.Text, Language);
+                        if (oldText != p.Text)
+                        {
+                            _totalFixes++;
+                            noOfLongLines++;
+                            AddFixToListView(p, fixAction, oldText, p.Text);
+                        }
+                        else
+                        {
+                            LogStatus(fixAction, string.Format(_language.UnableToFixTextXY, i + 1, p));
+                            _totalErrors++;
+                        }
+                    }
+                }
+            }
+            if (noOfLongLines > 0)
+                LogStatus(_language.BreakLongLines, string.Format(_language.XLineBreaksAdded, noOfLongLines));
+        }
+
+        public void FixShortLines()
+        {
+            string fixAction = _language.MergeShortLine;
+            int noOfShortLines = 0;
+            for (int i = 0; i < _subtitle.Paragraphs.Count; i++)
+            {
+                Paragraph p = _subtitle.Paragraphs[i];
+
+                string s = Utilities.RemoveHtmlTags(p.Text);
+                if (s.Replace(Environment.NewLine, " ").Replace("  ", " ").Length < Configuration.Settings.Tools.MergeLinesShorterThan && p.Text.Contains(Environment.NewLine))
+                {
+                    s = s.TrimEnd().TrimEnd('.', '?', '!', ':', ';');
+                    s = s.TrimStart('-');
+                    if (!s.Contains('.') &&
+                        !s.Contains('?') &&
+                        !s.Contains('!') &&
+                        !s.Contains(':') &&
+                        !s.Contains(';') &&
+                        !s.Contains('-') &&
+                        p.Text != p.Text.ToUpper())
+                    {
+                        if (AllowFix(p, fixAction))
+                        {
+                            s = p.Text.Replace(Environment.NewLine, " ");
+                            s = s.Replace("  ", " ");
+
+                            string oldCurrent = p.Text;
+                            p.Text = s;
+                            _totalFixes++;
+                            noOfShortLines++;
+                            AddFixToListView(p, fixAction, oldCurrent, p.Text);
+                        }
+                    }
+                }
+            }
+            if (noOfShortLines > 0)
+                LogStatus(_language.RemoveLineBreaks, string.Format(_language.XLinesUnbreaked, noOfShortLines));
+        }
+
+        public void FixShortLinesAll()
+        {
+            string fixAction = _language.MergeShortLineAll;
+            int noOfShortLines = 0;
+            for (int i = 0; i < _subtitle.Paragraphs.Count; i++)
+            {
+                Paragraph p = _subtitle.Paragraphs[i];
+
+                string s = Utilities.RemoveHtmlTags(p.Text);
+                if (s.Replace(Environment.NewLine, " ").Replace("  ", " ").Length < Configuration.Settings.Tools.MergeLinesShorterThan && p.Text.Contains(Environment.NewLine))
+                {
+                    s = Utilities.AutoBreakLine(p.Text, Language);
+                    if (s != p.Text)
+                    {
+                        if (AllowFix(p, fixAction))
+                        {
+                            string oldCurrent = p.Text;
+                            p.Text = s;
+                            _totalFixes++;
+                            noOfShortLines++;
+                            AddFixToListView(p, fixAction, oldCurrent, p.Text);
+                        }
+                    }
+                }
+            }
+            if (noOfShortLines > 0)
+                LogStatus(_language.RemoveLineBreaks, string.Format(_language.XLinesUnbreaked, noOfShortLines));
+        }
+
+        public void FixUnneededSpaces()
+        {
+            const string char160 = " "; // Convert.ToChar(160).ToString()
+
+            string fixAction = _language.UnneededSpace;
+            int doubleSpaces = 0;
+            for (int i = 0; i < _subtitle.Paragraphs.Count; i++)
+            {
+                Paragraph p = _subtitle.Paragraphs[i];
+                string oldText = p.Text;
+
+                p.Text = Utilities.RemoveUnneededSpaces(p.Text, Language);
+
+                if (p.Text.Length != oldText.Length && Utilities.CountTagInText(p.Text, " ") != Utilities.CountTagInText(oldText, " ") + Utilities.CountTagInText(oldText, char160))
+                {
+                    if (AllowFix(p, fixAction))
+                    {
+                        doubleSpaces++;
+                        _totalFixes++;
+                        AddFixToListView(p, fixAction, oldText, p.Text);
+                    }
+                    else
+                    {
+                        p.Text = oldText;
+                    }
+                }
+                else
+                {
+                    p.Text = oldText;
+                }
+
+            }
+            if (doubleSpaces > 0)
+                LogStatus(_language.RemoveUnneededSpaces, string.Format(_language.XUnneededSpacesRemoved, doubleSpaces));
+        }
+
+        public void FixUnneededPeriods()
+        {
+            string fixAction = _language.UnneededPeriod;
+            int unneededPeriods = 0;
+            for (int i = 0; i < _subtitle.Paragraphs.Count; i++)
+            {
+                Paragraph p = _subtitle.Paragraphs[i];
+                if (p.Text.Contains("!." + Environment.NewLine))
+                {
+                    if (AllowFix(p, fixAction))
+                    {
+                        string oldText = p.Text;
+                        p.Text = p.Text.Replace("!." + Environment.NewLine, "!" + Environment.NewLine);
+                        unneededPeriods++;
+                        _totalFixes++;
+                        AddFixToListView(p, fixAction, oldText, p.Text);
+                    }
+                }
+                if (p.Text.Contains("?." + Environment.NewLine))
+                {
+                    if (AllowFix(p, fixAction))
+                    {
+                        string oldText = p.Text;
+                        p.Text = p.Text.Replace("?." + Environment.NewLine, "?" + Environment.NewLine);
+                        unneededPeriods++;
+                        _totalFixes++;
+                        AddFixToListView(p, fixAction, oldText, p.Text);
+                    }
+                }
+                if (p.Text.EndsWith("!.", StringComparison.Ordinal))
+                {
+                    if (AllowFix(p, fixAction))
+                    {
+                        string oldText = p.Text;
+                        p.Text = p.Text.TrimEnd('.');
+                        unneededPeriods++;
+                        _totalFixes++;
+                        AddFixToListView(p, fixAction, oldText, p.Text);
+                    }
+                }
+                if (p.Text.EndsWith("?.", StringComparison.Ordinal))
+                {
+                    if (AllowFix(p, fixAction))
+                    {
+                        string oldText = p.Text;
+                        p.Text = p.Text.TrimEnd('.');
+                        unneededPeriods++;
+                        _totalFixes++;
+                        AddFixToListView(p, fixAction, oldText, p.Text);
+                    }
+                }
+
+                if (p.Text.Contains("!. "))
+                {
+                    if (AllowFix(p, fixAction))
+                    {
+                        string oldText = p.Text;
+                        p.Text = p.Text.Replace("!. ", "! ");
+                        unneededPeriods++;
+                        _totalFixes++;
+                        AddFixToListView(p, fixAction, oldText, p.Text);
+                    }
+                }
+                if (p.Text.Contains("?. "))
+                {
+                    if (AllowFix(p, fixAction))
+                    {
+                        string oldText = p.Text;
+                        p.Text = p.Text.Replace("?. ", "? ");
+                        unneededPeriods++;
+                        _totalFixes++;
+                        AddFixToListView(p, fixAction, oldText, p.Text);
+                    }
+                }
+
+            }
+            if (unneededPeriods > 0)
+                LogStatus(_language.RemoveUnneededPeriods, string.Format(_language.XUnneededPeriodsRemoved, unneededPeriods));
+        }
+
+        public void FixMissingSpaces()
+        {
+            string fixAction = _language.FixMissingSpace;
+            int missingSpaces = 0;
+            for (int i = 0; i < _subtitle.Paragraphs.Count; i++)
+            {
+                Paragraph p = _subtitle.Paragraphs[i];
+
+                // missing space after comma ","
+                Match match = FixMissingSpacesReComma.Match(p.Text);
+                if (match.Success)
+                {
+                    while (match.Success)
+                    {
+                        if ("\"”<.".Contains(p.Text[match.Index + 2].ToString()) == false)
+                        {
+                            if (AllowFix(p, fixAction))
+                            {
+                                _totalFixes++;
+                                missingSpaces++;
+
+                                string oldText = p.Text;
+                                p.Text = p.Text.Replace(match.Value, match.Value[0] + ", " + match.Value[match.Value.Length - 1]);
+                                AddFixToListView(p, fixAction, oldText, p.Text);
+                            }
+                        }
+                        match = match.NextMatch();
+                    }
+                }
+
+                // missing space after "?"
+                match = FixMissingSpacesReQuestionMark.Match(p.Text);
+                if (match.Success)
+                {
+                    while (match.Success)
+                    {
+                        if ("\"<".Contains(p.Text[match.Index + 2].ToString()) == false)
+                        {
+                            if (AllowFix(p, fixAction))
+                            {
+                                _totalFixes++;
+                                missingSpaces++;
+
+                                string oldText = p.Text;
+                                p.Text = p.Text.Replace(match.Value, match.Value[0] + "? " + match.Value[match.Value.Length - 1]);
+                                AddFixToListView(p, fixAction, oldText, p.Text);
+                            }
+                        }
+                        match = FixMissingSpacesReQuestionMark.Match(p.Text, match.Index + 1);
+                    }
+                }
+
+                // missing space after "!"
+                match = FixMissingSpacesReExclamation.Match(p.Text);
+                if (match.Success)
+                {
+                    while (match.Success)
+                    {
+                        if ("\"<".Contains(p.Text[match.Index + 2].ToString()) == false)
+                        {
+                            if (AllowFix(p, fixAction))
+                            {
+                                _totalFixes++;
+                                missingSpaces++;
+
+                                string oldText = p.Text;
+                                p.Text = p.Text.Replace(match.Value, match.Value[0] + "! " + match.Value[match.Value.Length - 1]);
+                                AddFixToListView(p, fixAction, oldText, p.Text);
+                            }
+                        }
+                        match = FixMissingSpacesReExclamation.Match(p.Text, match.Index + 1);
+                    }
+                }
+
+                // missing space after ":"
+                match = FixMissingSpacesReColon.Match(p.Text);
+                if (match.Success)
+                {
+                    while (match.Success)
+                    {
+                        int start = match.Index;
+                        start -= 4;
+                        if (start < 0)
+                            start = 0;
+                        int indexOfStartCodeTag = p.Text.IndexOf('{', start);
+                        int indexOfEndCodeTag = p.Text.IndexOf('}', start);
+                        if (indexOfStartCodeTag >= 0 && indexOfEndCodeTag >= 0 && indexOfStartCodeTag < match.Index)
+                        {
+                            // we are inside a tag: like indexOfEndCodeTag "{y:i}Is this italic?"
+                        }
+                        else if ("\"<".Contains(p.Text[match.Index + 2].ToString()) == false)
+                        {
+                            if (AllowFix(p, fixAction))
+                            {
+                                _totalFixes++;
+                                missingSpaces++;
+
+                                string oldText = p.Text;
+                                p.Text = p.Text.Replace(match.Value, match.Value[0] + ": " + match.Value[match.Value.Length - 1]);
+                                AddFixToListView(p, fixAction, oldText, p.Text);
+                            }
+                        }
+                        match = FixMissingSpacesReColon.Match(p.Text, match.Index + 1);
+                    }
+                }
+
+                // missing space after period "."
+                match = FixMissingSpacesRePeriod.Match(p.Text);
+                if (match.Success)
+                {
+                    while (match.Success)
+                    {
+                        if (!p.Text.Contains("www.", StringComparison.OrdinalIgnoreCase) &&
+                            !p.Text.Contains("http://", StringComparison.OrdinalIgnoreCase) &&
+                            !UrlCom.IsMatch(p.Text) &&
+                            !UrlNet.IsMatch(p.Text) &&
+                            !UrlOrg.IsMatch(p.Text)) // urls are skipped
+                        {
+                            bool isMatchAbbreviation = false;
+
+                            string word = GetWordFromIndex(p.Text, match.Index);
+                            if (Utilities.CountTagInText(word, '.') > 1)
+                                isMatchAbbreviation = true;
+
+                            if (!isMatchAbbreviation && word.Contains('@')) // skip emails
+                                isMatchAbbreviation = true;
+
+                            if (match.Value.Equals("h.d", StringComparison.OrdinalIgnoreCase) && match.Index > 0 && p.Text.Substring(match.Index - 1, 4).Equals("ph.d", StringComparison.OrdinalIgnoreCase))
+                                isMatchAbbreviation = true;
+
+                            if (!isMatchAbbreviation && AllowFix(p, fixAction))
+                            {
+                                _totalFixes++;
+                                missingSpaces++;
+
+                                string oldText = p.Text;
+                                p.Text = p.Text.Replace(match.Value, match.Value.Replace(".", ". "));
+                                AddFixToListView(p, fixAction, oldText, p.Text);
+                            }
+                        }
+                        match = match.NextMatch();
+                    }
+                }
+
+                if (!p.Text.StartsWith("--"))
+                {
+                    string[] arr = p.Text.Split(Utilities.NewLineChars, StringSplitOptions.RemoveEmptyEntries);
+                    if (arr.Length == 2 && arr[0].Length > 1 && arr[1].Length > 1)
+                    {
+                        if (arr[0][0] == '-' && arr[0][1] != ' ')
+                            arr[0] = arr[0].Insert(1, " ");
+                        if (arr[0].Length > 6 && arr[0].StartsWith("<i>-") && arr[0][4] != ' ')
+                            arr[0] = arr[0].Insert(4, " ");
+                        if (arr[1][0] == '-' && arr[1][1] != ' ' && arr[1][1] != '-')
+                            arr[1] = arr[1].Insert(1, " ");
+                        if (arr[1].Length > 6 && arr[1].StartsWith("<i>-") && arr[1][4] != ' ')
+                            arr[1] = arr[1].Insert(4, " ");
+                        string newText = arr[0] + Environment.NewLine + arr[1];
+                        if (newText != p.Text && AllowFix(p, fixAction))
+                        {
+                            _totalFixes++;
+                            missingSpaces++;
+
+                            string oldText = p.Text;
+                            p.Text = newText;
+                            AddFixToListView(p, fixAction, oldText, p.Text);
+                        }
+                    }
+                }
+
+                //fix missing spaces before/after quotes - Get a"get out of jail free"card. -> Get a "get out of jail free" card.
+                if (Utilities.CountTagInText(p.Text, "\"") == 2)
+                {
+                    int start = p.Text.IndexOf('"');
+                    int end = p.Text.LastIndexOf('"');
+                    string quote = p.Text.Substring(start, end - start + 1);
+                    if (!quote.Contains(Environment.NewLine))
+                    {
+                        string newText = p.Text;
+                        int indexOfFontTag = newText.ToLower().IndexOf("<font ", StringComparison.Ordinal);
+                        if (start > 0 && !(Environment.NewLine + " >[(♪♫¿").Contains(p.Text[start - 1].ToString()))
+                        {
+                            if (indexOfFontTag == -1 || start > newText.IndexOf('>', indexOfFontTag)) // font tags can contain "
+                            {
+                                newText = newText.Insert(start, " ");
+                                end++;
+                            }
+                        }
+                        if (end < newText.Length - 2 && !(Environment.NewLine + " <,.!?:;])♪♫¿").Contains(p.Text[end + 1].ToString()))
+                        {
+                            if (indexOfFontTag == -1 || end > newText.IndexOf('>', indexOfFontTag)) // font tags can contain "
+                            {
+                                newText = newText.Insert(end + 1, " ");
+                            }
+                        }
+                        if (newText != p.Text && AllowFix(p, fixAction))
+                        {
+                            _totalFixes++;
+                            missingSpaces++;
+
+                            string oldText = p.Text;
+                            p.Text = newText;
+                            AddFixToListView(p, fixAction, oldText, p.Text);
+                        }
+                    }
+                }
+
+                //fix missing spaces before/after music quotes - #He's so happy# -> #He's so happy#
+                if ((p.Text.Contains('#') || p.Text.Contains('♪') || p.Text.Contains('♫')) && p.Text.Length > 5)
+                {
+                    string newText = p.Text;
+                    if ("#♪♫".Contains(newText[0].ToString()) && !" <".Contains(newText[1].ToString()) && !newText.Substring(1).StartsWith(Environment.NewLine) &&
+                        !newText.Substring(1).StartsWith('♪') && !newText.Substring(1).StartsWith('♫'))
+                        newText = newText.Insert(1, " ");
+                    if ("#♪♫".Contains(newText[newText.Length - 1].ToString()) && !" >".Contains(newText[newText.Length - 2].ToString()) &&
+                        !newText.Substring(0, newText.Length - 1).EndsWith(Environment.NewLine, StringComparison.Ordinal) && !newText.Substring(0, newText.Length - 1).EndsWith('♪') &&
+                        !newText.Substring(0, newText.Length - 1).EndsWith('♫'))
+                        newText = newText.Insert(newText.Length - 1, " ");
+                    if (newText != p.Text && AllowFix(p, fixAction))
+                    {
+                        _totalFixes++;
+                        missingSpaces++;
+
+                        string oldText = p.Text;
+                        p.Text = newText;
+                        AddFixToListView(p, fixAction, oldText, p.Text);
+                    }
+                }
+
+                //fix missing spaces in "Hey...move it!" to "Hey... move it!"
+                int index = p.Text.IndexOf("...", StringComparison.Ordinal);
+                if (index >= 0 && p.Text.Length > 5)
+                {
+                    string newText = p.Text;
+                    while (index != -1)
+                    {
+                        if (newText.Length > index + 4 && index > 1)
+                        {
+                            if (Utilities.AllLettersAndNumbers.Contains(newText[index + 3].ToString()) &&
+                                Utilities.AllLettersAndNumbers.Contains(newText[index - 1].ToString()))
+                                newText = newText.Insert(index + 3, " ");
+                        }
+                        index = newText.IndexOf("...", index + 2, StringComparison.Ordinal);
+                    }
+                    if (newText != p.Text && AllowFix(p, fixAction))
+                    {
+                        _totalFixes++;
+                        missingSpaces++;
+
+                        string oldText = p.Text;
+                        p.Text = newText;
+                        AddFixToListView(p, fixAction, oldText, p.Text);
+                    }
+                }
+
+                //fix missing spaces in "The<i>Bombshell</i> will gone." to "The <i>Bombshell</i> will gone."
+                index = p.Text.IndexOf("<i>", StringComparison.Ordinal);
+                if (index >= 0 && p.Text.Length > 5)
+                {
+                    string newText = p.Text;
+                    while (index != -1)
+                    {
+                        if (newText.Length > index + 6 && index > 1)
+                        {
+                            if (Utilities.AllLettersAndNumbers.Contains(newText[index + 3].ToString()) &&
+                                Utilities.AllLettersAndNumbers.Contains(newText[index - 1].ToString()))
+                                newText = newText.Insert(index, " ");
+                        }
+                        index = newText.IndexOf("<i>", index + 3, StringComparison.Ordinal);
+                    }
+                    if (newText != p.Text && AllowFix(p, fixAction))
+                    {
+                        _totalFixes++;
+                        missingSpaces++;
+
+                        string oldText = p.Text;
+                        p.Text = newText;
+                        AddFixToListView(p, fixAction, oldText, p.Text);
+                    }
+                }
+
+                //fix missing spaces in "The <i>Bombshell</i>will gone." to "The <i>Bombshell</i> will gone."
+                index = p.Text.IndexOf("</i>", StringComparison.Ordinal);
+                if (index >= 0 && p.Text.Length > 5)
+                {
+                    string newText = p.Text;
+                    while (index != -1)
+                    {
+                        if (newText.Length > index + 6 && index > 1)
+                        {
+                            if (Utilities.AllLettersAndNumbers.Contains(newText[index + 4].ToString()) &&
+                                Utilities.AllLettersAndNumbers.Contains(newText[index - 1].ToString()))
+                                newText = newText.Insert(index + 4, " ");
+                        }
+                        index = newText.IndexOf("</i>", index + 4, StringComparison.Ordinal);
+                    }
+                    if (newText != p.Text && AllowFix(p, fixAction))
+                    {
+                        _totalFixes++;
+                        missingSpaces++;
+
+                        string oldText = p.Text;
+                        p.Text = newText;
+                        AddFixToListView(p, fixAction, oldText, p.Text);
+                    }
+                }
+
+                if (Language == "fr") // special rules for French
+                {
+                    string newText = p.Text;
+                    int j = 1;
+                    while (j < newText.Length)
+                    {
+                        string ch = newText.Substring(j, 1);
+                        if ("!?:;".Contains(ch))
+                        {
+                            if (Utilities.AllLetters.Contains(newText.Substring(j - 1, 1)))
+                            {
+                                newText = newText.Insert(j, " ");
+                                j++;
+                            }
+                        }
+                        j++;
+                    }
+                    if (newText != p.Text && AllowFix(p, fixAction))
+                    {
+                        _totalFixes++;
+                        missingSpaces++;
+
+                        string oldText = p.Text;
+                        p.Text = newText;
+                        AddFixToListView(p, fixAction, oldText, p.Text);
+                    }
+                }
+
+            }
+            if (missingSpaces > 0)
+                LogStatus(_language.FixMissingSpaces, string.Format(_language.XMissingSpacesAdded, missingSpaces));
+        }
+
+        private static string GetWordFromIndex(string text, int index)
+        {
+            if (string.IsNullOrEmpty(text) || index < 0 || index >= text.Length)
+                return string.Empty;
+
+            int endIndex = index;
+            for (int i = index; i < text.Length; i++)
+            {
+                if ((" " + Environment.NewLine).Contains(text[i].ToString()))
+                    break;
+                endIndex = i;
+            }
+
+            int startIndex = index;
+            for (int i = index; i >= 0; i--)
+            {
+                if ((" " + Environment.NewLine).Contains(text[i].ToString()))
+                    break;
+                startIndex = i;
+            }
+
+            string s = text.Substring(startIndex, endIndex - startIndex + 1);
+            return s;
+        }
+
+        public void AddMissingQuotes()
+        {
+            string fixAction = _language.AddMissingQuote;
+            int noOfFixes = 0;
+            for (int i = 0; i < _subtitle.Paragraphs.Count; i++)
+            {
+                Paragraph p = _subtitle.Paragraphs[i];
+
+                if (Utilities.CountTagInText(p.Text, "\"") == 1)
+                {
+                    Paragraph next = _subtitle.GetParagraphOrDefault(i + 1);
+                    if (next != null)
+                    {
+                        double betweenMilliseconds = next.StartTime.TotalMilliseconds - p.EndTime.TotalMilliseconds;
+                        if (betweenMilliseconds > 1500)
+                            next = null; // cannot be quote spanning several lines of more than 1.5 seconds between lines!
+                        else if (next.Text.Replace("<i>", string.Empty).TrimStart().TrimStart('-').TrimStart().StartsWith('"') &&
+                                 next.Text.Replace("</i>", string.Empty).TrimEnd().EndsWith('"') &&
+                                 Utilities.CountTagInText(next.Text, "\"") == 2)
+                            next = null; // seems to have valid quotes, so no spanning
+                    }
+
+                    Paragraph prev = _subtitle.GetParagraphOrDefault(i - 1);
+                    if (prev != null)
+                    {
+                        double betweenMilliseconds = p.StartTime.TotalMilliseconds - prev.EndTime.TotalMilliseconds;
+                        if (betweenMilliseconds > 1500)
+                            prev = null; // cannot be quote spanning several lines of more than 1.5 seconds between lines!
+                        else if (prev.Text.Replace("<i>", string.Empty).TrimStart().TrimStart('-').TrimStart().StartsWith('"') &&
+                                 prev.Text.Replace("</i>", string.Empty).TrimEnd().EndsWith('"') &&
+                                 Utilities.CountTagInText(prev.Text, "\"") == 2)
+                            prev = null; // seems to have valid quotes, so no spanning
+                    }
+
+                    string oldText = p.Text;
+                    string[] lines = Utilities.RemoveHtmlTags(p.Text).Split(Utilities.NewLineChars, StringSplitOptions.RemoveEmptyEntries);
+                    if (lines.Length == 2 && lines[0].Trim().StartsWith('-') && lines[1].Trim().StartsWith('-'))
+                    { // dialogue
+                        lines = p.Text.Split(Utilities.NewLineChars, StringSplitOptions.RemoveEmptyEntries);
+                        string line = lines[0].Trim();
+
+                        if (line.Length > 5 && line.TrimStart().StartsWith("- \"") && (line.EndsWith('.') || line.EndsWith('!') || line.EndsWith('?')))
+                        {
+                            p.Text = p.Text.Trim().Replace(" " + Environment.NewLine, Environment.NewLine);
+                            p.Text = p.Text.Replace(Environment.NewLine, "\"" + Environment.NewLine);
+                        }
+                        else if (line.Length > 5 && line.EndsWith('"') && line.IndexOf("- ", StringComparison.Ordinal) >= 0 && line.IndexOf("- ", StringComparison.Ordinal) < 4)
+                        {
+                            p.Text = p.Text.Insert(line.IndexOf("- ", StringComparison.Ordinal) + 2, "\"");
+                        }
+                        else if (line.Contains('"') && line.IndexOf('"') > 2 && line.IndexOf('"') < line.Length - 3)
+                        {
+                            int index = line.IndexOf('"');
+                            if (line[index - 1] == ' ')
+                            {
+                                p.Text = p.Text.Trim().Replace(" " + Environment.NewLine, Environment.NewLine);
+                                p.Text = p.Text.Replace(Environment.NewLine, "\"" + Environment.NewLine);
+                            }
+                            else if (line[index + 1] == ' ')
+                            {
+                                if (line.Length > 5 && line.IndexOf("- ", StringComparison.Ordinal) >= 0 && line.IndexOf("- ", StringComparison.Ordinal) < 4)
+                                    p.Text = p.Text.Insert(line.IndexOf("- ", StringComparison.Ordinal) + 2, "\"");
+                            }
+                        }
+                        else if (lines[1].Contains('"'))
+                        {
+                            line = lines[1].Trim();
+                            if (line.Length > 5 && line.TrimStart().StartsWith("- \"") && (line.EndsWith('.') || line.EndsWith('!') || line.EndsWith('?')))
+                            {
+                                p.Text = p.Text.Trim() + "\"";
+                            }
+                            else if (line.Length > 5 && line.EndsWith('"') && p.Text.IndexOf(Environment.NewLine + "- ", StringComparison.Ordinal) >= 0)
+                            {
+                                p.Text = p.Text.Insert(p.Text.IndexOf(Environment.NewLine + "- ", StringComparison.Ordinal) + Environment.NewLine.Length + 2, "\"");
+                            }
+                            else if (line.Contains('"') && line.IndexOf('"') > 2 && line.IndexOf('"') < line.Length - 3)
+                            {
+                                int index = line.IndexOf('"');
+                                if (line[index - 1] == ' ')
+                                {
+                                    p.Text = p.Text.Trim() + "\"";
+                                }
+                                else if (line[index + 1] == ' ')
+                                {
+                                    if (line.Length > 5 && p.Text.IndexOf(Environment.NewLine + "- ", StringComparison.Ordinal) >= 0)
+                                        p.Text = p.Text.Insert(p.Text.IndexOf(Environment.NewLine + "- ", StringComparison.Ordinal) + Environment.NewLine.Length + 2, "\"");
+                                }
+                            }
+                        }
+                    }
+                    else
+                    { // not dialogue
+                        if (p.Text.StartsWith('"'))
+                        {
+                            if (next == null || !next.Text.Contains('"'))
+                                p.Text += "\"";
+                        }
+                        else if (p.Text.StartsWith("<i>\"") && p.Text.EndsWith("</i>", StringComparison.Ordinal) && Utilities.CountTagInText(p.Text, "</i>") == 1)
+                        {
+                            if (next == null || !next.Text.Contains('"'))
+                                p.Text = p.Text.Replace("</i>", "\"</i>");
+                        }
+                        else if (p.Text.EndsWith('"'))
+                        {
+                            if (prev == null || !prev.Text.Contains('"'))
+                                p.Text = "\"" + p.Text;
+                        }
+                        else if (p.Text.Contains(Environment.NewLine + "\"") && Utilities.CountTagInText(p.Text, Environment.NewLine) == 1)
+                        {
+                            if (next == null || !next.Text.Contains('"'))
+                                p.Text = p.Text + "\"";
+                        }
+                        else if ((p.Text.Contains(Environment.NewLine + "\"") || p.Text.Contains(Environment.NewLine + "-\"") || p.Text.Contains(Environment.NewLine + "- \"")) &&
+                                 Utilities.CountTagInText(p.Text, Environment.NewLine) == 1 && p.Text.Length > 3)
+                        {
+                            if (next == null || !next.Text.Contains('"'))
+                            {
+                                if (p.Text.StartsWith("<i>") && p.Text.EndsWith("</i>", StringComparison.Ordinal) && Utilities.CountTagInText(p.Text, "</i>") == 1)
+                                    p.Text = p.Text.Replace("</i>", "\"</i>");
+                                else
+                                    p.Text = p.Text + "\"";
+                            }
+                        }
+                        else if (p.Text.StartsWith("<i>") && p.Text.EndsWith("</i>", StringComparison.Ordinal) && Utilities.CountTagInText(p.Text, "<i>") == 1)
+                        {
+                            if (prev == null || !prev.Text.Contains('"'))
+                                p.Text = p.Text.Replace("<i>", "<i>\"");
+                        }
+                        else if (p.Text.Contains('"'))
+                        {
+                            string text = p.Text;
+                            int indexOfQuote = p.Text.IndexOf('"');
+                            if (text.Contains('"') && indexOfQuote > 2 && indexOfQuote < text.Length - 3)
+                            {
+                                int index = text.IndexOf('"');
+                                if (text[index - 1] == ' ')
+                                {
+                                    if (p.Text.EndsWith(','))
+                                        p.Text = p.Text.Insert(p.Text.Length - 1, "\"").Trim();
+                                    else
+                                        p.Text = p.Text.Trim() + "\"";
+                                }
+                                else if (text[index + 1] == ' ')
+                                    p.Text = "\"" + p.Text;
+                            }
+                        }
+                    }
+
+                    if (oldText != p.Text)
+                    {
+                        if (AllowFix(p, fixAction))
+                        {
+                            _totalFixes++;
+                            noOfFixes++;
+                            AddFixToListView(p, fixAction, oldText, p.Text);
+                        }
+                        else
+                        {
+                            p.Text = oldText;
+                        }
+                    }
+
+                }
+            }
+            if (noOfFixes > 0)
+                LogStatus(fixAction, string.Format(_language.XMissingQuotesAdded, noOfFixes));
+        }
+
+        private static string GetWholeWord(string text, int index)
+        {
+            int start = index;
+            while (start > 0 && (Environment.NewLine + " ,.!?\"'=()/-").Contains(text[start - 1].ToString()) == false)
+                start--;
+
+            int end = index;
+            while (end + 1 < text.Length && (Environment.NewLine + " ,.!?\"'=()/-").Contains(text[end + 1].ToString()) == false)
+                end++;
+
+            return text.Substring(start, end - start + 1);
+        }
+
+        public void FixUppercaseIInsideWords()
+        {
+            string fixAction = _language.FixUppercaseIInsideLowercaseWord;
+            int uppercaseIsInsideLowercaseWords = 0;
+            //            bool isLineContinuation = false;
+            for (int i = 0; i < _subtitle.Paragraphs.Count; i++)
+            {
+                Paragraph p = _subtitle.Paragraphs[i];
+                string oldText = p.Text;
+
+                Match match = ReAfterLowercaseLetter.Match(p.Text);
+                while (match.Success)
+                {
+                    if (!(match.Index > 1 && p.Text.Substring(match.Index - 1, 2) == "Mc")) // irish names, McDonalds etc.
+                    {
+                        if (p.Text[match.Index + 1] == 'I')
+                        {
+                            if (AllowFix(p, fixAction))
+                            {
+                                p.Text = p.Text.Substring(0, match.Index + 1) + "l";
+                                if (match.Index + 2 < oldText.Length)
+                                    p.Text += oldText.Substring(match.Index + 2);
+
+                                uppercaseIsInsideLowercaseWords++;
+                                _totalFixes++;
+                                AddFixToListView(p, fixAction, oldText, p.Text);
+                            }
+                        }
+                    }
+                    match = match.NextMatch();
+                }
+
+                StripableText st = new StripableText(p.Text);
+                match = ReBeforeLowercaseLetter.Match(st.StrippedText);
+                while (match.Success)
+                {
+                    string word = GetWholeWord(st.StrippedText, match.Index);
+                    if (!IsName(word))
+                    {
+                        if (AllowFix(p, fixAction))
+                        {
+                            if (word.Equals("internal", StringComparison.OrdinalIgnoreCase) ||
+                                word.Equals("island", StringComparison.OrdinalIgnoreCase) ||
+                                word.Equals("islands", StringComparison.OrdinalIgnoreCase))
+                            {
+                            }
+                            else if (match.Index == 0)
+                            {  // first letter in paragraph
+
+                                //too risky! - perhaps if periods is fixed at the same time... or too complicated!?
+                                //if (isLineContinuation)
+                                //{
+                                //    st.StrippedText = st.StrippedText.Remove(match.Index, 1).Insert(match.Index, "l");
+                                //    p.Text = st.MergedString;
+                                //    uppercaseIsInsideLowercaseWords++;
+                                //    _totalFixes++;
+                                //    AddFixToListView(p, fixAction, oldText, p.Text);
+                                //}
+                            }
+                            else
+                            {
+                                if (match.Index > 2 && st.StrippedText[match.Index - 1] == ' ')
+                                {
+                                    if ((Utilities.AllLettersAndNumbers + ",").Contains(st.StrippedText[match.Index - 2].ToString()))
+                                    {
+                                        string secondLetter = string.Empty;
+                                        if (match.Length >= 2)
+                                            secondLetter = match.Value.Substring(1, 1);
+                                        if (Utilities.LowerCaseVowels.Contains(secondLetter.ToLower()))
+                                        {
+                                            st.StrippedText = st.StrippedText.Remove(match.Index, 1).Insert(match.Index, "l");
+                                            p.Text = st.MergedString;
+                                            uppercaseIsInsideLowercaseWords++;
+                                            _totalFixes++;
+                                            AddFixToListView(p, fixAction, oldText, p.Text);
+                                        }
+                                    }
+                                }
+                                else if (match.Index > Environment.NewLine.Length + 1 && Environment.NewLine.Contains(st.StrippedText[match.Index - 1].ToString()))
+                                {
+                                    if ((Utilities.AllLettersAndNumbers + ",").Contains(st.StrippedText[match.Index - (Environment.NewLine.Length + 1)].ToString()))
+                                    {
+                                        string next = string.Empty;
+                                        if (match.Length >= 2)
+                                            next = match.Value.Substring(1, 1);
+
+                                        if (Utilities.LowerCaseVowels.Contains(next))
+                                        {
+                                            st.StrippedText = st.StrippedText.Remove(match.Index, 1).Insert(match.Index, "l");
+                                            p.Text = st.MergedString;
+                                            uppercaseIsInsideLowercaseWords++;
+                                            _totalFixes++;
+                                            AddFixToListView(p, fixAction, oldText, p.Text);
+                                        }
+                                    }
+                                }
+                                else if (match.Index > 1 && ((st.StrippedText[match.Index - 1] == '\"') || (st.StrippedText[match.Index - 1] == '\'') ||
+                                                             (st.StrippedText[match.Index - 1] == '>') || (st.StrippedText[match.Index - 1] == '-')))
+                                {
+                                }
+                                else
+                                {
+                                    string before = string.Empty;
+                                    string after = string.Empty;
+                                    if (match.Index > 0)
+                                        before = st.StrippedText.Substring(match.Index - 1, 1);
+                                    if (match.Index < st.StrippedText.Length - 2)
+                                        after = st.StrippedText.Substring(match.Index + 1, 1);
+                                    if (before.Length == 1 && before != before.ToLower() && after.Length == 1 && after != after.ToUpper() &&
+                                        !Utilities.LowerCaseVowels.Contains(before.ToLower()) && !Utilities.LowerCaseVowels.Contains(after.ToLower()))
+                                    {
+                                        st.StrippedText = st.StrippedText.Remove(match.Index, 1).Insert(match.Index, "i");
+                                        p.Text = st.MergedString;
+                                        uppercaseIsInsideLowercaseWords++;
+                                        _totalFixes++;
+                                        AddFixToListView(p, fixAction, oldText, p.Text);
+                                    }
+                                    else
+                                    {
+                                        if ("‘’¡¿„“()[]♪'. ".Contains(before) && !(Utilities.LowerCaseVowels).Contains(after.ToLower()))
+                                        {
+                                        }
+                                        else
+                                        {
+                                            st.StrippedText = st.StrippedText.Remove(match.Index, 1).Insert(match.Index, "l");
+                                            p.Text = st.MergedString;
+                                            uppercaseIsInsideLowercaseWords++;
+                                            _totalFixes++;
+                                            AddFixToListView(p, fixAction, oldText, p.Text);
+                                        }
+                                    }
+                                }
+                            }
+
+                        }
+                    }
+                    match = match.NextMatch();
+                }
+
+                //isLineContinuation = p.Text.Length > 0 && Utilities.GetLetters(true, true, false).Contains(p.Text[p.Text.Length - 1].ToString());
+            }
+            if (uppercaseIsInsideLowercaseWords > 0)
+                LogStatus(_language.FixUppercaseIInsindeLowercaseWords, string.Format(_language.XUppercaseIsFoundInsideLowercaseWords, uppercaseIsInsideLowercaseWords));
+        }
+
+        public void FixDoubleApostrophes()
+        {
+            string fixAction = _language.FixDoubleApostrophes;
+            int fixCount = 0;
+            for (int i = 0; i < _subtitle.Paragraphs.Count; i++)
+            {
+                Paragraph p = _subtitle.Paragraphs[i];
+
+                if (p.Text.Contains("''"))
+                {
+                    if (AllowFix(p, fixAction))
+                    {
+                        string oldText = p.Text;
+                        p.Text = p.Text.Replace("''", "\"");
+                        fixCount++;
+                        _totalFixes++;
+                        AddFixToListView(p, fixAction, oldText, p.Text);
+                    }
+                }
+            }
+            if (fixCount > 0)
+                LogStatus(_language.FixDoubleApostrophes, string.Format(_language.XDoubleApostrophesFixed, fixCount));
+        }
+
+        public void FixMissingPeriodsAtEndOfLine()
+        {
+            string fixAction = _language.FixMissingPeriodAtEndOfLine;
+            int missigPeriodsAtEndOfLine = 0;
+            for (int i = 0; i < _subtitle.Paragraphs.Count; i++)
+            {
+                Paragraph p = _subtitle.Paragraphs[i];
+                Paragraph next = _subtitle.GetParagraphOrDefault(i + 1);
+                string nextText = string.Empty;
+                if (next != null)
+                    nextText = Utilities.RemoveHtmlTags(next.Text).TrimStart('-', '"', '„').TrimStart();
+                string tempNoHtml = Utilities.RemoveHtmlTags(p.Text).TrimEnd();
+
+                if (IsOneLineUrl(p.Text) || p.Text.Contains('♪') || p.Text.Contains('♫') || p.Text.EndsWith('\''))
+                {
+                    // ignore urls
+                }
+                else if (!string.IsNullOrEmpty(nextText) && next != null &&
+                    next.Text.Length > 0 &&
+                    Utilities.UppercaseLetters.Contains(nextText[0].ToString()) &&
+                    tempNoHtml.Length > 0 &&
+                    (!",.!?:;>-])♪♫…".Contains(tempNoHtml[tempNoHtml.Length - 1].ToString())))
+                {
+                    string tempTrimmed = tempNoHtml.TrimEnd().TrimEnd('\'', '"', '“', '”').TrimEnd();
+                    if (tempTrimmed.Length > 0 && !")]*#¶.!?".Contains(tempTrimmed.Substring(tempTrimmed.Length - 1)))
+                    {
+                        if (p.Text != p.Text.ToUpper())
+                        {
+                            //don't end the sentence if the next word is an I word as they're always capped.
+                            if (!next.Text.StartsWith("I ") && !next.Text.StartsWith("I'"))
+                            {
+                                //test to see if the first word of the next line is a name
+                                if (!IsName(next.Text.Split(new[] { ' ', '.', ',', '-', '?', '!', ':', ';', '"', '(', ')', '[', ']', '{', '}', '|', '<', '>', '/', '+', '\r', '\n' })[0]))
+                                {
+                                    if (AllowFix(p, fixAction))
+                                    {
+                                        string oldText = p.Text;
+                                        if (p.Text.EndsWith('>'))
+                                        {
+                                            int lastLT = p.Text.LastIndexOf('<');
+                                            if (lastLT > 0)
+                                                p.Text = p.Text.Insert(lastLT, ".");
+                                        }
+                                        else
+                                        {
+                                            if (p.Text.EndsWith('“') && tempNoHtml.StartsWith('„'))
+                                                p.Text = p.Text.TrimEnd('“') + ".“";
+                                            else if (p.Text.EndsWith('"') && tempNoHtml.StartsWith('"'))
+                                                p.Text = p.Text.TrimEnd('"') + ".\"";
+                                            else
+                                                p.Text += ".";
+                                        }
+                                        if (p.Text != oldText)
+                                        {
+                                            _totalFixes++;
+                                            missigPeriodsAtEndOfLine++;
+                                            AddFixToListView(p, fixAction, oldText, p.Text);
+                                        }
+                                    }
+                                }
+                            }
+                        }
+                    }
+                }
+                else if (next != null && !string.IsNullOrEmpty(p.Text) && Utilities.AllLettersAndNumbers.Contains(p.Text[p.Text.Length - 1].ToString()))
+                {
+                    if (p.Text != p.Text.ToUpper())
+                    {
+                        StripableText st = new StripableText(next.Text);
+                        if (st.StrippedText.Length > 0 && st.StrippedText != st.StrippedText.ToUpper() &&
+                            Utilities.UppercaseLetters.Contains(st.StrippedText[0].ToString()))
+                        {
+                            if (AllowFix(p, fixAction))
+                            {
+                                int j = p.Text.Length - 1;
+                                while (j >= 0 && !(".!?¿¡").Contains(p.Text[j].ToString()))
+                                    j--;
+                                string endSign = ".";
+                                if (j >= 0 && p.Text[j] == '¿')
+                                    endSign = "?";
+                                if (j >= 0 && p.Text[j] == '¡')
+                                    endSign = "!";
+
+                                string oldText = p.Text;
+                                _totalFixes++;
+                                missigPeriodsAtEndOfLine++;
+                                p.Text += endSign;
+                                AddFixToListView(p, fixAction, oldText, p.Text);
+                            }
+                        }
+                    }
+                }
+
+                if (p.Text.Length > 4)
+                {
+                    int indexOfNewLine = p.Text.IndexOf(Environment.NewLine + " -", 3, StringComparison.Ordinal);
+                    if (indexOfNewLine == -1)
+                        indexOfNewLine = p.Text.IndexOf(Environment.NewLine + "-", 3, StringComparison.Ordinal);
+                    if (indexOfNewLine == -1)
+                        indexOfNewLine = p.Text.IndexOf(Environment.NewLine + "<i>-", 3, StringComparison.Ordinal);
+                    if (indexOfNewLine == -1)
+                        indexOfNewLine = p.Text.IndexOf(Environment.NewLine + "<i> -", 3, StringComparison.Ordinal);
+                    if (indexOfNewLine > 0)
+                    {
+                        if (Configuration.Settings.General.UppercaseLetters.Contains(p.Text[indexOfNewLine - 1].ToString().ToUpper()))
+                        {
+                            if (AllowFix(p, fixAction))
+                            {
+                                string oldText = p.Text;
+
+                                string text = p.Text.Substring(0, indexOfNewLine);
+                                StripableText st = new StripableText(text);
+                                if (st.Pre.TrimEnd().EndsWith('¿')) // Spanish ¿
+                                    p.Text = p.Text.Insert(indexOfNewLine, "?");
+                                else if (st.Pre.TrimEnd().EndsWith('¡')) // Spanish ¡
+                                    p.Text = p.Text.Insert(indexOfNewLine, "!");
+                                else
+                                    p.Text = p.Text.Insert(indexOfNewLine, ".");
+
+                                _totalFixes++;
+                                missigPeriodsAtEndOfLine++;
+                                AddFixToListView(p, fixAction, oldText, p.Text);
+                            }
+                        }
+                    }
+                }
+            }
+
+            if (missigPeriodsAtEndOfLine > 0)
+                LogStatus(_language.AddPeriods, string.Format(_language.XPeriodsAdded, missigPeriodsAtEndOfLine));
+        }
+
+        private static bool IsOneLineUrl(string s)
+        {
+            if (s.Contains(' ') || s.Contains(Environment.NewLine))
+                return false;
+
+            if (s.StartsWith("http://", StringComparison.OrdinalIgnoreCase))
+                return true;
+
+            if (s.StartsWith("https://", StringComparison.OrdinalIgnoreCase))
+                return true;
+
+            if (s.StartsWith("www.", StringComparison.OrdinalIgnoreCase))
+                return true;
+
+            string[] parts = s.Split(new[] { '.' }, StringSplitOptions.RemoveEmptyEntries);
+            if (parts.Length == 3 && parts[2].Length > 1 && parts[2].Length < 7)
+                return true;
+
+            return false;
+        }
+
+        private bool IsName(string candidate)
+        {
+            MakeSureNamesListIsLoaded();
+            return _namesEtcList.Contains(candidate);
+        }
+
+        private void MakeSureNamesListIsLoaded()
+        {
+            if (_namesEtcList == null)
+            {
+                _namesEtcList = new List<string>();
+                string languageTwoLetterCode = Utilities.AutoDetectGoogleLanguage(_subtitle);
+
+                // Will contains both one word names and multi names
+                Utilities.LoadNamesEtcWordLists(_namesEtcList, _namesEtcList, languageTwoLetterCode);
+            }
+        }
+
+        private List<string> GetAbbreviations()
+        {
+            if (_abbreviationList != null)
+                return _abbreviationList;
+
+            MakeSureNamesListIsLoaded();
+            _abbreviationList = new List<string>();
+            foreach (string name in _namesEtcList)
+            {
+                if (name.EndsWith('.'))
+                    _abbreviationList.Add(name);
+            }
+            return _abbreviationList;
+        }
+
+        public void FixStartWithUppercaseLetterAfterParagraph()
+        {
+            listViewFixes.BeginUpdate();
+            string fixAction = _language.FixFirstLetterToUppercaseAfterParagraph;
+            int fixedStartWithUppercaseLetterAfterParagraphTicked = 0;
+            for (int i = 0; i < _subtitle.Paragraphs.Count; i++)
+            {
+                Paragraph p = _subtitle.Paragraphs[i];
+                Paragraph prev = _subtitle.GetParagraphOrDefault(i - 1);
+
+                string oldText = p.Text;
+                string fixedText = FixStartWithUppercaseLetterAfterParagraph(p, prev, _encoding, Language);
+
+                if (oldText != p.Text)
+                {
+                    if (AllowFix(p, fixAction))
+                    {
+                        _totalFixes++;
+                        fixedStartWithUppercaseLetterAfterParagraphTicked++;
+                        AddFixToListView(p, fixAction, oldText, p.Text);
+                    }
+                    else
+                    {
+                        p.Text = oldText;
+                    }
+                }
+            }
+            listViewFixes.EndUpdate();
+            if (fixedStartWithUppercaseLetterAfterParagraphTicked > 0)
+                LogStatus(_language.StartWithUppercaseLetterAfterParagraph, fixedStartWithUppercaseLetterAfterParagraphTicked.ToString());
+        }
+
+        public static string FixStartWithUppercaseLetterAfterParagraph(Paragraph p, Paragraph prev, Encoding encoding, string language)
+        {
+            if (p.Text != null && p.Text.Length > 1)
+            {
+                string text = p.Text;
+                string pre = string.Empty;
+                if (text.Length > 4 && text.StartsWith("<i> "))
+                {
+                    pre = "<i> ";
+                    text = text.Substring(4);
+                }
+                if (text.Length > 3 && text.StartsWith("<i>"))
+                {
+                    pre = "<i>";
+                    text = text.Substring(3);
+                }
+                if (text.Length > 4 && text.StartsWith("<I> "))
+                {
+                    pre = "<I> ";
+                    text = text.Substring(4);
+                }
+                if (text.Length > 3 && text.StartsWith("<I>"))
+                {
+                    pre = "<I>";
+                    text = text.Substring(3);
+                }
+                if (text.Length > 2 && text.StartsWith('♪'))
+                {
+                    pre = pre + "♪";
+                    text = text.Substring(1);
+                }
+                if (text.Length > 2 && text.StartsWith(' '))
+                {
+                    pre = pre + " ";
+                    text = text.Substring(1);
+                }
+                if (text.Length > 2 && text.StartsWith('♫'))
+                {
+                    pre = pre + "♫";
+                    text = text.Substring(1);
+                }
+                if (text.Length > 2 && text.StartsWith(' '))
+                {
+                    pre = pre + " ";
+                    text = text.Substring(1);
+                }
+
+                string oldText = p.Text;
+                string firstLetter = text.Substring(0, 1);
+
+                string prevText = " .";
+                if (prev != null)
+                    prevText = Utilities.RemoveHtmlTags(prev.Text);
+
+                bool isPrevEndOfLine = IsPrevoiusTextEndOfParagraph(prevText);
+                if (prevText == " .")
+                    isPrevEndOfLine = true;
+                if ((!text.StartsWith("www.") && !text.StartsWith("http:") && !text.StartsWith("https:")) &&
+                    (firstLetter != firstLetter.ToUpper() || IsTurkishLittleI(firstLetter, encoding, language)) &&
+                    !"0123456789".Contains(firstLetter) &&
+                    isPrevEndOfLine)
+                {
+                    bool isMatchInKnowAbbreviations = language == "en" &&
+                        (prevText.EndsWith(" o.r.", StringComparison.Ordinal) ||
+                         prevText.EndsWith(" a.m.", StringComparison.Ordinal) ||
+                         prevText.EndsWith(" p.m.", StringComparison.Ordinal));
+
+                    if (!isMatchInKnowAbbreviations)
+                    {
+                        if (IsTurkishLittleI(firstLetter, encoding, language))
+                            p.Text = pre + GetTurkishUppercaseLetter(firstLetter, encoding) + text.Substring(1);
+                        else if (language == "en" && (text.StartsWith("l ") || text.StartsWith("l-I") || text.StartsWith("ls ") || text.StartsWith("lnterested") ||
+                                                      text.StartsWith("lsn't ") || text.StartsWith("ldiot") || text.StartsWith("ln") || text.StartsWith("lm") ||
+                                                      text.StartsWith("ls") || text.StartsWith("lt") || text.StartsWith("lf ") || text.StartsWith("lc") || text.StartsWith("l'm ")) || text.StartsWith("l am ")) // l > I
+                            p.Text = pre + "I" + text.Substring(1);
+                        else
+                            p.Text = pre + firstLetter.ToUpper() + text.Substring(1);
+                    }
+                }
+            }
+
+            if (p.Text != null && p.Text.Contains(Environment.NewLine))
+            {
+                string[] arr = p.Text.Replace("\r\n", "\n").Replace("\r", "\n").Split('\n');
+                if (arr.Length == 2 && arr[1].Length > 1)
+                {
+                    string text = arr[1];
+                    string pre = string.Empty;
+                    if (text.Length > 4 && text.StartsWith("<i> "))
+                    {
+                        pre = "<i> ";
+                        text = text.Substring(4);
+                    }
+                    if (text.Length > 3 && text.StartsWith("<i>"))
+                    {
+                        pre = "<i>";
+                        text = text.Substring(3);
+                    }
+                    if (text.Length > 4 && text.StartsWith("<I> "))
+                    {
+                        pre = "<I> ";
+                        text = text.Substring(4);
+                    }
+                    if (text.Length > 3 && text.StartsWith("<I>"))
+                    {
+                        pre = "<I>";
+                        text = text.Substring(3);
+                    }
+                    if (text.Length > 2 && text.StartsWith('♪'))
+                    {
+                        pre = pre + "♪";
+                        text = text.Substring(1);
+                    }
+                    if (text.Length > 2 && text.StartsWith(' '))
+                    {
+                        pre = pre + " ";
+                        text = text.Substring(1);
+                    }
+                    if (text.Length > 2 && text.StartsWith('♫'))
+                    {
+                        pre = pre + "♫";
+                        text = text.Substring(1);
+                    }
+                    if (text.Length > 2 && text.StartsWith(' '))
+                    {
+                        pre = pre + " ";
+                        text = text.Substring(1);
+                    }
+
+                    string oldText = p.Text;
+                    string firstLetter = text.Substring(0, 1);
+                    string prevText = Utilities.RemoveHtmlTags(arr[0]);
+                    bool isPrevEndOfLine = IsPrevoiusTextEndOfParagraph(prevText);
+                    if ((!text.StartsWith("www.") && !text.StartsWith("http:") && !text.StartsWith("https:")) &&
+                        (firstLetter != firstLetter.ToUpper() || IsTurkishLittleI(firstLetter, encoding, language)) &&
+                        !prevText.EndsWith("...", StringComparison.Ordinal) &&
+                        isPrevEndOfLine)
+                    {
+                        bool isMatchInKnowAbbreviations = language == "en" &&
+                            (prevText.EndsWith(" o.r.", StringComparison.Ordinal) ||
+                             prevText.EndsWith(" a.m.", StringComparison.Ordinal) ||
+                             prevText.EndsWith(" p.m.", StringComparison.Ordinal));
+
+                        if (!isMatchInKnowAbbreviations)
+                        {
+                            if (IsTurkishLittleI(firstLetter, encoding, language))
+                                text = pre + GetTurkishUppercaseLetter(firstLetter, encoding) + text.Substring(1);
+                            else if (language == "en" && (text.StartsWith("l ") || text.StartsWith("l-I") || text.StartsWith("ls ") || text.StartsWith("lnterested") ||
+                                                     text.StartsWith("lsn't ") || text.StartsWith("ldiot") || text.StartsWith("ln") || text.StartsWith("lm") ||
+                                                     text.StartsWith("ls") || text.StartsWith("lt") || text.StartsWith("lf ") || text.StartsWith("lc") || text.StartsWith("l'm ")) || text.StartsWith("l am ")) // l > I
+                                text = pre + "I" + text.Substring(1);
+                            else
+                                text = pre + firstLetter.ToUpper() + text.Substring(1);
+                            p.Text = arr[0] + Environment.NewLine + text;
+                        }
+                    }
+
+                    arr = p.Text.Replace("\r\n", "\n").Replace("\r", "\n").Split('\n');
+                    if ((arr[0].StartsWith('-') || arr[0].StartsWith("<i>-")) &&
+                        (arr[1].StartsWith('-') || arr[1].StartsWith("<i>-")) &&
+                        !arr[0].StartsWith("--") && !arr[0].StartsWith("<i>--") &&
+                        !arr[1].StartsWith("--") && !arr[1].StartsWith("<i>--"))
+                    {
+                        if (isPrevEndOfLine && arr[1].StartsWith("<i>- ") && arr[1].Length > 6)
+                        {
+                            p.Text = arr[0] + Environment.NewLine + "<i>- " + arr[1].Substring(5, 1).ToUpper() + arr[1].Remove(0, 6);
+                        }
+                        else if (isPrevEndOfLine && arr[1].StartsWith("- ") && arr[1].Length > 3)
+                        {
+                            p.Text = arr[0] + Environment.NewLine + "- " + arr[1].Substring(2, 1).ToUpper() + arr[1].Remove(0, 3);
+                        }
+                        arr = p.Text.Replace("\r\n", "\n").Replace("\r", "\n").Split('\n');
+
+                        prevText = " .";
+                        if (prev != null && p.StartTime.TotalMilliseconds - 10000 < prev.EndTime.TotalMilliseconds)
+                            prevText = Utilities.RemoveHtmlTags(prev.Text);
+                        bool isPrevLineEndOfLine = IsPrevoiusTextEndOfParagraph(prevText);
+                        if (prevText == " .")
+                            isPrevEndOfLine = true;
+                        if (isPrevLineEndOfLine && arr[0].StartsWith("<i>- ") && arr[0].Length > 6)
+                        {
+                            p.Text = "<i>- " + arr[0].Substring(5, 1).ToUpper() + arr[0].Remove(0, 6) + Environment.NewLine + arr[1];
+                        }
+                        else if (isPrevLineEndOfLine && arr[0].StartsWith("- ") && arr[0].Length > 3)
+                        {
+                            p.Text = "- " + arr[0].Substring(2, 1).ToUpper() + arr[0].Remove(0, 3) + Environment.NewLine + arr[1];
+                        }
+
+                    }
+                }
+            }
+
+            if (p.Text.Length > 4)
+            {
+                int len = 0;
+                int indexOfNewLine = p.Text.IndexOf(Environment.NewLine + " -", 1, StringComparison.Ordinal);
+                if (indexOfNewLine == -1)
+                {
+                    indexOfNewLine = p.Text.IndexOf(Environment.NewLine + "- <i> ♪", 1, StringComparison.Ordinal);
+                    len = "- <i> ♪".Length;
+                }
+                if (indexOfNewLine == -1)
+                {
+                    indexOfNewLine = p.Text.IndexOf(Environment.NewLine + "-", 1, StringComparison.Ordinal);
+                    len = "-".Length;
+                }
+                if (indexOfNewLine == -1)
+                {
+                    indexOfNewLine = p.Text.IndexOf(Environment.NewLine + "<i>-", 1, StringComparison.Ordinal);
+                    len = "<i>-".Length;
+                }
+                if (indexOfNewLine == -1)
+                {
+                    indexOfNewLine = p.Text.IndexOf(Environment.NewLine + "<i> -", 1, StringComparison.Ordinal);
+                    len = "<i> -".Length;
+                }
+                if (indexOfNewLine == -1)
+                {
+                    indexOfNewLine = p.Text.IndexOf(Environment.NewLine + "♪ -", 1, StringComparison.Ordinal);
+                    len = "♪ -".Length;
+                }
+                if (indexOfNewLine == -1)
+                {
+                    indexOfNewLine = p.Text.IndexOf(Environment.NewLine + "♪ <i> -", 1, StringComparison.Ordinal);
+                    len = "♪ <i> -".Length;
+                }
+                if (indexOfNewLine == -1)
+                {
+                    indexOfNewLine = p.Text.IndexOf(Environment.NewLine + "♪ <i>-", 1, StringComparison.Ordinal);
+                    len = "♪ <i>-".Length;
+                }
+
+                if (indexOfNewLine > 0)
+                {
+                    string text = p.Text.Substring(indexOfNewLine + len);
+                    StripableText st = new StripableText(text);
+
+                    if (st.StrippedText.Length > 0 && IsTurkishLittleI(st.StrippedText, encoding, language) && !st.Pre.EndsWith('[') && !st.Pre.Contains("..."))
+                    {
+                        text = st.Pre + st.StrippedText.Remove(0, 1).Insert(0, GetTurkishUppercaseLetter(st.StrippedText, encoding)) + st.Post;
+                        p.Text = p.Text.Remove(indexOfNewLine + len).Insert(indexOfNewLine + len, text);
+                    }
+                    else if (st.StrippedText.Length > 0 && st.StrippedText[0] != char.ToUpper(st.StrippedText[0]) && !st.Pre.EndsWith('[') && !st.Pre.Contains("..."))
+                    {
+                        text = st.Pre + st.StrippedText.Remove(0, 1).Insert(0, st.StrippedText[0].ToString().ToUpper()) + st.Post;
+                        p.Text = p.Text.Remove(indexOfNewLine + len).Insert(indexOfNewLine + len, text);
+                    }
+                }
+            }
+            return p.Text;
+        }
+
+        private static bool IsTurkishLittleI(string firstLetter, Encoding encoding, string language)
+        {
+            if (encoding == Encoding.UTF8)
+                return language == "tr" && (firstLetter.StartsWith('ı') || firstLetter.StartsWith('i'));
+            else
+                return language == "tr" && (firstLetter.StartsWith('ý') || firstLetter.StartsWith('i'));
+        }
+
+        private static string GetTurkishUppercaseLetter(string s, Encoding encoding)
+        {
+            if (encoding == Encoding.UTF8)
+            {
+                if (s.StartsWith('ı'))
+                    return "I";
+                else if (s.StartsWith('i'))
+                    return "İ";
+            }
+            else
+            {
+                if (s.StartsWith('i'))
+                    return "Ý";
+                else if (s.StartsWith('ý'))
+                    return "I";
+            }
+            return s.Substring(0, 1);
+        }
+
+        private static bool IsPrevoiusTextEndOfParagraph(string prevText)
+        {
+            if (string.IsNullOrEmpty(prevText) || prevText.Length < 3)
+                return true;
+
+            prevText = prevText.Replace("♪", string.Empty).Replace("♫", string.Empty).Trim();
+            bool isPrevEndOfLine = prevText.Length > 1 &&
+                                   !prevText.EndsWith("...", StringComparison.Ordinal) &&
+                                   (prevText.EndsWith('.') ||
+                                    prevText.EndsWith('!') ||
+                                    prevText.EndsWith('?'));
+
+            if (isPrevEndOfLine && prevText.Length > 5 && prevText.EndsWith('.') &&
+                prevText[prevText.Length - 3] == '.' &&
+                Utilities.AllLetters.Contains(prevText[prevText.Length - 2].ToString()))
+                isPrevEndOfLine = false;
+            return isPrevEndOfLine;
+        }
+
+        private void FixStartWithUppercaseLetterAfterPeriodInsideParagraph()
+        {
+            string fixAction = _language.StartWithUppercaseLetterAfterPeriodInsideParagraph;
+            int noOfFixes = 0;
+            for (int i = 0; i < _subtitle.Paragraphs.Count; i++)
+            {
+                Paragraph p = _subtitle.Paragraphs[i];
+                string oldText = p.Text;
+                StripableText st = new StripableText(p.Text);
+                if (p.Text.Length > 3)
+                {
+                    string text = st.StrippedText.Replace("  ", " ");
+                    int start = text.IndexOfAny(new[] { '.', '!', '?' });
+                    while (start != -1 && start < text.Length)
+                    {
+                        if (start > 0 && Utilities.IsInteger(text[start - 1].ToString()))
+                        {
+                            // ignore periods after a number
+                        }
+                        else if (start + 4 < text.Length && text[start + 1] == ' ')
+                        {
+                            if (!IsAbbreviation(text, start))
+                            {
+                                StripableText subText = new StripableText(text.Substring(start + 2));
+                                if (subText.StrippedText.Length > 0 && IsTurkishLittleI(subText.StrippedText, _encoding, Language))
+                                {
+                                    if (subText.StrippedText.Length > 1 && !(subText.Pre.Contains('\'') && subText.StrippedText.StartsWith('s')))
+                                    {
+                                        text = text.Substring(0, start + 2) + subText.Pre + GetTurkishUppercaseLetter(subText.StrippedText, _encoding) + subText.StrippedText.Substring(1) + subText.Post;
+                                        if (AllowFix(p, fixAction))
+                                        {
+                                            p.Text = st.Pre + text + st.Post;
+                                        }
+                                    }
+                                }
+                                else if (subText.StrippedText.Length > 0 && Configuration.Settings.General.UppercaseLetters.Contains(subText.StrippedText[0].ToString(), StringComparison.OrdinalIgnoreCase))
+                                {
+                                    if (subText.StrippedText.Length > 1 && !(subText.Pre.Contains('\'') && subText.StrippedText.StartsWith('s')))
+                                    {
+                                        text = text.Substring(0, start + 2) + subText.Pre + subText.StrippedText[0].ToString().ToUpper() + subText.StrippedText.Substring(1) + subText.Post;
+                                        if (AllowFix(p, fixAction))
+                                        {
+                                            p.Text = st.Pre + text + st.Post;
+                                        }
+                                    }
+                                }
+                            }
+                        }
+                        start += 4;
+                        if (start < text.Length)
+                            start = text.IndexOfAny(new[] { '.', '!', '?' }, start);
+                    }
+                }
+
+                if (oldText != p.Text)
+                {
+                    noOfFixes++;
+                    _totalFixes++;
+                    AddFixToListView(p, fixAction, oldText, p.Text);
+                }
+            }
+            if (noOfFixes > 0)
+                LogStatus(_language.StartWithUppercaseLetterAfterPeriodInsideParagraph, noOfFixes.ToString());
+        }
+
+        private void FixStartWithUppercaseLetterAfterColon()
+        {
+            string fixAction = _language.StartWithUppercaseLetterAfterColon;
+            int noOfFixes = 0;
+            listViewFixes.BeginUpdate();
+            for (int i = 0; i < _subtitle.Paragraphs.Count; i++)
+            {
+                Paragraph p = _subtitle.Paragraphs[i];
+                Paragraph last = _subtitle.GetParagraphOrDefault(i - 1);
+                string oldText = p.Text;
+                int skipCount = 0;
+
+                if (last != null)
+                {
+                    string lastText = Utilities.RemoveHtmlTags(last.Text);
+                    if (lastText.EndsWith(':') || lastText.EndsWith(';'))
+                    {
+                        var st = new StripableText(p.Text);
+                        if (st.StrippedText.Length > 0 && st.StrippedText[0] != char.ToUpper(st.StrippedText[0]))
+                            p.Text = st.Pre + char.ToUpper(st.StrippedText[0]) + st.StrippedText.Substring(1) + st.Post;
+                    }
+                }
+
+                if (oldText.Contains(':') || oldText.Contains(';'))
+                {
+                    bool lastWasColon = false;
+                    for (int j = 0; j < p.Text.Length; j++)
+                    {
+                        string s = p.Text[j].ToString();
+                        if (s == ":" || s == ";")
+                        {
+                            lastWasColon = true;
+                        }
+                        else if (lastWasColon)
+                        {
+                            if (skipCount > 0)
+                                skipCount--;
+                            else if (p.Text.Substring(j).StartsWith("<i>"))
+                                skipCount = 2;
+                            else if (p.Text.Substring(j).StartsWith("<b>"))
+                                skipCount = 2;
+                            else if (p.Text.Substring(j).StartsWith("<u>"))
+                                skipCount = 2;
+                            else if (p.Text.Substring(j).StartsWith("<font ") && p.Text.Substring(j).Contains('>'))
+                                skipCount = p.Text.Substring(j).IndexOf(">", StringComparison.Ordinal) - p.Text.Substring(j).IndexOf("<font ", StringComparison.Ordinal);
+                            else if (IsTurkishLittleI(s, _encoding, Language))
+                            {
+                                p.Text = p.Text.Remove(j, 1).Insert(j, GetTurkishUppercaseLetter(s, _encoding));
+                                lastWasColon = false;
+                            }
+                            else if (s != s.ToUpper())
+                            {
+                                p.Text = p.Text.Remove(j, 1).Insert(j, s.ToUpper());
+                                lastWasColon = false;
+                            }
+                            else if (!(" " + Environment.NewLine).Contains(s))
+                                lastWasColon = false;
+                        }
+                    }
+                }
+
+                if (oldText != p.Text)
+                {
+                    noOfFixes++;
+                    _totalFixes++;
+                    AddFixToListView(p, fixAction, oldText, p.Text);
+                }
+            }
+            listViewFixes.EndUpdate();
+            if (noOfFixes > 0)
+                LogStatus(_language.StartWithUppercaseLetterAfterColon, noOfFixes.ToString());
+        }
+
+        private bool IsAbbreviation(string text, int index)
+        {
+            if (text[index] != '.' && text[index] != '!' && text[index] != '?')
+                return false;
+
+            if (index - 3 > 0 && Utilities.AllLettersAndNumbers.Contains(text[index - 1].ToString()) && text[index - 2] == '.') // e.g: O.R.
+                return true;
+
+            string word = string.Empty;
+            int i = index - 1;
+            while (i >= 0 && Utilities.AllLetters.Contains(text[i].ToString()))
+            {
+                word = text[i].ToString() + word;
+                i--;
+            }
+
+            List<string> abbreviations = GetAbbreviations();
+            return abbreviations.Contains(word + ".");
+        }
+
+        public void FixOcrErrorsViaReplaceList(string threeLetterISOLanguageName)
+        {
+            var ocrFixEngine = new OcrFixEngine(threeLetterISOLanguageName, null, this);
+            string fixAction = _language.FixCommonOcrErrors;
+            int noOfFixes = 0;
+            string lastLine = string.Empty;
+            for (int i = 0; i < _subtitle.Paragraphs.Count; i++)
+            {
+                var p = _subtitle.Paragraphs[i];
+                string text = ocrFixEngine.FixOcrErrors(p.Text, i, lastLine, false, OcrFixEngine.AutoGuessLevel.Cautious);
+                lastLine = text;
+                if (p.Text != text)
+                {
+                    if (AllowFix(p, fixAction))
+                    {
+                        string oldText = p.Text;
+                        p.Text = text;
+                        noOfFixes++;
+                        _totalFixes++;
+                        AddFixToListView(p, fixAction, oldText, p.Text);
+                    }
+                    Application.DoEvents();
+                }
+            }
+            if (noOfFixes > 0)
+                LogStatus(_language.FixCommonOcrErrors, string.Format(_language.CommonOcrErrorsFixed, noOfFixes));
+        }
+
+        private void RemoveSpaceBetweenNumbers()
+        {
+            string fixAction = _language.RemoveSpaceBetweenNumber;
+            int noOfFixes = 0;
+            for (int i = 0; i < _subtitle.Paragraphs.Count; i++)
+            {
+                Paragraph p = _subtitle.Paragraphs[i];
+                string text = p.Text;
+                Match match = RemoveSpaceBetweenNumbersRegEx.Match(text);
+                int counter = 0;
+                while (match.Success && counter < 100 && text.Length > match.Index + 1)
+                {
+                    string temp = text.Substring(match.Index + 2);
+                    if (temp != "1/2" &&
+                        !temp.StartsWith("1/2 ") &&
+                        !temp.StartsWith("1/2.") &&
+                        !temp.StartsWith("1/2!") &&
+                        !temp.StartsWith("1/2?") &&
+                        !temp.StartsWith("1/2<"))
+                    {
+                        text = text.Remove(match.Index + 1, 1);
+                    }
+                    if (text.Length > match.Index + 1)
+                        match = RemoveSpaceBetweenNumbersRegEx.Match(text, match.Index + 2);
+                    counter++;
+                }
+                if (p.Text != text)
+                {
+                    if (AllowFix(p, fixAction))
+                    {
+                        string oldText = p.Text;
+                        p.Text = text;
+                        noOfFixes++;
+                        _totalFixes++;
+                        AddFixToListView(p, fixAction, oldText, p.Text);
+                    }
+                }
+            }
+            if (noOfFixes > 0)
+                LogStatus(_language.FixCommonOcrErrors, string.Format(_language.RemoveSpaceBetweenNumbersFixed, noOfFixes));
+        }
+
+        private void DialogsOnOneLine()
+        {
+            string fixAction = _language.FixDialogsOnOneLine;
+            int noOfFixes = 0;
+            for (int i = 0; i < _subtitle.Paragraphs.Count; i++)
+            {
+                Paragraph p = _subtitle.Paragraphs[i];
+                string text = p.Text;
+                string oldText = text;
+                if (text.Contains(" - ") && !text.Contains(Environment.NewLine))
+                {
+                    string[] parts = text.Replace(" - ", Environment.NewLine).Split(Utilities.NewLineChars, StringSplitOptions.RemoveEmptyEntries);
+                    if (parts.Length == 2)
+                    {
+                        string part0 = Utilities.RemoveHtmlTags(parts[0]).Trim();
+                        string part1 = Utilities.RemoveHtmlTags(parts[1]).Trim();
+                        if (part0.Length > 1 && "!?.".Contains(part0.Substring(part0.Length - 1, 1)) &&
+                            part1.Length > 1 && ("'" + Utilities.UppercaseLetters).Contains(part1.Substring(0, 1)))
+                        {
+                            text = text.Replace(" - ", Environment.NewLine + "- ");
+                            if (Utilities.AllLettersAndNumbers.Contains(part0.Substring(0, 1)))
+                            {
+                                if (text.StartsWith("<i>"))
+                                    text = "<i>- " + text;
+                                else
+                                    text = "- " + text;
+                            }
+                        }
+                    }
+                }
+
+                if ((text.Contains(". -") || text.Contains("! -") || text.Contains("? -")) && Utilities.CountTagInText(text, Environment.NewLine) == 1)
+                {
+                    string temp = Utilities.AutoBreakLine(text, Language);
+                    var arr = text.Split(Utilities.NewLineChars, StringSplitOptions.RemoveEmptyEntries);
+                    var arrTemp = temp.Split(Utilities.NewLineChars, StringSplitOptions.RemoveEmptyEntries);
+                    if (arr.Length == 2 && arrTemp.Length == 2 && !arr[1].Trim().StartsWith('-') && arrTemp[1].Trim().StartsWith('-'))
+                        text = temp;
+                    else if (arr.Length == 2 && arrTemp.Length == 2 && !arr[1].Trim().StartsWith("<i>-") && arrTemp[1].Trim().StartsWith("<i>-"))
+                        text = temp;
+                }
+                else if ((text.Contains(". -") || text.Contains("! -") || text.Contains("? -")) && !text.Contains(Environment.NewLine))
+                {
+                    string temp = Utilities.AutoBreakLine(text, Language);
+                    var arrTemp = temp.Split(Utilities.NewLineChars, StringSplitOptions.RemoveEmptyEntries);
+                    if (arrTemp.Length == 2)
+                    {
+                        if (arrTemp[1].Trim().StartsWith('-') || arrTemp[1].Trim().StartsWith("<i>-"))
+                            text = temp;
+                    }
+                    else
+                    {
+                        int index = text.IndexOf(". -", StringComparison.Ordinal);
+                        if (index < 0)
+                            index = text.IndexOf("! -", StringComparison.Ordinal);
+                        if (index < 0)
+                            index = text.IndexOf("? -", StringComparison.Ordinal);
+                        if (index > 0)
+                        {
+                            text = text.Remove(index + 1, 1).Insert(index + 1, Environment.NewLine);
+                            text = text.Replace(Environment.NewLine + " ", Environment.NewLine);
+                            text = text.Replace(" " + Environment.NewLine, Environment.NewLine);
+                        }
+                    }
+                }
+
+                if (oldText != text)
+                {
+                    if (AllowFix(p, fixAction))
+                    {
+                        p.Text = text;
+                        noOfFixes++;
+                        _totalFixes++;
+                        AddFixToListView(p, fixAction, oldText, p.Text);
+                    }
+                }
+
+            }
+            if (noOfFixes > 0)
+                LogStatus(_language.FixCommonOcrErrors, string.Format(_language.RemoveSpaceBetweenNumbersFixed, noOfFixes));
+        }
+
+        private void TurkishAnsiToUnicode()
+        {
+            string fixAction = _language.FixTurkishAnsi;
+            int noOfFixes = 0;
+            for (int i = 0; i < _subtitle.Paragraphs.Count; i++)
+            {
+                Paragraph p = _subtitle.Paragraphs[i];
+                string text = p.Text;
+                string oldText = text;
+                text = text.Replace("Ý", "İ");
+                text = text.Replace("Ð", "Ğ");
+                text = text.Replace("Þ", "Ş");
+                text = text.Replace("ý", "ı");
+                text = text.Replace("ð", "ğ");
+                text = text.Replace("þ", "ş");
+                if (oldText != text)
+                {
+                    if (AllowFix(p, fixAction))
+                    {
+                        p.Text = text;
+                        noOfFixes++;
+                        _totalFixes++;
+                        AddFixToListView(p, fixAction, oldText, p.Text);
+                    }
+                }
+            }
+            if (noOfFixes > 0)
+                LogStatus(_language.FixCommonOcrErrors, string.Format(_language.FixTurkishAnsi, noOfFixes));
+        }
+
+        private void FixAloneLowercaseIToUppercaseI()
+        {
+            string fixAction = _language.FixLowercaseIToUppercaseI;
+            int iFixes = 0;
+            for (int i = 0; i < _subtitle.Paragraphs.Count; i++)
+            {
+                Paragraph p = _subtitle.Paragraphs[i];
+
+                string oldText = p.Text;
+                string s = p.Text;
+                if (s.Contains('i'))
+                {
+                    s = FixAloneLowercaseIToUppercaseLine(FixAloneLowercaseIToUppercaseIRE, oldText, s, 'i');
+
+                    if (s != oldText && AllowFix(p, fixAction))
+                    {
+                        p.Text = s;
+                        iFixes++;
+                        _totalFixes++;
+                        AddFixToListView(p, fixAction, oldText, p.Text);
+                    }
+
+                }
+            }
+            if (iFixes > 0)
+                LogStatus(_language.FixLowercaseIToUppercaseI, string.Format(_language.XIsChangedToUppercase, iFixes));
+        }
+
+        public static string FixAloneLowercaseIToUppercaseLine(Regex re, string oldText, string s, char target)
+        {
+            //html tags
+            if (s.Contains(">" + target + "</"))
+                s = s.Replace(">" + target + "</", ">I</");
+            if (s.Contains(">" + target + " "))
+                s = s.Replace(">" + target + " ", ">I ");
+            if (s.Contains(">" + target + "" + Environment.NewLine))
+                s = s.Replace(">" + target + "" + Environment.NewLine, ">I" + Environment.NewLine);
+
+            // reg-ex
+            Match match = re.Match(s);
+            if (match.Success)
+            {
+                while (match.Success)
+                {
+                    if (s[match.Index] == target)
+                    {
+                        string prev = string.Empty;
+                        string next = string.Empty;
+                        if (match.Index > 0)
+                            prev = s[match.Index - 1].ToString();
+                        if (match.Index + 1 < s.Length)
+                            next = s[match.Index + 1].ToString();
+
+                        string wholePrev = string.Empty;
+                        if (match.Index > 1)
+                            wholePrev = s.Substring(0, match.Index - 1);
+
+                        if (prev != ">" && next != ">" && next != "}" && !wholePrev.Trim().EndsWith("...", StringComparison.Ordinal))
+                        {
+                            bool fix = true;
+
+                            if (prev == "." || prev == "'")
+                                fix = false;
+
+                            if (prev == " " && next == ".")
+                                fix = false;
+
+                            if (prev == "-" && match.Index > 2)
+                                fix = false;
+
+                            if (fix && next == "-" && match.Index < s.Length - 5 && s[match.Index + 2] == 'l' && !(Environment.NewLine + " <>!.?:;,").Contains(s[match.Index + 3].ToString()))
+                                fix = false;
+
+                            if (fix)
+                            {
+                                string temp = s.Substring(0, match.Index) + "I";
+                                if (match.Index + 1 < oldText.Length)
+                                    temp += s.Substring(match.Index + 1);
+                                s = temp;
+                            }
+                        }
+                    }
+                    match = match.NextMatch();
+                }
+            }
+            return s;
+        }
+
+        public void FixHyphens()
+        {
+            string fixAction = _language.FixHyphen;
+            int iFixes = 0;
+            for (int i = 0; i < _subtitle.Paragraphs.Count; i++)
+            {
+                Paragraph p = _subtitle.Paragraphs[i];
+                string text = p.Text;
+
+                if (text.Trim().StartsWith('-') ||
+                    text.Trim().StartsWith("<i>-") ||
+                    text.Trim().StartsWith("<i> -") ||
+                    text.Trim().StartsWith("<I>-") ||
+                    text.Trim().StartsWith("<I> -") ||
+                    text.Contains(Environment.NewLine + '-') ||
+                    text.Contains(Environment.NewLine + " -") ||
+                    text.Contains(Environment.NewLine + "<i>-") ||
+                    text.Contains(Environment.NewLine + "<i> -") ||
+                    text.Contains(Environment.NewLine + "<I>-") ||
+                    text.Contains(Environment.NewLine + "<I> -"))
+                {
+                    Paragraph prev = _subtitle.GetParagraphOrDefault(i - 1);
+
+                    if (prev == null || !Utilities.RemoveHtmlTags(prev.Text).Trim().EndsWith('-'))
+                    {
+                        var lines = Utilities.RemoveHtmlTags(p.Text).Split(Utilities.NewLineChars, StringSplitOptions.RemoveEmptyEntries);
+                        int startHyphenCount = 0;
+                        foreach (string line in lines)
+                        {
+                            if (line.Trim().StartsWith('-'))
+                                startHyphenCount++;
+                        }
+                        if (startHyphenCount == 1)
+                        {
+                            string oldText = p.Text;
+
+                            bool remove = true;
+
+                            string[] parts = Utilities.RemoveHtmlTags(text).Split(Utilities.NewLineChars, StringSplitOptions.RemoveEmptyEntries);
+                            if (parts.Length == 2)
+                            {
+                                if (parts[0].Trim().StartsWith('-') && parts[1].Contains(": "))
+                                    remove = false;
+                                if (parts[1].Trim().StartsWith('-') && parts[0].Contains(": "))
+                                    remove = false;
+                            }
+
+                            if (remove)
+                            {
+                                int idx = text.IndexOf('-');
+                                var st = new StripableText(text);
+                                if (idx < 5 && st.Pre.Length >= idx)
+                                {
+                                    text = text.Remove(idx, 1).TrimStart();
+                                    idx = text.IndexOf('-');
+                                    st = new StripableText(text);
+                                    if (idx < 5 && idx >= 0 && st.Pre.Length >= idx)
+                                    {
+                                        text = text.Remove(idx, 1).TrimStart();
+                                        st = new StripableText(text);
+                                    }
+                                    idx = text.IndexOf('-');
+                                    if (idx < 5 && idx >= 0 && st.Pre.Length >= idx)
+                                        text = text.Remove(idx, 1).TrimStart();
+
+                                    text = text.Replace("  ", " ");
+                                    text = text.Replace("> ", ">");
+                                    text = text.Replace(" <", "<");
+                                }
+                                else
+                                {
+                                    int idxNL = text.IndexOf(Environment.NewLine);
+                                    if (idxNL > 0)
+                                    {
+                                        idx = text.IndexOf('-', idxNL);
+                                        if (idx >= 0 && idxNL + 5 > idxNL)
+                                        {
+                                            text = text.Remove(idx, 1).TrimStart().Replace(Environment.NewLine + " ", Environment.NewLine);
+
+                                            idx = text.IndexOf("-", idxNL, StringComparison.Ordinal);
+                                            if (idx >= 0 && idxNL + 5 > idxNL)
+                                            {
+                                                text = text.Remove(idx, 1).TrimStart();
+
+                                                text = text.Replace("  ", " ");
+                                                text = text.Replace(Environment.NewLine + " ", Environment.NewLine);
+                                                text = text.Replace("> ", ">");
+                                                text = text.Replace(" <", "<");
+                                            }
+                                        }
+                                    }
+                                }
+
+                                if (text != oldText)
+                                {
+                                    if (AllowFix(p, fixAction))
+                                    {
+                                        p.Text = text;
+                                        iFixes++;
+                                        _totalFixes++;
+                                        AddFixToListView(p, fixAction, oldText, p.Text);
+                                    }
+                                }
+                            }
+                        }
+                    }
+                }
+                else if (text.StartsWith("<font ", StringComparison.Ordinal))
+                {
+                    Paragraph prev = _subtitle.GetParagraphOrDefault(i - 1);
+                    if (prev == null || !Utilities.RemoveHtmlTags(prev.Text).Trim().EndsWith('-'))
+                    {
+                        string oldText = p.Text;
+                        var st = new StripableText(text);
+                        if (st.Pre.EndsWith('-') || st.Pre.EndsWith("- ", StringComparison.Ordinal))
+                        {
+                            text = st.Pre.TrimEnd().TrimEnd('-').TrimEnd() + st.StrippedText + st.Post;
+                        }
+                        if (text != oldText)
+                        {
+                            if (AllowFix(p, fixAction))
+                            {
+                                p.Text = text;
+                                iFixes++;
+                                _totalFixes++;
+                                AddFixToListView(p, fixAction, oldText, p.Text);
+                            }
+                        }
+                    }
+                }
+            }
+            if (iFixes > 0)
+                LogStatus(_language.FixHyphens, string.Format(_language.XHyphensFixed, iFixes));
+        }
+
+        public void FixHyphensAdd()
+        {
+            string fixAction = _language.FixHyphen;
+            int iFixes = 0;
+            for (int i = 0; i < _subtitle.Paragraphs.Count; i++)
+            {
+                Paragraph p = _subtitle.Paragraphs[i];
+                string text = p.Text;
+
+                if (text.Trim().StartsWith('-') ||
+                    text.Trim().StartsWith("<i>-") ||
+                    text.Trim().StartsWith("<i> -") ||
+                    text.Trim().StartsWith("<I>-") ||
+                    text.Trim().StartsWith("<I> -") ||
+                    text.Contains(Environment.NewLine + "-") ||
+                    text.Contains(Environment.NewLine + " -") ||
+                    text.Contains(Environment.NewLine + "<i>-") ||
+                    text.Contains(Environment.NewLine + "<i> -") ||
+                    text.Contains(Environment.NewLine + "<I>-") ||
+                    text.Contains(Environment.NewLine + "<I> -"))
+                {
+                    Paragraph prev = _subtitle.GetParagraphOrDefault(i - 1);
+
+                    if (prev == null || !Utilities.RemoveHtmlTags(prev.Text).Trim().EndsWith('-'))
+                    {
+                        var lines = Utilities.RemoveHtmlTags(p.Text).Split(Utilities.NewLineChars, StringSplitOptions.RemoveEmptyEntries);
+                        int startHyphenCount = 0;
+                        foreach (string line in lines)
+                        {
+                            if (line.Trim().StartsWith('-'))
+                                startHyphenCount++;
+                        }
+                        if (startHyphenCount == 1)
+                        {
+                            string oldText = p.Text;
+
+                            string[] parts = Utilities.RemoveHtmlTags(text).Split(Utilities.NewLineChars, StringSplitOptions.RemoveEmptyEntries);
+                            if (parts.Length == 2)
+                            {
+                                bool doAdd = parts[0].Trim().EndsWith('.') || parts[0].Trim().EndsWith('!') || parts[0].Trim().EndsWith('?') || Language == "ko";
+
+                                if (parts[0].Trim().StartsWith('-') && parts[1].Contains(':'))
+                                    doAdd = false;
+                                if (parts[1].Trim().StartsWith('-') && parts[0].Contains(':'))
+                                    doAdd = false;
+
+                                if (doAdd)
+                                {
+                                    int idx = text.IndexOf('-');
+                                    bool addFirstLine = idx < 5;
+                                    if (addFirstLine && idx > 0 && Utilities.AllLetters.Contains(text.Substring(idx - 1, 1)))
+                                        addFirstLine = false;
+                                    if (addFirstLine)
+                                    {
+                                        // add dash in second line.
+                                        if (text.Contains(Environment.NewLine + "<i>"))
+                                            text = text.Replace(Environment.NewLine + "<i>", Environment.NewLine + "<i>- ");
+                                        else
+                                            text = text.Replace(Environment.NewLine, Environment.NewLine + "- ").Replace(Environment.NewLine + "-  ", Environment.NewLine + "- ");
+                                    }
+                                    else
+                                    {
+                                        // add dash in first line.
+                                        if (text.StartsWith("<i>"))
+                                            text = "<i>- " + text.Remove(0, 3).Trim();
+                                        else if (text.StartsWith("{\\an") && text.Length > 6 && text[5] == '}')
+                                            text = text.Insert(6, "- ");
+                                        else
+                                            text = "- " + text.Trim();
+                                    }
+
+                                    if (text != oldText)
+                                    {
+                                        if (AllowFix(p, fixAction))
+                                        {
+                                            p.Text = text;
+                                            iFixes++;
+                                            _totalFixes++;
+                                            AddFixToListView(p, fixAction, oldText, p.Text);
+                                        }
+                                    }
+                                }
+                            }
+                        }
+                    }
+                }
+
+            }
+            if (iFixes > 0)
+                LogStatus(_language.FixHyphens, string.Format(_language.XHyphensFixed, iFixes));
+        }
+
+        private void Fix3PlusLines()
+        {
+            string fixAction = _language.Fix3PlusLine;
+            int iFixes = 0;
+            for (int i = 0; i < _subtitle.Paragraphs.Count; i++)
+            {
+                Paragraph p = _subtitle.Paragraphs[i];
+                string text = p.Text;
+
+                if (Utilities.CountTagInText(text, Environment.NewLine) > 1)
+                {
+                    string oldText = p.Text;
+                    text = Utilities.AutoBreakLine(text);
+
+                    if (AllowFix(p, fixAction))
+                    {
+                        p.Text = text;
+                        iFixes++;
+                        _totalFixes++;
+                        AddFixToListView(p, fixAction, oldText, p.Text);
+                    }
+                }
+            }
+            if (iFixes > 0)
+                LogStatus(_language.Fix3PlusLines, string.Format(_language.X3PlusLinesFixed, iFixes));
+        }
+
+        public void FixMusicNotation()
+        {
+            string fixAction = _language.FixMusicNotation;
+            int fixCount = 0;
+            for (int i = 0; i < _subtitle.Paragraphs.Count; i++)
+            {
+                Paragraph p = _subtitle.Paragraphs[i];
+
+                string[] musicSymbols = Configuration.Settings.Tools.MusicSymbolToReplace.Split(new[] { ' ' }, StringSplitOptions.RemoveEmptyEntries);
+                string oldText = p.Text;
+
+                string newText = p.Text;
+                string noTagsText = Utilities.RemoveHtmlTags(newText);
+                foreach (string musicSymbol in musicSymbols)
+                {
+                    newText = newText.Replace(musicSymbol, Configuration.Settings.Tools.MusicSymbol);
+                    newText = newText.Replace(musicSymbol.ToUpper(), Configuration.Settings.Tools.MusicSymbol);
+                    noTagsText = noTagsText.Replace(musicSymbol, Configuration.Settings.Tools.MusicSymbol);
+                    noTagsText = noTagsText.Replace(musicSymbol.ToUpper(), Configuration.Settings.Tools.MusicSymbol);
+                }
+
+                if (!newText.Equals(oldText))
+                {
+                    if (!noTagsText.Equals(Utilities.RemoveHtmlTags(oldText)))
+                    {
+                        if (AllowFix(p, fixAction))
+                        {
+                            p.Text = newText;
+                            fixCount++;
+                            _totalFixes++;
+                            AddFixToListView(p, fixAction, oldText, p.Text);
+                        }
+                    }
+                }
+            }
+            if (fixCount > 0)
+                LogStatus(_language.FixMusicNotation, string.Format(_language.XFixMusicNotation, fixCount));
+        }
+
+        public void FixDoubleDash()
+        {
+            string fixAction = _language.FixDoubleDash;
+            int fixCount = 0;
+            for (int i = 0; i < _subtitle.Paragraphs.Count; i++)
+            {
+                Paragraph p = _subtitle.Paragraphs[i];
+                string text = p.Text;
+                string oldText = p.Text;
+
+                while (text.Contains("---"))
+                {
+                    text = text.Replace("---", "--");
+                }
+
+                if (text.Contains("--"))
+                {
+                    text = text.Replace("--", "... ");
+                    text = text.Replace("...  ", "... ");
+                    text = text.Replace(" ...", "...");
+                    text = text.TrimEnd();
+                    text = text.Replace("... " + Environment.NewLine, "..." + Environment.NewLine);
+                    text = text.Replace("... </i>", "...</i>");
+                    text = text.Replace("... ?", "...?");
+                    text = text.Replace("... !", "...!");
+                    if (text.StartsWith("... "))
+                        text = text.Remove(3, 1);
+                    if (text.StartsWith("<i>... "))
+                        text = text.Remove(6, 1);
+                }
+                //if (text.EndsWith('-'))
+                //{
+                //    text = text.Substring(0, text.Length - 1) + "...";
+                //    text = text.Replace(" ...", "...");
+                //}
+                //if (text.EndsWith("-</i>"))
+                //{
+                //    text = text.Replace("-</i>", "...</i>");
+                //    text = text.Replace(" ...", "...");
+                //}
+
+                if (p.Text.StartsWith('—'))
+                {
+                    text = text.Remove(0, 1);
+                    text = text.Insert(0, "...");
+                }
+                if (p.Text.EndsWith('—'))
+                {
+                    text = text.Substring(0, text.Length - 1) + "...";
+                    text = text.Replace(" ...", "...");
+                }
+
+                if (text != oldText && AllowFix(p, fixAction))
+                {
+                    p.Text = text;
+                    fixCount++;
+                    _totalFixes++;
+                    AddFixToListView(p, fixAction, oldText, p.Text);
+                }
+
+            }
+            if (fixCount > 0)
+                LogStatus(_language.FixDoubleDash, string.Format(_language.XFixDoubleDash, fixCount));
+        }
+
+        public void FixDoubleGreaterThan()
+        {
+            string fixAction = _language.FixDoubleGreaterThan;
+            int fixCount = 0;
+            for (int i = 0; i < _subtitle.Paragraphs.Count; i++)
+            {
+                Paragraph p = _subtitle.Paragraphs[i];
+
+                if (p.Text.StartsWith(">> "))
+                {
+                    if (AllowFix(p, fixAction))
+                    {
+                        string oldText = p.Text;
+                        p.Text = p.Text.Substring(3, p.Text.Length - 3);
+                        fixCount++;
+                        _totalFixes++;
+                        AddFixToListView(p, fixAction, oldText, p.Text);
+                    }
+                }
+                if (p.Text.StartsWith(">>"))
+                {
+                    if (AllowFix(p, fixAction))
+                    {
+                        string oldText = p.Text;
+                        p.Text = p.Text.Substring(2, p.Text.Length - 2);
+                        fixCount++;
+                        _totalFixes++;
+                        AddFixToListView(p, fixAction, oldText, p.Text);
+                    }
+                }
+            }
+            if (fixCount > 0)
+                LogStatus(_language.FixDoubleGreaterThan, string.Format(_language.XFixDoubleGreaterThan, fixCount));
+        }
+
+        public void FixEllipsesStart()
+        {
+            string fixAction = _language.FixEllipsesStart;
+            int fixCount = 0;
+            listViewFixes.BeginUpdate();
+            for (int i = 0; i < _subtitle.Paragraphs.Count; i++)
+            {
+                Paragraph p = _subtitle.Paragraphs[i];
+                var text = p.Text;
+                if (text.Contains("..") && AllowFix(p, fixAction))
+                {
+                    var oldText = text;
+                    if (!text.Contains(Environment.NewLine))
+                    {
+                        text = FixCommonErrorsHelper.FixEllipsesStartHelper(text);
+                        if (oldText != text)
+                        {
+                            p.Text = text;
+                            fixCount++;
+                            _totalErrors++;
+                            AddFixToListView(p, fixAction, oldText, text);
+                        }
+                    }
+                    else
+                    {
+                        var lines = text.Split(Utilities.NewLineChars, StringSplitOptions.RemoveEmptyEntries);
+                        var fixedParagraph = string.Empty;
+                        for (int k = 0; k < lines.Length; k++)
+                        {
+                            var line = lines[k];
+                            fixedParagraph += Environment.NewLine + FixCommonErrorsHelper.FixEllipsesStartHelper(line);
+                            fixedParagraph = fixedParagraph.Trim();
+                        }
+
+                        if (fixedParagraph != text)
+                        {
+                            p.Text = fixedParagraph;
+                            fixCount++;
+                            _totalErrors++;
+                            AddFixToListView(p, fixAction, oldText, fixedParagraph);
+                        }
+                    }
+                }
+            }
+            listViewFixes.EndUpdate();
+            listViewFixes.Refresh();
+            if (fixCount > 0)
+                LogStatus(_language.FixEllipsesStart, string.Format(_language.XFixEllipsesStart, fixCount));
+        }
+
+        private static string FixMissingOpenBracket(string text, string openB)
+        {
+            string pre = string.Empty;
+            string closeB = openB == "(" ? ")" : "]";
+
+            if (text.Contains(" " + closeB))
+                openB = openB + " ";
+
+            do
+            {
+                if (text.Length > 1 && text.StartsWith('-'))
+                {
+                    pre += "- ";
+                    if (text.Substring(1, 1) == " ")
+                        text = text.Substring(2);
+                    else
+                        text = text.Substring(1);
+                }
+                if (text.Length > 3 && text.StartsWith("<i>"))
+                {
+                    pre += "<i>";
+                    if (text.Substring(3, 1) == " ")
+                        text = text.Substring(4);
+                    else
+                        text = text.Substring(3);
+                }
+                if (text.Length > 1 && (text[0] == ' ' || text[0] == '.'))
+                {
+                    pre += (text[0] == '.' ? '.' : ' ').ToString();
+                    text = text.Substring(1);
+                    while (text.Length > 0 && text.Substring(0, 1) == ".")
+                    {
+                        pre += ".";
+                        text = text.Substring(1);
+                    }
+                    text = text.TrimStart(' ');
+                }
+            } while (text.StartsWith("<i>") || text.StartsWith('-'));
+
+            text = pre + openB + text;
+            return text;
+        }
+
+        public void FixMissingOpenBracket()
+        {
+            string fixAction = _language.FixMissingOpenBracket;
+            int fixCount = 0, openIdx, closeIdx;
+            bool hit = false;
+            for (int i = 0; i < _subtitle.Paragraphs.Count; i++)
+            {
+                Paragraph p = _subtitle.Paragraphs[i];
+
+                if (AllowFix(p, fixAction))
+                {
+                    hit = false;
+                    string oldText = p.Text;
+                    openIdx = p.Text.IndexOf('(');
+                    closeIdx = p.Text.IndexOf(')');
+                    if ((closeIdx > -1 && closeIdx < openIdx) || (closeIdx > -1 && openIdx == -1))
+                    {
+                        p.Text = FixMissingOpenBracket(p.Text, "(");
+                        hit = true;
+                    }
+
+                    openIdx = p.Text.IndexOf('[');
+                    closeIdx = p.Text.IndexOf(']');
+                    if ((closeIdx > -1 && closeIdx < openIdx) || (closeIdx > -1 && openIdx == -1))
+                    {
+                        p.Text = FixMissingOpenBracket(p.Text, "[");
+                        hit = true;
+                    }
+
+                    if (hit)
+                    {
+                        fixCount++;
+                        _totalFixes++;
+                        AddFixToListView(p, fixAction, oldText, p.Text);
+                    }
+                }
+            }
+
+            if (fixCount > 0)
+                LogStatus(_language.FixMissingOpenBracket, string.Format(_language.XFixMissingOpenBracket, fixCount));
+        }
+
+        private static Regex MyRegEx(string inputRegex)
+        {
+            return new Regex(inputRegex.Replace(" ", "[ \r\n]+"), RegexOptions.Compiled);
+        }
+
+        private void FixDanishLetterI()
+        {
+            const string fixAction = "Fix danish letter 'i'";
+            int fixCount = 0;
+
+            var littleIRegex = new Regex(@"\bi\b", RegexOptions.Compiled);
+
+            var iList = new List<Regex>
+                             { // not a complete list, more phrases will come
+                                 MyRegEx(@", i ved nok\b"),
+                                 MyRegEx(@", i ved, "),
+                                 MyRegEx(@", i ved."),
+                                 MyRegEx(@", i ikke blev\b"),
+                                 MyRegEx(@"\b i føler at\b"),
+                                 MyRegEx(@"\badvarede i os\b"),
+                                 MyRegEx(@"\badvarede i dem\b"),
+                                 MyRegEx(@"\bat i aldrig\b"),
+                                 MyRegEx(@"\bat i alle bliver\b"),
+                                 MyRegEx(@"\bat i alle er\b"),
+                                 MyRegEx(@"\bat i alle forventer\b"),
+                                 MyRegEx(@"\bat i alle gør\b"),
+                                 MyRegEx(@"\bat i alle har\b"),
+                                 MyRegEx(@"\bat i alle ved\b"),
+                                 MyRegEx(@"\bat i alle vil\b"),
+                                 MyRegEx(@"\bat i bare\b"),
+                                 MyRegEx(@"\bat i bager\b"),
+                                 MyRegEx(@"\bat i bruger\b"),
+                                 MyRegEx(@"\bat i dræber\b"),
+                                 MyRegEx(@"\bat i dræbte\b"),
+                                 MyRegEx(@"\bat i fandt\b"),
+                                 MyRegEx(@"\bat i fik\b"),
+                                 MyRegEx(@"\bat i finder\b"),
+                                 MyRegEx(@"\bat i forstår\b"),
+                                 MyRegEx(@"\bat i får\b"),
+                                 MyRegEx(@"\b[Aa]t i hver især\b"),
+                                 MyRegEx(@"\bAt i ikke\b"),
+                                 MyRegEx(@"\bat i ikke\b"),
+                                 MyRegEx(@"\bat i kom\b"),
+                                 MyRegEx(@"\bat i kommer\b"),
+                                 MyRegEx(@"\bat i næsten er\b"),
+                                 MyRegEx(@"\bat i næsten fik\b"),
+                                 MyRegEx(@"\bat i næsten har\b"),
+                                 MyRegEx(@"\bat i næsten skulle\b"),
+                                 MyRegEx(@"\bat i næsten var\b"),
+                                 MyRegEx(@"\bat i også får\b"),
+                                 MyRegEx(@"\bat i også gør\b"),
+                                 MyRegEx(@"\bat i også mener\b"),
+                                 MyRegEx(@"\bat i også siger\b"),
+                                 MyRegEx(@"\bat i også tror\b"),
+                                 MyRegEx(@"\bat i rev\b"),
+                                 MyRegEx(@"\bat i river\b"),
+                                 MyRegEx(@"\bat i samarbejder\b"),
+                                 MyRegEx(@"\bat i snakkede\b"),
+                                 MyRegEx(@"\bat i scorer\b"),
+                                 MyRegEx(@"\bat i siger\b"),
+                                 MyRegEx(@"\bat i skal\b"),
+                                 MyRegEx(@"\bat i skulle\b"),
+                                 MyRegEx(@"\bat i to ikke\b"),
+                                 MyRegEx(@"\bat i to siger\b"),
+                                 MyRegEx(@"\bat i to har\b"),
+                                 MyRegEx(@"\bat i to er\b"),
+                                 MyRegEx(@"\bat i to bager\b"),
+                                 MyRegEx(@"\bat i to skal\b"),
+                                 MyRegEx(@"\bat i to gør\b"),
+                                 MyRegEx(@"\bat i to får\b"),
+                                 MyRegEx(@"\bat i udnyttede\b"),
+                                 MyRegEx(@"\bat i udnytter\b"),
+                                 MyRegEx(@"\bat i vil\b"),
+                                 MyRegEx(@"\bat i ville\b"),
+                                 MyRegEx(@"\bBehandler i mig\b"),
+                                 MyRegEx(@"\bbehandler i mig\b"),
+                                 MyRegEx(@"\bbliver i rige\b"),
+                                 MyRegEx(@"\bbliver i ikke\b"),
+                                 MyRegEx(@"\bbliver i indkvarteret\b"),
+                                 MyRegEx(@"\bbliver i indlogeret\b"),
+                                 MyRegEx(@"\bburde i gøre\b"),
+                                 MyRegEx(@"\bburde i ikke\b"),
+                                 MyRegEx(@"\bburde i købe\b"),
+                                 MyRegEx(@"\bburde i løbe\b"),
+                                 MyRegEx(@"\bburde i se\b"),
+                                 MyRegEx(@"\bburde i sige\b"),
+                                 MyRegEx(@"\bburde i tage\b"),
+                                 MyRegEx(@"\bDa i ankom\b"),
+                                 MyRegEx(@"\bda i ankom\b"),
+                                 MyRegEx(@"\bda i forlod\b"),
+                                 MyRegEx(@"\bDa i forlod\b"),
+                                 MyRegEx(@"\bda i fik\b"),
+                                 MyRegEx(@"\bDa i fik\b"),
+                                 MyRegEx(@"\bDa i gik\b"),
+                                 MyRegEx(@"\bda i gik\b"),
+                                 MyRegEx(@"\bda i kom\b"),
+                                 MyRegEx(@"\bDa i kom\b"),
+                                 MyRegEx(@"\bda i så "),
+                                 MyRegEx(@"\bDa i så "),
+                                 MyRegEx(@"\bdet får i\b"),
+                                 MyRegEx(@"\bDet får i\b"),
+                                 MyRegEx(@"\bDet har i\b"),
+                                 MyRegEx(@"\bdet har i\b"),
+                                 MyRegEx(@"\bDet må i "),
+                                 MyRegEx(@"\bdet må i "),
+                                 MyRegEx(@"\b[Dd]et Det kan i sgu"),
+                                 MyRegEx(@"\bend i aner\b"),
+                                 MyRegEx(@"\bend i tror\b"),
+                                 MyRegEx(@"\bend i ved\b"),
+                                 MyRegEx(@"\b, er i alle\b"),
+                                 MyRegEx(@"\bellers får i "),
+                                 MyRegEx(@"\bEr i alle\b"),
+                                 MyRegEx(@"\ber i allerede\b"),
+                                 MyRegEx(@"\bEr i allerede\b"),
+                                 MyRegEx(@"\ber i allesammen\b"),
+                                 MyRegEx(@"\bEr i allesammen\b"),
+                                 MyRegEx(@"\ber i der\b"),
+                                 MyRegEx(@"\bEr i der\b"),
+                                 MyRegEx(@"\bEr i fra\b"),
+                                 MyRegEx(@"\bEr i gennem\b"),
+                                 MyRegEx(@"\ber i gennem\b"),
+                                 MyRegEx(@"\ber i glade\b"),
+                                 MyRegEx(@"\bEr i glade\b"),
+                                 MyRegEx(@"\bEr i gået\b"),
+                                 MyRegEx(@"\ber i gået\b"),
+                                 MyRegEx(@"\ber i her\b"),
+                                 MyRegEx(@"\bEr i her\b"),
+                                 MyRegEx(@"\ber i imod\b"),
+                                 MyRegEx(@"\bEr i imod\b"),
+                                 MyRegEx(@"\ber i klar\b"),
+                                 MyRegEx(@"\bEr i klar\b"),
+                                 MyRegEx(@"\bEr i mætte\b"),
+                                 MyRegEx(@"\ber i mætte\b"),
+                                 MyRegEx(@"\bEr i med\b"),
+                                 MyRegEx(@"\ber i med\b"),
+                                 MyRegEx(@"\ber i mod\b"),
+                                 MyRegEx(@"\bEr i mod\b"),
+                                 MyRegEx(@"\ber i okay\b"),
+                                 MyRegEx(@"\bEr i okay\b"),
+                                 MyRegEx(@"\ber i på\b"),
+                                 MyRegEx(@"\bEr i på\b"),
+                                 MyRegEx(@"\bEr i parate\b"),
+                                 MyRegEx(@"\ber i parate\b"),
+                                 MyRegEx(@"\ber i sikker\b"),
+                                 MyRegEx(@"\bEr i sikker\b"),
+                                 MyRegEx(@"\bEr i sikre\b"),
+                                 MyRegEx(@"\ber i sikre\b"),
+                                 MyRegEx(@"\ber i skøre\b"),
+                                 MyRegEx(@"\bEr i skøre\b"),
+                                 MyRegEx(@"\ber i stadig\b"),
+                                 MyRegEx(@"\bEr i stadig\b"),
+                                 MyRegEx(@"\bEr i sultne\b"),
+                                 MyRegEx(@"\ber i sultne\b"),
+                                 MyRegEx(@"\bEr i tilfredse\b"),
+                                 MyRegEx(@"\ber i tilfredse\b"),
+                                 MyRegEx(@"\bEr i to\b"),
+                                 MyRegEx(@"\ber i ved at\b"),
+                                 MyRegEx(@"\ber i virkelig\b"),
+                                 MyRegEx(@"\bEr i virkelig\b"),
+                                 MyRegEx(@"\bEr i vågne\b"),
+                                 MyRegEx(@"\ber i vågne\b"),
+                                 MyRegEx(@"\bfanden vil i?"),
+                                 MyRegEx(@"\bfor ser i\b"),
+                                 MyRegEx(@"\bFor ser i\b"),
+                                 MyRegEx(@"\bFordi i ventede\b"),
+                                 MyRegEx(@"\bfordi i ventede\b"),
+                                 MyRegEx(@"\bFordi i deltog\b"),
+                                 MyRegEx(@"\bfordi i deltog\b"),
+                                 MyRegEx(@"\bforhandler i stadig\b"),
+                                 MyRegEx(@"\bForhandler i stadig\b"),
+                                 MyRegEx(@"\bforstår i\b"),
+                                 MyRegEx(@"\bForstår i\b"),
+                                 MyRegEx(@"\bFør i får\b"),
+                                 MyRegEx(@"\bfør i får\b"),
+                                 MyRegEx(@"\bFør i kommer\b"),
+                                 MyRegEx(@"\bfør i kommer\b"),
+                                 MyRegEx(@"\bFør i tager\b"),
+                                 MyRegEx(@"\bfør i tager\b"),
+                                 MyRegEx(@"\bfår i alle\b"),
+                                 MyRegEx(@"\bfår i fratrukket\b"),
+                                 MyRegEx(@"\bfår i ikke\b"),
+                                 MyRegEx(@"\bfår i klø\b"),
+                                 MyRegEx(@"\bfår i point\b"),
+                                 MyRegEx(@"\bgider i at\b"),
+                                 MyRegEx(@"\bGider i at\b"),
+                                 MyRegEx(@"\bGider i ikke\b"),
+                                 MyRegEx(@"\bgider i ikke\b"),
+                                 MyRegEx(@"\bgider i lige\b"),
+                                 MyRegEx(@"\bGider i lige\b"),
+                                 MyRegEx(@"\b[Gg]ik i lige\b"),
+                                 MyRegEx(@"\b[Gg]ik i hjem\b"),
+                                 MyRegEx(@"\b[Gg]ik i over\b"),
+                                 MyRegEx(@"\b[Gg]ik i forbi\b"),
+                                 MyRegEx(@"\b[Gg]ik i ind\b"),
+                                 MyRegEx(@"\b[Gg]ik i uden\b"),
+                                 MyRegEx(@"\bGjorde i det\b"),
+                                 MyRegEx(@"\bGjorde i det\b"),
+                                 MyRegEx(@"\bgjorde i ikke\b"),
+                                 MyRegEx(@"\bGider i godt\b"),
+                                 MyRegEx(@"\bgider i godt\b"),
+                                 MyRegEx(@"\bGider i ikke\b"),
+                                 MyRegEx(@"\bgider i ikke\b"),
+                                 MyRegEx(@"\b[Gg]iver i mig\b"),
+                                 MyRegEx(@"\bglor i på\b"),
+                                 MyRegEx(@"\bGlor i på\b"),
+                                 MyRegEx(@"\b[Gg]lor i allesammen på\b"),
+                                 MyRegEx(@"\b[Gg]lor i alle på\b"),
+                                 MyRegEx(@"\bGår i ind\b"),
+                                 MyRegEx(@"\bgår i ind\b"),
+                                 MyRegEx(@"\b[Gg]å i bare\b"),
+                                 MyRegEx(@"\bHørte i det\b"),
+                                 MyRegEx(@"\bhørte i det\b"),
+                                 MyRegEx(@"\bHar i \b"),
+                                 MyRegEx(@"\bhar i ødelagt\b"),
+                                 MyRegEx(@"\bhar i fået\b"),
+                                 MyRegEx(@"\bHar i fået\b"),
+                                 MyRegEx(@"\bHar i det\b"),
+                                 MyRegEx(@"\bhar i det\b"),
+                                 MyRegEx(@"\bhar i gjort\b"),
+                                 MyRegEx(@"\bhar i ikke\b"),
+                                 MyRegEx(@"\bHar i nogen\b"),
+                                 MyRegEx(@"\bhar i nogen\b"),
+                                 MyRegEx(@"\bHar i nok\b"),
+                                 MyRegEx(@"\bhar i nok\b"),
+                                 MyRegEx(@"\bhar i ordnet\b"),
+                                 MyRegEx(@"\bHar i ordnet\b"),
+                                 MyRegEx(@"\bhar i spist\b"),
+                                 MyRegEx(@"\bHar i spist\b"),
+                                 MyRegEx(@"\bhar i tænkt\b"),
+                                 MyRegEx(@"\bhar i tabt\b"),
+                                 MyRegEx(@"\bhelvede vil i?"),
+                                 MyRegEx(@"\bHer har i\b"),
+                                 MyRegEx(@"\bher har i\b"),
+                                 MyRegEx(@"\b[Hh]older i fast\b"),
+                                 MyRegEx(@"\b[Hh]older i godt fast\b"),
+                                 MyRegEx(@"\bHvad fanden har i\b"),
+                                 MyRegEx(@"\bhvad fanden har i\b"),
+                                 MyRegEx(@"\bHvad fanden tror i\b"),
+                                 MyRegEx(@"\bhvad fanden tror i\b"),
+                                 MyRegEx(@"\bhvad fanden vil i\b"),
+                                 MyRegEx(@"\bHvad fanden vil i\b"),
+                                 MyRegEx(@"\bHvad gør i\b"),
+                                 MyRegEx(@"\bhvad gør i\b"),
+                                 MyRegEx(@"\bhvad har i\b"),
+                                 MyRegEx(@"\bHvad har i\b"),
+                                 MyRegEx(@"\bHvad i ikke\b"),
+                                 MyRegEx(@"\bhvad i ikke\b"),
+                                 MyRegEx(@"\b[Hh]vad laver i\b"),
+                                 MyRegEx(@"\b[Hh]vad lavede i\b"),
+                                 MyRegEx(@"\b[Hh]vad mener i\b"),
+                                 MyRegEx(@"\b[Hh]vad siger i\b"),
+                                 MyRegEx(@"\b[Hh]vad skal i\b"),
+                                 MyRegEx(@"\b[Hh]vad snakker i\b"),
+                                 MyRegEx(@"\b[Hh]vad sløver i\b"),
+                                 MyRegEx(@"\b[Hh]vad synes i\b"),
+                                 MyRegEx(@"\b[Hh]vad vil i\b"),
+                                 MyRegEx(@"\b[Hh]vem er i\b"),
+                                 MyRegEx(@"\b[Hh]vem fanden tror i\b"),
+                                 MyRegEx(@"\b[Hh]vem tror i\b"),
+                                 MyRegEx(@"\b[Hh]vilken slags mennesker er i?"),
+                                 MyRegEx(@"\b[Hh]vilken slags folk er i?"),
+                                 MyRegEx(@"\b[Hh]vis i altså\b"),
+                                 MyRegEx(@"\b[Hh]vis i bare\b"),
+                                 MyRegEx(@"\b[Hh]vis i forstår\b"),
+                                 MyRegEx(@"\b[Hh]vis i får\b"),
+                                 MyRegEx(@"\b[Hh]vis i går\b"),
+                                 MyRegEx(@"\b[Hh]vis i ikke\b"),
+                                 MyRegEx(@"\b[Hh]vis i lovede\b"),
+                                 MyRegEx(@"\b[Hh]vis i lover\b"),
+                                 MyRegEx(@"\b[Hh]vis i overholder\b"),
+                                 MyRegEx(@"\b[Hh]vis i overtræder\b"),
+                                 MyRegEx(@"\b[Hh]vis i slipper\b"),
+                                 MyRegEx(@"\b[Hh]vis i taber\b"),
+                                 MyRegEx(@"\b[Hh]vis i vandt\b"),
+                                 MyRegEx(@"\b[Hh]vis i vinder\b"),
+                                 MyRegEx(@"\b[Hh]vor er i\b"),
+                                 MyRegEx(@"\b[Hh]vor får i\b"),
+                                 MyRegEx(@"\b[Hh]vor gamle er i\b"),
+                                 MyRegEx(@"\b[Hh]vor i begyndte\b"),
+                                 MyRegEx(@"\b[Hh]vor i startede\b"),
+                                 MyRegEx(@"\b[Hh]vor skal i\b"),
+                                 MyRegEx(@"\b[Hh]vor var i\b"),
+                                 MyRegEx(@"\b[Hh]vordan har i\b"),
+                                 MyRegEx(@"\b[Hh]vordan hørte i\b"),
+                                 MyRegEx(@"\b[Hh]vordan i når\b"),
+                                 MyRegEx(@"\b[Hh]vordan i nåede\b"),
+                                 MyRegEx(@"\b[Hh]vordan kunne i\b"),
+                                 MyRegEx(@"\b[Hh]vorfor afleverer i det\b"),
+                                 MyRegEx(@"\b[Hh]vorfor gør i "),
+                                 MyRegEx(@"\b[Hh]vorfor gjorde i "),
+                                 MyRegEx(@"\b[Hh]vorfor græder i "),
+                                 MyRegEx(@"\b[Hh]vorfor har i "),
+                                 MyRegEx(@"\b[Hh]vorfor kom i "),
+                                 MyRegEx(@"\b[Hh]vorfor kommer i "),
+                                 MyRegEx(@"\b[Hh]vorfor løb i "),
+                                 MyRegEx(@"\b[Hh]vorfor lover i "),
+                                 MyRegEx(@"\b[Hh]vorfor lovede i "),
+                                 MyRegEx(@"\b[Hh]vorfor skal i\b"),
+                                 MyRegEx(@"\b[Hh]vorfor skulle i\b"),
+                                 MyRegEx(@"\b[Hh]vorfor sagde i\b"),
+                                 MyRegEx(@"\b[Hh]vorfor synes i\b"),
+                                 MyRegEx(@"\b[Hh]vornår gør i "),
+                                 MyRegEx(@"\bHvornår kom i\b"),
+                                 MyRegEx(@"\b[Hh]vornår ville i "),
+                                 MyRegEx(@"\b[Hh]vornår giver i "),
+                                 MyRegEx(@"\b[Hh]vornår gav i "),
+                                 MyRegEx(@"\b[Hh]vornår rejser i\b"),
+                                 MyRegEx(@"\b[Hh]vornår rejste i\b"),
+                                 MyRegEx(@"\b[Hh]vornår skal i "),
+                                 MyRegEx(@"\b[Hh]vornår skulle i "),
+                                 MyRegEx(@"\b[Hh]ører i på\b"),
+                                 MyRegEx(@"\b[Hh]ørte i på\b"),
+                                 MyRegEx(@"\b[Hh]ører i,\b"),
+                                 MyRegEx(@"\b[Hh]ører i ikke\b"),
+                                 MyRegEx(@"\bi altid\b"),
+                                 MyRegEx(@"\bi ankomme\b"),
+                                 MyRegEx(@"\bi ankommer\b"),
+                                 MyRegEx(@"\bi bare kunne\b"),
+                                 MyRegEx(@"\bi bare havde\b"),
+                                 MyRegEx(@"\bi bare gjorde\b"),
+                                 MyRegEx(@"\bi begge er\b"),
+                                 MyRegEx(@"\bi begge gør\b"),
+                                 MyRegEx(@"\bi begge har\b"),
+                                 MyRegEx(@"\bi begge var\b"),
+                                 MyRegEx(@"\bi begge vil\b"),
+                                 MyRegEx(@"\bi behøver ikke gemme\b"),
+                                 MyRegEx(@"\bi behøver ikke prøve\b"),
+                                 MyRegEx(@"\bi behøver ikke skjule\b"),
+                                 MyRegEx(@"\bi behandlede\b"),
+                                 MyRegEx(@"\bi behandler\b"),
+                                 MyRegEx(@"\bi beskidte dyr\b"),
+                                 MyRegEx(@"\bi blev\b"),
+                                 MyRegEx(@"\bi blive\b"),
+                                 MyRegEx(@"\bi bliver\b"),
+                                 MyRegEx(@"\bi burde\b"),
+                                 MyRegEx(@"\bi er\b"),
+                                 MyRegEx(@"\bi fyrer af\b"),
+                                 MyRegEx(@"\bi gør\b"),
+                                 MyRegEx(@"\bi gav\b"),
+                                 MyRegEx(@"\bi gerne "),
+                                 MyRegEx(@"\bi giver\b"),
+                                 MyRegEx(@"\bi gjorde\b"),
+                                 MyRegEx(@"\bi hører\b"),
+                                 MyRegEx(@"\bi hørte\b"),
+                                 MyRegEx(@"\bi har\b"),
+                                 MyRegEx(@"\bi havde\b"),
+                                 MyRegEx(@"\bi igen bliver\b"),
+                                 MyRegEx(@"\bi igen burde\b"),
+                                 MyRegEx(@"\bi igen finder\b"),
+                                 MyRegEx(@"\bi igen gør\b"),
+                                 MyRegEx(@"\bi igen kommer\b"),
+                                 MyRegEx(@"\bi igen prøver\b"),
+                                 MyRegEx(@"\bi igen siger\b"),
+                                 MyRegEx(@"\bi igen skal\b"),
+                                 MyRegEx(@"\bi igen vil\b"),
+                                 MyRegEx(@"\bi ikke gerne\b"),
+                                 MyRegEx(@"\bi ikke kan\b"),
+                                 MyRegEx(@"\bi ikke kommer\b"),
+                                 MyRegEx(@"\bi ikke vil\b"),
+                                 MyRegEx(@"\bi kan\b"),
+                                 MyRegEx(@"\bi kender\b"),
+                                 MyRegEx(@"\bi kom\b"),
+                                 MyRegEx(@"\bi komme\b"),
+                                 MyRegEx(@"\bi kommer\b"),
+                                 MyRegEx(@"\bi kunne\b"),
+                                 MyRegEx(@"\bi morer jer\b"),
+                                 MyRegEx(@"\bi må gerne\b"),
+                                 MyRegEx(@"\bi må give\b"),
+                                 MyRegEx(@"\bi må da\b"),
+                                 MyRegEx(@"\bi nåede\b"),
+                                 MyRegEx(@"\bi når\b"),
+                                 MyRegEx(@"\bi prøve\b"),
+                                 MyRegEx(@"\bi prøvede\b"),
+                                 MyRegEx(@"\bi prøver\b"),
+                                 MyRegEx(@"\bi sagde\b"),
+                                 MyRegEx(@"\bi scorede\b"),
+                                 MyRegEx(@"\bi ser\b"),
+                                 MyRegEx(@"\bi set\b"),
+                                 MyRegEx(@"\bi siger\b"),
+                                 MyRegEx(@"\bi sikkert alle\b"),
+                                 MyRegEx(@"\bi sikkert ikke gør\b"),
+                                 MyRegEx(@"\bi sikkert ikke kan\b"),
+                                 MyRegEx(@"\bi sikkert ikke vil\b"),
+                                 MyRegEx(@"\bi skal\b"),
+                                 MyRegEx(@"\bi skulle\b"),
+                                 MyRegEx(@"\bi små stakler\b"),
+                                 MyRegEx(@"\bi stopper\b"),
+                                 MyRegEx(@"\bi synes\b"),
+                                 MyRegEx(@"\bi troede\b"),
+                                 MyRegEx(@"\bi tror\b"),
+                                 MyRegEx(@"\bi var\b"),
+                                 MyRegEx(@"\bi vel ikke\b"),
+                                 MyRegEx(@"\bi vil\b"),
+                                 MyRegEx(@"\bi ville\b"),
+                                 MyRegEx(@"\b[Kk]an i lugte\b"),
+                                 MyRegEx(@"\b[Kk]an i overleve\b"),
+                                 MyRegEx(@"\b[Kk]an i spise\b"),
+                                 MyRegEx(@"\b[Kk]an i se\b"),
+                                 MyRegEx(@"\b[Kk]an i smage\b"),
+                                 MyRegEx(@"\b[Kk]an i forstå\b"),
+                                 MyRegEx(@"\b[Kk]ørte i hele\b"),
+                                 MyRegEx(@"\b[Kk]ørte i ikke\b"),
+                                 MyRegEx(@"\b[Kk]an i godt\b"),
+                                 MyRegEx(@"\b[Kk]an i gøre\b"),
+                                 MyRegEx(@"\b[Kk]an i huske\b"),
+                                 MyRegEx(@"\b[Kk]an i ikke\b"),
+                                 MyRegEx(@"\b[Kk]an i lide\b"),
+                                 MyRegEx(@"\b[Kk]an i leve\b"),
+                                 MyRegEx(@"\b[Kk]an i love\b"),
+                                 MyRegEx(@"\b[Kk]an i måske\b"),
+                                 MyRegEx(@"\b[Kk]an i nok\b"),
+                                 MyRegEx(@"\b[Kk]an i se\b"),
+                                 MyRegEx(@"\b[Kk]an i sige\b"),
+                                 MyRegEx(@"\b[Kk]an i tilgive\b"),
+                                 MyRegEx(@"\b[Kk]an i tygge\b"),
+                                 MyRegEx(@"\b[Kk]an i to ikke\b"),
+                                 MyRegEx(@"\b[Kk]an i tro\b"),
+                                 MyRegEx(@"\bKender i "),
+                                 MyRegEx(@"\b[Kk]ender i hinanden\b"),
+                                 MyRegEx(@"\b[Kk]ender i to hinanden\b"),
+                                 MyRegEx(@"\bKendte i \b"),
+                                 MyRegEx(@"\b[Kk]endte i hinanden\b"),
+                                 MyRegEx(@"\b[Kk]iggede i på\b"),
+                                 MyRegEx(@"\b[Kk]igger i på\b"),
+                                 MyRegEx(@"\b[Kk]ommer i her\b"),
+                                 MyRegEx(@"\b[Kk]ommer i ofte\b"),
+                                 MyRegEx(@"\b[Kk]ommer i sammen\b"),
+                                 MyRegEx(@"\b[Kk]ommer i tit\b"),
+                                 MyRegEx(@"\b[Kk]unne i fortælle\b"),
+                                 MyRegEx(@"\b[Kk]unne i give\b"),
+                                 MyRegEx(@"\b[Kk]unne i gøre\b"),
+                                 MyRegEx(@"\b[Kk]unne i ikke\b"),
+                                 MyRegEx(@"\b[Kk]unne i lide\b"),
+                                 MyRegEx(@"\b[Kk]unne i mødes\b"),
+                                 MyRegEx(@"\b[Kk]unne i se\b"),
+                                 MyRegEx(@"\b[Ll]eder i efter\b"),
+                                 MyRegEx(@"\b[Ll]aver i ikke\b"),
+                                 MyRegEx(@"\blaver i her\b"),
+                                 MyRegEx(@"\b[Ll]igner i far\b"),
+                                 MyRegEx(@"\b[Ll]igner i hinanden\b"),
+                                 MyRegEx(@"\b[Ll]igner i mor\b"),
+                                 MyRegEx(@"\bLover i\b"),
+                                 MyRegEx(@"\b[Ll]ykkes i med\b"),
+                                 MyRegEx(@"\b[Ll]ykkedes i med\b"),
+                                 MyRegEx(@"\b[Ll]øb i hellere\b"),
+                                 MyRegEx(@"\b[Mm]ødte i "),
+                                 MyRegEx(@"\b[Mm]angler i en\b"),
+                                 MyRegEx(@"\b[Mm]en i gutter\b"),
+                                 MyRegEx(@"\b[Mm]en i drenge\b"),
+                                 MyRegEx(@"\b[Mm]en i fyre\b"),
+                                 MyRegEx(@"\b[Mm]en i står\b"),
+                                 MyRegEx(@"\b[Mm]ener i at\b"),
+                                 MyRegEx(@"\b[Mm]ener i det\b"),
+                                 MyRegEx(@"\b[Mm]ener i virkelig\b"),
+                                 MyRegEx(@"\b[Mm]ens i sov\b"),
+                                 MyRegEx(@"\b[Mm]ens i stadig\b"),
+                                 MyRegEx(@"\b[Mm]ens i lå\b"),
+                                 MyRegEx(@"\b[Mm]ister i point\b"),
+                                 MyRegEx(@"\b[Mm]orer i jer\b"),
+                                 MyRegEx(@"\b[Mm]å i alle"),
+                                 MyRegEx(@"\b[Mm]å i gerne"),
+                                 MyRegEx(@"\b[Mm]å i godt\b"),
+                                 MyRegEx(@"\b[Mm]å i vide\b"),
+                                 MyRegEx(@"\b[Mm]å i ikke"),
+                                 MyRegEx(@"\b[Nn]u løber i\b"),
+                                 MyRegEx(@"\b[Nn]u siger i\b"),
+                                 MyRegEx(@"\b[Nn]u skal i\b"),
+                                 MyRegEx(@"\b[Nn]år i\b"),
+                                 MyRegEx(@"\b[Oo]m i ikke\b"),
+                                 MyRegEx(@"\b[Oo]pgiver i\b"),
+                                 MyRegEx(@"\b[Oo]vergiver i jer\b"),
+                                 MyRegEx(@"\bpersoner i lukker\b"),
+                                 MyRegEx(@"\b[Pp]as på i ikke\b"),
+                                 MyRegEx(@"\b[Pp]as på i ikke\b"),
+                                 MyRegEx(@"\b[Pp]å i ikke\b"),
+                                 MyRegEx(@"\b[Pp]å at i ikke\b"),
+                                 MyRegEx(@"\b[Ss]agde i ikke\b"),
+                                 MyRegEx(@"\b[Ss]amlede i ham\b"),
+                                 MyRegEx(@"\bSer i\b"),
+                                 MyRegEx(@"\bSiger i\b"),
+                                 MyRegEx(@"\b[Ss]ikker på i ikke\b"),
+                                 MyRegEx(@"\b[Ss]ikre på i ikke\b"),
+                                 MyRegEx(@"\b[Ss]kal i alle\b"),
+                                 MyRegEx(@"\b[Ss]kal i allesammen\b"),
+                                 MyRegEx(@"\b[Ss]kal i begge dø\b"),
+                                 MyRegEx(@"\b[Ss]kal i bare\b"),
+                                 MyRegEx(@"\b[Ss]kal i dele\b"),
+                                 MyRegEx(@"\b[Ss]kal i dø\b"),
+                                 MyRegEx(@"\b[Ss]kal i fordele\b"),
+                                 MyRegEx(@"\b[Ss]kal i fordeles\b"),
+                                 MyRegEx(@"\b[Ss]kal i fortælle\b"),
+                                 MyRegEx(@"\b[Ss]kal i gøre\b"),
+                                 MyRegEx(@"\b[Ss]kal i have\b"),
+                                 MyRegEx(@"\b[Ss]kal i ikke\b"),
+                                 MyRegEx(@"\b[Ss]kal i klare\b"),
+                                 MyRegEx(@"\b[Ss]kal i klatre\b"),
+                                 MyRegEx(@"\b[Ss]kal i larme\b"),
+                                 MyRegEx(@"\b[Ss]kal i lave\b"),
+                                 MyRegEx(@"\b[Ss]kal i løfte\b"),
+                                 MyRegEx(@"\b[Ss]kal i med\b"),
+                                 MyRegEx(@"\b[Ss]kal i på\b"),
+                                 MyRegEx(@"\b[Ss]kal i til\b"),
+                                 MyRegEx(@"\b[Ss]kal i ud\b"),
+                                 MyRegEx(@"\b[Ss]lap i ud\b"),
+                                 MyRegEx(@"\b[Ss]lap i væk\b"),
+                                 MyRegEx(@"\b[Ss]nart er i\b"),
+                                 MyRegEx(@"\b[Ss]om i måske\b"),
+                                 MyRegEx(@"\b[Ss]om i nok\b"),
+                                 MyRegEx(@"\b[Ss]om i ved\b"),
+                                 MyRegEx(@"\b[Ss]pis i bare\b"),
+                                 MyRegEx(@"\b[Ss]pis i dem\b"),
+                                 MyRegEx(@"\b[Ss]ynes i at\b"),
+                                 MyRegEx(@"\b[Ss]ynes i det\b"),
+                                 MyRegEx(@"\b[Ss]ynes i,"),
+                                 MyRegEx(@"\b[Ss]ætter i en\b"),
+                                 MyRegEx(@"\bSå i at\b"),
+                                 MyRegEx(@"\bSå i det\b"),
+                                 MyRegEx(@"\bSå i noget\b"),
+                                 MyRegEx(@"\b[Ss]å tager i\b"),
+                                 MyRegEx(@"\bTænder i på\b"),
+                                 MyRegEx(@"\btænder i på\b"),
+                                 MyRegEx(@"\btog i bilen\b"),
+                                 MyRegEx(@"\bTog i bilen\b"),
+                                 MyRegEx(@"\btog i liften\b"),
+                                 MyRegEx(@"\bTog i liften\b"),
+                                 MyRegEx(@"\btog i toget\b"),
+                                 MyRegEx(@"\bTog i toget\b"),
+                                 MyRegEx(@"\btræder i frem\b"),
+                                 MyRegEx(@"\bTræder i frem\b"),
+                                 MyRegEx(@"\bTror i at\b"),
+                                 MyRegEx(@"\btror i at\b"),
+                                 MyRegEx(@"\btror i det\b"),
+                                 MyRegEx(@"\bTror i det\b"),
+                                 MyRegEx(@"\bTror i jeg\b"),
+                                 MyRegEx(@"\btror i jeg\b"),
+                                 MyRegEx(@"\bTror i på\b"),
+                                 MyRegEx(@"\b[Tr]ror i på\b"),
+                                 MyRegEx(@"\b[Tr]ror i, "),
+                                 MyRegEx(@"\b[Vv]ar i blevet\b"),
+                                 MyRegEx(@"\b[Vv]ed i alle\b"),
+                                 MyRegEx(@"\b[Vv]ed i allesammen\b"),
+                                 MyRegEx(@"\b[Vv]ed i er\b"),
+                                 MyRegEx(@"\b[Vv]ed i ikke\b"),
+                                 MyRegEx(@"\b[Vv]ed i hvad\b"),
+                                 MyRegEx(@"\b[Vv]ed i hvem\b"),
+                                 MyRegEx(@"\b[Vv]ed i hvor\b"),
+                                 MyRegEx(@"\b[Vv]ed i hvorfor\b"),
+                                 MyRegEx(@"\b[Vv]ed i hvordan\b"),
+                                 MyRegEx(@"\b[Vv]ed i var\b"),
+                                 MyRegEx(@"\b[Vv]ed i ville\b"),
+                                 MyRegEx(@"\b[Vv]ed i har\b"),
+                                 MyRegEx(@"\b[Vv]ed i havde\b"),
+                                 MyRegEx(@"\b[Vv]ed i hvem\b"),
+                                 MyRegEx(@"\b[Vv]ed i hvad\b"),
+                                 MyRegEx(@"\b[Vv]ed i hvor\b"),
+                                 MyRegEx(@"\b[Vv]ed i mente\b"),
+                                 MyRegEx(@"\b[Vv]ed i tror\b"),
+                                 MyRegEx(@"\b[Vv]enter i på\b"),
+                                 MyRegEx(@"\b[Vv]il i besegle\b"),
+                                 MyRegEx(@"\b[Vv]il i dræbe\b"),
+                                 MyRegEx(@"\b[Vv]il i fjerne\b"),
+                                 MyRegEx(@"\b[Vv]il i fortryde\b"),
+                                 MyRegEx(@"\b[Vv]il i gerne\b"),
+                                 MyRegEx(@"\b[Vv]il i godt\b"),
+                                 MyRegEx(@"\b[Vv]il i have\b"),
+                                 MyRegEx(@"\b[Vv]il i høre\b"),
+                                 MyRegEx(@"\b[Vv]il i ikke\b"),
+                                 MyRegEx(@"\b[Vv]il i købe\b"),
+                                 MyRegEx(@"\b[Vv]il i kaste\b"),
+                                 MyRegEx(@"\b[Vv]il i møde\b"),
+                                 MyRegEx(@"\b[Vv]il i måske\b"),
+                                 MyRegEx(@"\bvil i savne\b"),
+                                 MyRegEx(@"\bVil i savne\b"),
+                                 MyRegEx(@"\bvil i se\b"),
+                                 MyRegEx(@"\bVil i se\b"),
+                                 MyRegEx(@"\bvil i sikkert\b"),
+                                 MyRegEx(@"\bvil i smage\b"),
+                                 MyRegEx(@"\bVil i smage\b"),
+                                 MyRegEx(@"\b[Vv]il i virkelig\b"),
+                                 MyRegEx(@"\b[Vv]il i virkeligt\b"),
+                                 MyRegEx(@"\bVil i være\b"),
+                                 MyRegEx(@"\bvil i være\b"),
+                                 MyRegEx(@"\bVille i blive\b"),
+                                 MyRegEx(@"\bville i blive\b"),
+                                 MyRegEx(@"\bville i dræbe\b"),
+                                 MyRegEx(@"\bville i få\b"),
+                                 MyRegEx(@"\bville i få\b"),
+                                 MyRegEx(@"\bville i gøre\b"),
+                                 MyRegEx(@"\bville i høre\b"),
+                                 MyRegEx(@"\bville i ikke\b"),
+                                 MyRegEx(@"\bville i kaste\b"),
+                                 MyRegEx(@"\bville i komme\b"),
+                                 MyRegEx(@"\bville i mene\b"),
+                                 MyRegEx(@"\bville i nå\b"),
+                                 MyRegEx(@"\bville i savne\b"),
+                                 MyRegEx(@"\bVille i se\b"),
+                                 MyRegEx(@"\bville i se\b"),
+                                 MyRegEx(@"\bville i sikkert\b"),
+                                 MyRegEx(@"\bville i synes\b"),
+                                 MyRegEx(@"\bville i tage\b"),
+                                 MyRegEx(@"\bville i tro\b"),
+                                 MyRegEx(@"\bville i være\b"),
+                                 MyRegEx(@"\bville i være\b"),
+                                 MyRegEx(@"\b[Vv]iste i, at\b"),
+                                 MyRegEx(@"\b[Vv]iste i at\b"),
+                                 MyRegEx(@"\bvover i\b"),
+
+                             };
+
+            Regex regExIDag = new Regex(@"\bidag\b", RegexOptions.Compiled);
+            Regex regExIGaar = new Regex(@"\bigår\b", RegexOptions.Compiled);
+            Regex regExIMorgen = new Regex(@"\bimorgen\b", RegexOptions.Compiled);
+            Regex regExIAlt = new Regex(@"\bialt\b", RegexOptions.Compiled);
+            Regex regExIGang = new Regex(@"\bigang\b", RegexOptions.Compiled);
+            Regex regExIStand = new Regex(@"\bistand\b", RegexOptions.Compiled);
+            Regex regExIOevrigt = new Regex(@"\biøvrigt\b", RegexOptions.Compiled);
+
+            for (int i = 0; i < _subtitle.Paragraphs.Count; i++)
+            {
+                string text = _subtitle.Paragraphs[i].Text;
+                string oldText = text;
+
+                if (littleIRegex.IsMatch(text))
+                {
+                    foreach (Regex regex in iList)
+                    {
+                        Match match = regex.Match(text);
+                        while (match.Success)
+                        {
+                            Match iMatch = littleIRegex.Match(match.Value);
+                            if (iMatch.Success)
+                            {
+                                string temp = match.Value.Remove(iMatch.Index, 1).Insert(iMatch.Index, "I");
+
+                                int index = match.Index;
+                                if (index + match.Value.Length >= text.Length)
+                                    text = text.Substring(0, index) + temp;
+                                else
+                                    text = text.Substring(0, index) + temp + text.Substring(index + match.Value.Length);
+                            }
+                            match = match.NextMatch();
+                        }
+                    }
+                }
+
+                if (regExIDag.IsMatch(text))
+                    text = regExIDag.Replace(text, "i dag");
+
+                if (regExIGaar.IsMatch(text))
+                    text = regExIGaar.Replace(text, "i går");
+
+                if (regExIMorgen.IsMatch(text))
+                    text = regExIMorgen.Replace(text, "i morgen");
+
+                if (regExIAlt.IsMatch(text))
+                    text = regExIAlt.Replace(text, "i alt");
+
+                if (regExIGang.IsMatch(text))
+                    text = regExIGang.Replace(text, "i gang");
+
+                if (regExIStand.IsMatch(text))
+                    text = regExIStand.Replace(text, "i stand");
+
+                if (regExIOevrigt.IsMatch(text))
+                    text = regExIOevrigt.Replace(text, "i øvrigt");
+
+                if (text != oldText)
+                {
+                    _subtitle.Paragraphs[i].Text = text;
+                    fixCount++;
+                    _totalFixes++;
+                    AddFixToListView(_subtitle.Paragraphs[i], fixAction, oldText, text);
+                }
+            }
+            if (fixCount > 0)
+                LogStatus(_language.FixDanishLetterI, string.Format(_language.XIsChangedToUppercase, fixCount));
+        }
+
+        /// <summary>
+        /// Will try to fix issues with Spanish special letters ¿? and ¡!.
+        /// Sentences ending with "?" must start with "¿".
+        /// Sentences ending with "!" must start with "¡".
+        /// </summary>
+        public void FixSpanishInvertedQuestionAndExclamationMarks()
+        {
+            string fixAction = _language.FixSpanishInvertedQuestionAndExclamationMarks;
+            int fixCount = 0;
+            for (int i = 0; i < _subtitle.Paragraphs.Count; i++)
+            {
+                Paragraph p = _subtitle.Paragraphs[i];
+                Paragraph last = _subtitle.GetParagraphOrDefault(i - 1);
+
+                bool wasLastLineClosed = last == null || last.Text.EndsWith('?') || last.Text.EndsWith('!') || last.Text.EndsWith('.') ||
+                                         last.Text.EndsWith(':') || last.Text.EndsWith(')') || last.Text.EndsWith(']');
+                string trimmedStart = p.Text.TrimStart('-', ' ');
+                if (last != null && last.Text.EndsWith("...", StringComparison.Ordinal) && trimmedStart.Length > 0 && char.IsLower(trimmedStart[0]))
+                    wasLastLineClosed = false;
+                if (!wasLastLineClosed && last.Text == last.Text.ToUpper())
+                    wasLastLineClosed = true;
+
+                string oldText = p.Text;
+
+                FixSpanishInvertedLetter("?", "¿", p, last, ref wasLastLineClosed, fixAction, ref fixCount);
+                FixSpanishInvertedLetter("!", "¡", p, last, ref wasLastLineClosed, fixAction, ref fixCount);
+
+                if (p.Text != oldText)
+                {
+                    fixCount++;
+                    _totalFixes++;
+                    AddFixToListView(p, fixAction, oldText, p.Text);
+                }
+
+            }
+            if (fixCount > 0)
+                LogStatus(_language.FixSpanishInvertedQuestionAndExclamationMarks, fixCount.ToString());
+        }
+
+        private void FixSpanishInvertedLetter(string mark, string inverseMark, Paragraph p, Paragraph last, ref bool wasLastLineClosed, string fixAction, ref int fixCount)
+        {
+            if (p.Text.Contains(mark))
+            {
+                bool skip = false;
+                if (last != null && p.Text.Contains(mark) && !p.Text.Contains(inverseMark) && last.Text.Contains(inverseMark) && !last.Text.Contains(mark))
+                    skip = true;
+
+                if (!skip && Utilities.CountTagInText(p.Text, mark) == Utilities.CountTagInText(p.Text, inverseMark) &&
+                    Utilities.RemoveHtmlTags(p.Text).TrimStart(inverseMark[0]).Contains(inverseMark) == false &&
+                    Utilities.RemoveHtmlTags(p.Text).TrimEnd(mark[0]).Contains(mark) == false)
+                {
+                    skip = true;
+                }
+
+                if (!skip)
+                {
+                    int startIndex = 0;
+                    int markIndex = p.Text.IndexOf(mark, StringComparison.Ordinal);
+                    if (!wasLastLineClosed && ((p.Text.IndexOf("!", StringComparison.Ordinal) > 0 && p.Text.IndexOf("!", StringComparison.Ordinal) < markIndex) ||
+                                               (p.Text.IndexOf("?", StringComparison.Ordinal) > 0 && p.Text.IndexOf("?", StringComparison.Ordinal) < markIndex) ||
+                                               (p.Text.IndexOf(".", StringComparison.Ordinal) > 0 && p.Text.IndexOf(".", StringComparison.Ordinal) < markIndex)))
+                        wasLastLineClosed = true;
+                    while (markIndex > 0 && startIndex < p.Text.Length)
+                    {
+                        int inverseMarkIndex = p.Text.IndexOf(inverseMark, startIndex, StringComparison.Ordinal);
+                        if (wasLastLineClosed && (inverseMarkIndex == -1 || inverseMarkIndex > markIndex))
+                        {
+                            if (AllowFix(p, fixAction))
+                            {
+                                int j = markIndex - 1;
+
+                                while (j > startIndex && (p.Text[j] == '.' || p.Text[j] == '!' || p.Text[j] == '?'))
+                                    j--;
+
+                                while (j > startIndex &&
+                                       (p.Text[j] != '.' || IsSpanishAbbreviation(p.Text, j)) &&
+                                       p.Text[j] != '!' &&
+                                       p.Text[j] != '?' &&
+                                       !(j > 3 && p.Text.Substring(j - 3, 3) == Environment.NewLine + "-") &&
+                                       !(j > 4 && p.Text.Substring(j - 4, 4) == Environment.NewLine + " -") &&
+                                       !(j > 6 && p.Text.Substring(j - 6, 6) == Environment.NewLine + "<i>-"))
+                                    j--;
+
+                                if (".!?".Contains(p.Text[j].ToString()))
+                                {
+                                    j++;
+                                }
+                                if (j + 3 < p.Text.Length && p.Text.Substring(j + 1, 2) == Environment.NewLine)
+                                {
+                                    j += 3;
+                                }
+                                else if (j + 2 < p.Text.Length && p.Text.Substring(j, 2) == Environment.NewLine)
+                                {
+                                    j += 2;
+                                }
+                                if (j >= startIndex)
+                                {
+                                    string part = p.Text.Substring(j, markIndex - j + 1);
+
+                                    string speaker = string.Empty;
+                                    int speakerEnd = part.IndexOf(")", StringComparison.Ordinal);
+                                    if (part.StartsWith('(') && speakerEnd > 0 && speakerEnd < part.IndexOf(mark, StringComparison.Ordinal))
+                                    {
+                                        while (Environment.NewLine.Contains(part[speakerEnd + 1].ToString()))
+                                            speakerEnd++;
+                                        speaker = part.Substring(0, speakerEnd + 1);
+                                        part = part.Substring(speakerEnd + 1);
+                                    }
+                                    speakerEnd = part.IndexOf(']');
+                                    if (part.StartsWith('[') && speakerEnd > 0 && speakerEnd < part.IndexOf(mark, StringComparison.Ordinal))
+                                    {
+                                        while (Environment.NewLine.Contains(part[speakerEnd + 1].ToString()))
+                                            speakerEnd++;
+                                        speaker = part.Substring(0, speakerEnd + 1);
+                                        part = part.Substring(speakerEnd + 1);
+                                    }
+
+                                    var st = new StripableText(part);
+                                    if (j == 0 && mark == "!" && st.Pre == "¿" && Utilities.CountTagInText(p.Text, mark) == 1 && Utilities.RemoveHtmlTags(p.Text).EndsWith(mark, StringComparison.Ordinal))
+                                    {
+                                        p.Text = inverseMark + p.Text;
+                                    }
+                                    else if (j == 0 && mark == "?" && st.Pre == "¡" && Utilities.CountTagInText(p.Text, mark) == 1 && Utilities.RemoveHtmlTags(p.Text).EndsWith(mark, StringComparison.Ordinal))
+                                    {
+                                        p.Text = inverseMark + p.Text;
+                                    }
+                                    else
+                                    {
+                                        string temp = inverseMark;
+                                        int addToIndex = 0;
+                                        while (p.Text.Length > markIndex + 1 && p.Text[markIndex + 1].ToString() == mark &&
+                                            Utilities.CountTagInText(p.Text, mark) > Utilities.CountTagInText(p.Text + temp, inverseMark))
+                                        {
+                                            temp += inverseMark;
+                                            st.Post += mark;
+                                            markIndex++;
+                                            addToIndex++;
+                                        }
+
+                                        p.Text = p.Text.Remove(j, markIndex - j + 1).Insert(j, speaker + st.Pre + temp + st.StrippedText + st.Post);
+                                        markIndex += addToIndex;
+                                    }
+
+                                }
+                            }
+                        }
+                        else if (last != null && !wasLastLineClosed && inverseMarkIndex == p.Text.IndexOf(mark, StringComparison.Ordinal) && !last.Text.Contains(inverseMark))
+                        {
+                            string lastOldtext = last.Text;
+                            int idx = last.Text.Length - 2;
+                            while (idx > 0 && (last.Text.Substring(idx, 2) != ". ") && (last.Text.Substring(idx, 2) != "! ") && (last.Text.Substring(idx, 2) != "? "))
+                                idx--;
+
+                            last.Text = last.Text.Insert(idx, inverseMark);
+                            fixCount++;
+                            _totalFixes++;
+                            AddFixToListView(last, fixAction, lastOldtext, last.Text);
+                        }
+
+                        startIndex = markIndex + 2;
+                        if (startIndex < p.Text.Length)
+                            markIndex = p.Text.IndexOf(mark, startIndex, StringComparison.Ordinal);
+                        else
+                            markIndex = -1;
+                        wasLastLineClosed = true;
+                    }
+                }
+                if (p.Text.EndsWith(mark + "...", StringComparison.Ordinal) && p.Text.Length > 4)
+                {
+                    p.Text = p.Text.Remove(p.Text.Length - 4, 4) + "..." + mark;
+                }
+            }
+            else if (Utilities.CountTagInText(p.Text, inverseMark) == 1)
+            {
+                int idx = p.Text.IndexOf(inverseMark, StringComparison.Ordinal);
+                while (idx < p.Text.Length && !".!?".Contains(p.Text[idx].ToString()))
+                {
+                    idx++;
+                }
+                if (idx < p.Text.Length)
+                {
+                    p.Text = p.Text.Insert(idx, mark);
+                    if (p.Text.Contains("¡¿") && p.Text.Contains("!?"))
+                        p.Text.Replace("!?", "?!");
+                    if (p.Text.Contains("¿¡") && p.Text.Contains("?!"))
+                        p.Text.Replace("?!", "!?");
+                }
+            }
+        }
+
+        private bool IsSpanishAbbreviation(string text, int index)
+        {
+            if (text[index] != '.')
+                return false;
+
+            if (index + 3 < text.Length && text[index + 2] == '.') //  X
+                return true;                                    // O.R.
+
+            if (index - 3 > 0 && text[index - 1] != '.' && text[index - 2] == '.') //    X
+                return true;                          // O.R.
+
+            string word = string.Empty;
+            int i = index - 1;
+            while (i >= 0 && Utilities.AllLetters.Contains(text[i].ToString()))
+            {
+                word = text[i].ToString() + word;
+                i--;
+            }
+
+            //Common Spanish abbreviations
+            //Dr. (same as English)
+            //Sr. (same as Mr.)
+            //Sra. (same as Mrs.)
+            //Ud.
+            //Uds.
+            if (word.Equals("dr", StringComparison.OrdinalIgnoreCase) ||
+                word.Equals("sr", StringComparison.OrdinalIgnoreCase) ||
+                word.Equals("sra", StringComparison.OrdinalIgnoreCase) ||
+                word.Equals("ud", StringComparison.OrdinalIgnoreCase) ||
+                word.Equals("uds", StringComparison.OrdinalIgnoreCase))
+                return true;
+
+            List<string> abbreviations = GetAbbreviations();
+            return abbreviations.Contains(word + ".");
+        }
+
+        private void ButtonFixClick(object sender, EventArgs e)
+        {
+            if (buttonBack.Enabled)
+            {
+                Cursor = Cursors.WaitCursor;
+                SaveConfiguration();
+                Cursor = Cursors.Default;
+                DialogResult = DialogResult.OK;
+            }
+            else
+            {
+                if (listView1.Items[IndexAloneLowercaseIToUppercaseIEnglish].Checked && Language != "en")
+                {
+                    if (MessageBox.Show(_language.FixLowercaseIToUppercaseICheckedButCurrentLanguageIsNotEnglish + Environment.NewLine +
+                                                      Environment.NewLine +
+                                                      _language.ContinueAnyway, _language.Continue, MessageBoxButtons.YesNo) == DialogResult.No)
+                    {
+                        listView1.Items[IndexAloneLowercaseIToUppercaseIEnglish].Checked = false;
+                        ShowStatus(_language.UncheckedFixLowercaseIToUppercaseI);
+                        return;
+                    }
+                }
+                Cursor = Cursors.WaitCursor;
+                Next();
+                ShowAvailableFixesStatus();
+            }
+            Cursor = Cursors.Default;
+        }
+
+        private void Next()
+        {
+
+            RunSelectedActions();
+
+            buttonBack.Enabled = true;
+            buttonNextFinish.Text = _languageGeneral.Ok;
+            buttonNextFinish.Enabled = _hasFixesBeenMade;
+            groupBoxStep1.Visible = false;
+            groupBox2.Visible = true;
+            listViewFixes.Sort();
+            subtitleListView1.Fill(_originalSubtitle);
+            if (listViewFixes.Items.Count > 0)
+                listViewFixes.Items[0].Selected = true;
+            else
+                subtitleListView1.SelectIndexAndEnsureVisible(0);
+        }
+
+        private void RunSelectedActions()
+        {
+            subtitleListView1.BeginUpdate();
+            _newLog = new StringBuilder();
+            _deleteIndices = new List<int>();
+
+            _subtitle = new Subtitle(_originalSubtitle);
+            foreach (ListViewItem item in listView1.Items)
+            {
+                if (item.Checked && item.Index != IndexRemoveEmptyLines)
+                {
+                    var fixItem = (FixItem)item.Tag;
+                    fixItem.Action.Invoke(null, null);
+                }
+            }
+            if (listView1.Items[IndexInvalidItalicTags].Checked)
+            {
+                var fixItem = (FixItem)listView1.Items[IndexInvalidItalicTags].Tag;
+                fixItem.Action.Invoke(null, null);
+            }
+            if (listView1.Items[IndexRemoveEmptyLines].Checked)
+            {
+                var fixItem = (FixItem)listView1.Items[IndexRemoveEmptyLines].Tag;
+                fixItem.Action.Invoke(null, null);
+            }
+
+            // build log
+            textBoxFixedIssues.Text = string.Empty;
+            if (_newLog.Length >= 0)
+                textBoxFixedIssues.AppendText(_newLog + Environment.NewLine);
+            textBoxFixedIssues.AppendText(_appliedLog.ToString());
+            subtitleListView1.EndUpdate();
+        }
+
+        private void FormFixKeyDown(object sender, KeyEventArgs e)
+        {
+            if (e.KeyCode == Keys.Escape)
+                DialogResult = DialogResult.Cancel;
+            else if (e.KeyCode == Keys.F1)
+                Utilities.ShowHelp("#fixcommonerrors");
+            else if (e.KeyCode == Keys.Enter && buttonNextFinish.Text == _language.Next)
+                ButtonFixClick(null, null);
+            else if (subtitleListView1.Visible && subtitleListView1.Items.Count > 0 && e.KeyData == _goToLine)
+                GoToLineNumber();
+            else if (e.KeyData == _preview && listViewFixes.Items.Count > 0)
+                GenerateDiff();
+            else if (_mainGeneralGoToNextSubtitle == e.KeyData || (e.KeyCode == Keys.Down && e.Modifiers == Keys.Alt))
+            {
+                int selectedIndex = 0;
+                if (subtitleListView1.SelectedItems.Count > 0)
+                {
+                    selectedIndex = subtitleListView1.SelectedItems[0].Index;
+                    selectedIndex++;
+                }
+                subtitleListView1.SelectIndexAndEnsureVisible(selectedIndex);
+            }
+            else if (_mainGeneralGoToPrevSubtitle == e.KeyData || (e.KeyCode == Keys.Up && e.Modifiers == Keys.Alt))
+            {
+                int selectedIndex = 0;
+                if (subtitleListView1.SelectedItems.Count > 0)
+                {
+                    selectedIndex = subtitleListView1.SelectedItems[0].Index;
+                    selectedIndex--;
+                }
+                subtitleListView1.SelectIndexAndEnsureVisible(selectedIndex);
+            }
+            else if (_mainListViewGoToNextError == e.KeyData)
+            {
+                GoToNextSynaxError();
+                e.SuppressKeyPress = true;
+            }
+
+        }
+
+        private void GoToNextSynaxError()
+        {
+            int idx = 0;
+            try
+            {
+                if (listViewFixes.SelectedItems.Count > 0)
+                    idx = listViewFixes.SelectedItems[0].Index;
+                idx++;
+                if (listViewFixes.Items.Count > idx)
+                {
+                    listViewFixes.Items[idx].Selected = true;
+                    listViewFixes.Items[idx].EnsureVisible();
+                    if (idx > 0)
+                        listViewFixes.Items[idx - 1].Selected = false;
+                }
+            }
+            catch
+            {
+            }
+        }
+
+        private void GoToLineNumber()
+        {
+            var goToLine = new GoToLine();
+            goToLine.Initialize(1, subtitleListView1.Items.Count);
+            if (goToLine.ShowDialog(this) == DialogResult.OK)
+            {
+                subtitleListView1.SelectNone();
+                subtitleListView1.Items[goToLine.LineNumber - 1].Selected = true;
+                subtitleListView1.Items[goToLine.LineNumber - 1].EnsureVisible();
+                subtitleListView1.Items[goToLine.LineNumber - 1].Focused = true;
+            }
+        }
+
+        private void GenerateDiff()
+        {
+            string htmlFileName = Path.GetTempFileName() + ".html";
+            var sb = new StringBuilder();
+            sb.Append("<html><head><meta charset='utf-8'><title>Subtitle Edit - Fix common errors preview</title><style>body,p,td {font-size:90%; font-family:Tahoma;} td {border:1px solid black;padding:5px} table {border-collapse: collapse;}</style></head><body><table><tbody>");
+            sb.AppendLine(string.Format("<tr><td style='font-weight:bold'>{0}</td><td style='font-weight:bold'>{1}</td><td style='font-weight:bold'>{2}</td><td style='font-weight:bold'>{3}</td></tr>", Configuration.Settings.Language.General.LineNumber, _language.Function, Configuration.Settings.Language.General.Before, Configuration.Settings.Language.General.After));
+            foreach (ListViewItem item in listViewFixes.Items)
+            {
+                if (item.Checked)
+                {
+                    var p = (Paragraph)item.Tag;
+                    string what = item.SubItems[2].Text;
+                    string before = item.SubItems[3].Text;
+                    string after = item.SubItems[4].Text;
+                    var arr = MakeDiffHtml(before, after);
+                    sb.AppendLine(string.Format("<tr><td>{0}</td><td>{1}</td><td><pre>{2}</pre></td><td><pre>{3}</pre></td></tr>", p.Number, what, arr[0], arr[1]));
+                }
+            }
+            sb.Append("</table></body></html>");
+            File.WriteAllText(htmlFileName, sb.ToString());
+            System.Diagnostics.Process.Start(htmlFileName);
+        }
+
+        private static string[] MakeDiffHtml(string before, string after)
+        {
+
+            before = before.Replace("<br />", "↲");
+            after = after.Replace("<br />", "↲");
+            before = before.Replace(Environment.NewLine, "↲");
+            after = after.Replace(Environment.NewLine, "↲");
+
+            var beforeColors = new Dictionary<int, Color>();
+            var beforeBackgroundColors = new Dictionary<int, Color>();
+            var afterColors = new Dictionary<int, Color>();
+            var afterBackgroundColors = new Dictionary<int, Color>();
+
+            // from start
+            int minLength = Math.Min(before.Length, after.Length);
+            int startCharactersOk = 0;
+            for (int i = 0; i < minLength; i++)
+            {
+                if (before[i] == after[i])
+                {
+                    startCharactersOk++;
+                }
+                else
+                {
+                    if (before.Length > i + 4 && after.Length > i + 4 &&
+                        before[i + 1] == after[i + 1] &&
+                        before[i + 2] == after[i + 2] &&
+                        before[i + 3] == after[i + 3] &&
+                        before[i + 4] == after[i + 4])
+                    {
+                        startCharactersOk++;
+
+                        if (before.Substring(i, 1).Trim().Length == 0)
+                            beforeBackgroundColors.Add(i, Color.Red);
+                        else
+                            beforeColors.Add(i, Color.Red);
+
+                        if (after.Substring(i, 1).Trim().Length == 0)
+                            afterBackgroundColors.Add(i, Color.Red);
+                        else
+                            afterColors.Add(i, Color.Red);
+                    }
+                    else
+                    {
+                        break;
+                    }
+                }
+            }
+
+            int maxLength = Math.Max(before.Length, after.Length);
+            for (int i = startCharactersOk; i <= maxLength; i++)
+            {
+                if (i < before.Length)
+                {
+                    if (before.Substring(i, 1).Trim().Length == 0)
+                        beforeBackgroundColors.Add(i, Color.Red);
+                    else
+                        beforeColors.Add(i, Color.Red);
+                }
+                if (i < after.Length)
+                {
+                    if (after.Substring(i, 1).Trim().Length == 0)
+                        afterBackgroundColors.Add(i, Color.Red);
+                    else
+                        afterColors.Add(i, Color.Red);
+                }
+            }
+
+            // from end
+            for (int i = 1; i < minLength; i++)
+            {
+                int bLength = before.Length - i;
+                int aLength = after.Length - i;
+                if (before[bLength] == after[aLength])
+                {
+                    if (beforeColors.ContainsKey(bLength))
+                        beforeColors.Remove(bLength);
+                    if (beforeBackgroundColors.ContainsKey(bLength))
+                        beforeBackgroundColors.Remove(bLength);
+
+                    if (afterColors.ContainsKey(aLength))
+                        afterColors.Remove(aLength);
+                    if (afterBackgroundColors.ContainsKey(aLength))
+                        afterBackgroundColors.Remove(aLength);
+                }
+                else
+                {
+                    if (i == 0 && i > 4 &&
+                        before[before.Length - (i + 1)] == after[after.Length - (i + 1)] &&
+                        before[before.Length - (i + 2)] == after[after.Length - (i + 2)] &&
+                        before[before.Length - (i + 3)] == after[after.Length - (i + 3)] &&
+                        before[before.Length - (i + 4)] == after[after.Length - (i + 4)])
+                    {
+                        continue;
+                    }
+                    else
+                    {
+                        break;
+                    }
+                }
+            }
+
+            var sb = new StringBuilder();
+            for (int i = 0; i < before.Length; i++)
+            {
+                string s = before.Substring(i, 1);
+                if (beforeColors.ContainsKey(i) && beforeBackgroundColors.ContainsKey(i))
+                {
+                    sb.AppendFormat("<span style=\"color:{0}; background-color: {1}\">{2}</span>", ColorTranslator.ToHtml(beforeColors[i]), ColorTranslator.ToHtml(beforeBackgroundColors[i]), s);
+                }
+                else if (beforeColors.ContainsKey(i))
+                {
+                    sb.AppendFormat("<span style=\"color:{0}; \">{1}</span>", ColorTranslator.ToHtml(beforeColors[i]), s);
+                }
+                else if (beforeBackgroundColors.ContainsKey(i))
+                {
+                    sb.AppendFormat("<span style=\"background-color: {0}\">{1}</span>", ColorTranslator.ToHtml(beforeBackgroundColors[i]), s);
+                }
+                else
+                {
+                    sb.Append(before.Substring(i, 1));
+                }
+            }
+            var sb2 = new StringBuilder();
+            for (int i = 0; i < after.Length; i++)
+            {
+                string s = after.Substring(i, 1);
+                if (afterColors.ContainsKey(i) && afterBackgroundColors.ContainsKey(i))
+                {
+                    sb2.AppendFormat("<span style=\"color:{0}; background-color: {1}\">{2}</span>", ColorTranslator.ToHtml(afterColors[i]), ColorTranslator.ToHtml(afterBackgroundColors[i]), s);
+                }
+                else if (afterColors.ContainsKey(i))
+                {
+                    sb2.AppendFormat("<span style=\"color:{0}; \">{1}</span>", ColorTranslator.ToHtml(afterColors[i]), s);
+                }
+                else if (afterBackgroundColors.ContainsKey(i))
+                {
+                    sb2.AppendFormat("<span style=\"background-color: {0}\">{1}</span>", ColorTranslator.ToHtml(afterBackgroundColors[i]), s);
+                }
+                else
+                {
+                    sb2.Append(s);
+                }
+            }
+
+            return new string[] { sb.ToString(), sb2.ToString() };
+        }
+
+        private void SaveConfiguration()
+        {
+            FixCommonErrorsSettings ce = Configuration.Settings.CommonErrors;
+
+            ce.EmptyLinesTicked = listView1.Items[IndexRemoveEmptyLines].Checked;
+            ce.OverlappingDisplayTimeTicked = listView1.Items[IndexOverlappingDisplayTime].Checked;
+            ce.TooShortDisplayTimeTicked = listView1.Items[IndexTooShortDisplayTime].Checked;
+            ce.TooLongDisplayTimeTicked = listView1.Items[IndexTooLongDisplayTime].Checked;
+            ce.InvalidItalicTagsTicked = listView1.Items[IndexInvalidItalicTags].Checked;
+            ce.UnneededSpacesTicked = listView1.Items[IndexUnneededSpaces].Checked;
+            ce.UnneededPeriodsTicked = listView1.Items[IndexUnneededPeriods].Checked;
+            ce.MissingSpacesTicked = listView1.Items[IndexMissingSpaces].Checked;
+            ce.BreakLongLinesTicked = listView1.Items[IndexBreakLongLines].Checked;
+            ce.MergeShortLinesTicked = listView1.Items[IndexMergeShortLines].Checked;
+            ce.MergeShortLinesAllTicked = listView1.Items[IndexMergeShortLinesAll].Checked;
+
+            ce.UppercaseIInsideLowercaseWordTicked = listView1.Items[IndexUppercaseIInsideLowercaseWord].Checked;
+            ce.DoubleApostropheToQuoteTicked = listView1.Items[IndexDoubleApostropheToQuote].Checked;
+            ce.FixMusicNotationTicked = listView1.Items[IndexFixMusicNotation].Checked;
+            ce.AddPeriodAfterParagraphTicked = listView1.Items[IndexAddPeriodAfterParagraph].Checked;
+            ce.StartWithUppercaseLetterAfterParagraphTicked = listView1.Items[IndexStartWithUppercaseLetterAfterParagraph].Checked;
+            ce.StartWithUppercaseLetterAfterPeriodInsideParagraphTicked = listView1.Items[IndexStartWithUppercaseLetterAfterPeriodInsideParagraph].Checked;
+            ce.StartWithUppercaseLetterAfterColonTicked = listView1.Items[IndexStartWithUppercaseLetterAfterColon].Checked;
+            ce.AddMissingQuotesTicked = listView1.Items[IndexAddMissingQuotes].Checked;
+            ce.FixHyphensTicked = listView1.Items[IndexFixHyphens].Checked;
+            ce.FixHyphensAddTicked = listView1.Items[IndexFixHyphensAdd].Checked;
+            ce.Fix3PlusLinesTicked = listView1.Items[IndexFix3PlusLines].Checked;
+            ce.FixDoubleDashTicked = listView1.Items[IndexFixDoubleDash].Checked;
+            ce.FixDoubleGreaterThanTicked = listView1.Items[IndexFixDoubleGreaterThan].Checked;
+            ce.FixEllipsesStartTicked = listView1.Items[IndexFixEllipsesStart].Checked;
+            ce.FixMissingOpenBracketTicked = listView1.Items[IndexFixMissingOpenBracket].Checked;
+            ce.AloneLowercaseIToUppercaseIEnglishTicked = listView1.Items[IndexAloneLowercaseIToUppercaseIEnglish].Checked;
+            ce.FixOcrErrorsViaReplaceListTicked = listView1.Items[IndexFixOcrErrorsViaReplaceList].Checked;
+            ce.RemoveSpaceBetweenNumberTicked = listView1.Items[IndexRemoveSpaceBetweenNumbers].Checked;
+            ce.FixDialogsOnOneLineTicked = listView1.Items[IndexDialogsOnOneLine].Checked;
+            if (_danishLetterIIndex > -1)
+                ce.DanishLetterITicked = listView1.Items[_danishLetterIIndex].Checked;
+            if (_turkishAnsiIndex > -1)
+                ce.TurkishAnsiTicked = listView1.Items[_turkishAnsiIndex].Checked;
+            if (_spanishInvertedQuestionAndExclamationMarksIndex > -1)
+                ce.SpanishInvertedQuestionAndExclamationMarksTicked = listView1.Items[_spanishInvertedQuestionAndExclamationMarksIndex].Checked;
+
+            Configuration.Settings.Save();
+        }
+
+        private void ButtonBackClick(object sender, EventArgs e)
+        {
+            buttonNextFinish.Enabled = true;
+            _totalFixes = 0;
+            _onlyListFixes = true;
+            buttonBack.Enabled = false;
+            buttonNextFinish.Text = _language.Next;
+            groupBox2.Visible = false;
+            groupBoxStep1.Visible = true;
+            ShowStatus(string.Empty);
+            listViewFixes.Items.Clear();
+        }
+
+        private void ButtonCancelClick(object sender, EventArgs e)
+        {
+            SaveConfiguration();
+        }
+
+        private void ListViewFixesColumnClick(object sender, ColumnClickEventArgs e)
+        {
+            ListViewSorter sorter = (ListViewSorter)listViewFixes.ListViewItemSorter;
+
+            if (e.Column == sorter.ColumnNumber)
+            {
+                sorter.Descending = !sorter.Descending; // inverse sort direction
+            }
+            else
+            {
+                sorter.ColumnNumber = e.Column;
+                sorter.Descending = false;
+                sorter.IsNumber = e.Column == 1; // only index 1 is numeric
+            }
+            listViewFixes.Sort();
+        }
+
+        private void ButtonSelectAllClick(object sender, EventArgs e)
+        {
+            foreach (ListViewItem item in listView1.Items)
+                item.Checked = true;
+        }
+
+        private void ButtonInverseSelectionClick(object sender, EventArgs e)
+        {
+            foreach (ListViewItem item in listView1.Items)
+                item.Checked = !item.Checked;
+        }
+
+        private void ListViewFixesSelectedIndexChanged(object sender, EventArgs e)
+        {
+            if (listViewFixes.SelectedItems.Count > 0)
+            {
+                var p = (Paragraph)listViewFixes.SelectedItems[0].Tag;
+
+                int index = -1;
+                foreach (ListViewItem lvi in subtitleListView1.Items)
+                {
+                    Paragraph p2 = lvi.Tag as Paragraph;
+                    if (p.ID == p2.ID)
+                    {
+                        index = lvi.Index;
+                        if (index - 1 > 0)
+                            subtitleListView1.EnsureVisible(index - 1);
+                        if (index + 1 < subtitleListView1.Items.Count)
+                            subtitleListView1.EnsureVisible(index + 1);
+                        subtitleListView1.SelectedIndexChanged -= SubtitleListView1SelectedIndexChanged;
+                        subtitleListView1.SelectNone();
+                        subtitleListView1.SelectedIndexChanged += SubtitleListView1SelectedIndexChanged;
+                        subtitleListView1.Items[index].Selected = true;
+                        subtitleListView1.EnsureVisible(index);
+                        return;
+                    }
+                }
+            }
+        }
+
+        private void SubtitleListView1SelectedIndexChanged(object sender, EventArgs e)
+        {
+            if (_originalSubtitle.Paragraphs.Count > 0)
+            {
+                int firstSelectedIndex = 0;
+                if (subtitleListView1.SelectedItems.Count > 0)
+                    firstSelectedIndex = subtitleListView1.SelectedItems[0].Index;
+
+                Paragraph p = GetParagraphOrDefault(firstSelectedIndex);
+                if (p != null)
+                {
+                    textBoxListViewText.TextChanged -= TextBoxListViewTextTextChanged;
+                    InitializeListViewEditBox(p);
+                    textBoxListViewText.TextChanged += TextBoxListViewTextTextChanged;
+
+                    _subtitleListViewIndex = firstSelectedIndex;
+                    UpdateOverlapErrors();
+                    UpdateListViewTextInfo(p.Text);
+                }
+            }
+        }
+
+        private void TextBoxListViewTextTextChanged(object sender, EventArgs e)
+        {
+            if (_subtitleListViewIndex >= 0)
+            {
+                string text = textBoxListViewText.Text.TrimEnd();
+                UpdateListViewTextInfo(text);
+
+                // update _subtitle + listview
+                _originalSubtitle.Paragraphs[_subtitleListViewIndex].Text = text;
+                subtitleListView1.SetText(_subtitleListViewIndex, text);
+
+                EnableOKButton();
+                UpdateListSyntaxColoring();
+            }
+        }
+
+        private void EnableOKButton()
+        {
+            if (!_hasFixesBeenMade)
+            {
+                _hasFixesBeenMade = true;
+                buttonNextFinish.Enabled = true;
+            }
+        }
+
+        private Paragraph GetParagraphOrDefault(int index)
+        {
+            if (_originalSubtitle.Paragraphs == null || _originalSubtitle.Paragraphs.Count <= index || index < 0)
+                return null;
+
+            return _originalSubtitle.Paragraphs[index];
+        }
+
+        private void InitializeListViewEditBox(Paragraph p)
+        {
+            textBoxListViewText.TextChanged -= TextBoxListViewTextTextChanged;
+            textBoxListViewText.Text = p.Text;
+            textBoxListViewText.TextChanged += TextBoxListViewTextTextChanged;
+
+            timeUpDownStartTime.MaskedTextBox.TextChanged -= MaskedTextBox_TextChanged;
+            timeUpDownStartTime.TimeCode = p.StartTime;
+            timeUpDownStartTime.MaskedTextBox.TextChanged += MaskedTextBox_TextChanged;
+
+            numericUpDownDuration.ValueChanged -= NumericUpDownDurationValueChanged;
+            numericUpDownDuration.Value = (decimal)(p.Duration.TotalMilliseconds / 1000.0);
+            numericUpDownDuration.ValueChanged += NumericUpDownDurationValueChanged;
+        }
+
+        private void NumericUpDownDurationValueChanged(object sender, EventArgs e)
+        {
+            if (_originalSubtitle.Paragraphs.Count > 0 && subtitleListView1.SelectedItems.Count > 0)
+            {
+                int firstSelectedIndex = subtitleListView1.SelectedItems[0].Index;
+
+                Paragraph currentParagraph = GetParagraphOrDefault(firstSelectedIndex);
+                if (currentParagraph != null)
+                {
+                    UpdateOverlapErrors();
+
+                    // update _subtitle + listview
+                    currentParagraph.EndTime.TotalMilliseconds = currentParagraph.StartTime.TotalMilliseconds + ((double)numericUpDownDuration.Value * 1000.0);
+                    subtitleListView1.SetDuration(firstSelectedIndex, currentParagraph);
+                }
+            }
+        }
+
+        private void UpdateOverlapErrors()
+        {
+            labelStartTimeWarning.Text = string.Empty;
+            labelDurationWarning.Text = string.Empty;
+
+            TimeCode startTime = timeUpDownStartTime.TimeCode;
+            if (_originalSubtitle.Paragraphs.Count > 0 && subtitleListView1.SelectedItems.Count > 0 && startTime != null)
+            {
+                int firstSelectedIndex = subtitleListView1.SelectedItems[0].Index;
+
+                Paragraph prevParagraph = GetParagraphOrDefault(firstSelectedIndex - 1);
+                if (prevParagraph != null && prevParagraph.EndTime.TotalMilliseconds > startTime.TotalMilliseconds)
+                    labelStartTimeWarning.Text = string.Format(_languageGeneral.OverlapPreviousLineX, (prevParagraph.EndTime.TotalMilliseconds - startTime.TotalMilliseconds) / 1000.0);
+
+                Paragraph nextParagraph = GetParagraphOrDefault(firstSelectedIndex + 1);
+                if (nextParagraph != null)
+                {
+                    double durationMilliSeconds = (double)numericUpDownDuration.Value * 1000.0;
+                    if (startTime.TotalMilliseconds + durationMilliSeconds > nextParagraph.StartTime.TotalMilliseconds)
+                    {
+                        labelDurationWarning.Text = string.Format(_languageGeneral.OverlapNextX, ((startTime.TotalMilliseconds + durationMilliSeconds) - nextParagraph.StartTime.TotalMilliseconds) / 1000.0);
+                    }
+
+                    if (labelStartTimeWarning.Text.Length == 0 &&
+                        startTime.TotalMilliseconds > nextParagraph.StartTime.TotalMilliseconds)
+                    {
+                        double di = (startTime.TotalMilliseconds - nextParagraph.StartTime.TotalMilliseconds) / 1000.0;
+                        labelStartTimeWarning.Text = string.Format(_languageGeneral.OverlapNextX, di);
+                    }
+                    else if (numericUpDownDuration.Value < 0)
+                    {
+                        labelDurationWarning.Text = _languageGeneral.Negative;
+                    }
+                }
+            }
+            UpdateListSyntaxColoring();
+        }
+
+        private void UpdateListSyntaxColoring()
+        {
+            if (_subtitle == null || _subtitle.Paragraphs.Count == 0 || _subtitleListViewIndex < 0 || _subtitleListViewIndex >= _subtitle.Paragraphs.Count)
+                return;
+
+            subtitleListView1.SyntaxColorLine(_subtitle.Paragraphs, _subtitleListViewIndex, _subtitle.Paragraphs[_subtitleListViewIndex]);
+            Paragraph next = _subtitle.GetParagraphOrDefault(_subtitleListViewIndex + 1);
+            if (next != null)
+                subtitleListView1.SyntaxColorLine(_subtitle.Paragraphs, _subtitleListViewIndex + 1, _subtitle.Paragraphs[_subtitleListViewIndex + 1]);
+        }
+
+        private void MaskedTextBox_TextChanged(object sender, EventArgs e)
+        {
+            if (_subtitleListViewIndex >= 0 &&
+                timeUpDownStartTime.TimeCode != null &&
+                _originalSubtitle.Paragraphs.Count > 0 &&
+                subtitleListView1.SelectedItems.Count > 0)
+            {
+                TimeCode startTime = timeUpDownStartTime.TimeCode;
+                labelStartTimeWarning.Text = string.Empty;
+                labelDurationWarning.Text = string.Empty;
+
+                UpdateOverlapErrors();
+
+                // update _subtitle + listview
+                _originalSubtitle.Paragraphs[_subtitleListViewIndex].EndTime.TotalMilliseconds +=
+                    (startTime.TotalMilliseconds - _originalSubtitle.Paragraphs[_subtitleListViewIndex].StartTime.TotalMilliseconds);
+                _originalSubtitle.Paragraphs[_subtitleListViewIndex].StartTime = startTime;
+                subtitleListView1.SetStartTime(_subtitleListViewIndex, _originalSubtitle.Paragraphs[_subtitleListViewIndex]);
+            }
+        }
+
+        private void UpdateListViewTextInfo(string text)
+        {
+            labelTextLineTotal.Text = string.Empty;
+
+            labelTextLineLengths.Text = _languageGeneral.SingleLineLengths;
+            labelSingleLine.Left = labelTextLineLengths.Left + labelTextLineLengths.Width - 6;
+            Utilities.GetLineLengths(labelSingleLine, text);
+
+            string s = Utilities.RemoveHtmlTags(text).Replace(Environment.NewLine, " ");
+            buttonSplitLine.Visible = false;
+            if (s.Length < Configuration.Settings.General.SubtitleLineMaximumLength * 1.9)
+            {
+                labelTextLineTotal.ForeColor = Color.Black;
+                labelTextLineTotal.Text = string.Format(_languageGeneral.TotalLengthX, s.Length);
+            }
+            else if (s.Length < Configuration.Settings.General.SubtitleLineMaximumLength * 2.1)
+            {
+                labelTextLineTotal.ForeColor = Color.Orange;
+                labelTextLineTotal.Text = string.Format(_languageGeneral.TotalLengthX, s.Length);
+            }
+            else
+            {
+                labelTextLineTotal.ForeColor = Color.Red;
+                labelTextLineTotal.Text = string.Format(_languageGeneral.TotalLengthX, s.Length);
+                buttonSplitLine.Visible = true;
+            }
+        }
+
+        private void ButtonFixesSelectAllClick(object sender, EventArgs e)
+        {
+            foreach (ListViewItem item in listViewFixes.Items)
+                item.Checked = true;
+        }
+
+        private void ButtonFixesInverseClick(object sender, EventArgs e)
+        {
+            foreach (ListViewItem item in listViewFixes.Items)
+                item.Checked = !item.Checked;
+        }
+
+        private void ButtonFixesApplyClick(object sender, EventArgs e)
+        {
+            _hasFixesBeenMade = true;
+            Cursor = Cursors.WaitCursor;
+            ShowStatus(_language.Analysing);
+
+            _subtitleListViewIndex = -1;
+            int firstSelectedIndex = 0;
+            if (subtitleListView1.SelectedItems.Count > 0)
+                firstSelectedIndex = subtitleListView1.SelectedItems[0].Index;
+
+            _numberOfImportantLogMessages = 0;
+            _onlyListFixes = false;
+            _totalFixes = 0;
+            _totalErrors = 0;
+            RunSelectedActions();
+            _originalSubtitle = new Subtitle(_subtitle);
+            subtitleListView1.Fill(_originalSubtitle);
+            RefreshFixes();
+            if (listViewFixes.Items.Count == 0)
+            {
+                subtitleListView1.SelectIndexAndEnsureVisible(firstSelectedIndex);
+            }
+            if (_totalFixes == 0 && _totalErrors == 0)
+                ShowStatus(_language.NothingToFix);
+            else if (_totalFixes > 0)
+                ShowStatus(string.Format(_language.XFixesApplied, _totalFixes));
+            else if (_totalErrors > 0)
+                ShowStatus(_language.NothingToFixBut);
+
+            Cursor = Cursors.Default;
+            if (_numberOfImportantLogMessages == 0)
+                labelNumberOfImportantLogMessages.Text = string.Empty;
+            else
+                labelNumberOfImportantLogMessages.Text = string.Format(_language.NumberOfImportantLogMessages, _numberOfImportantLogMessages);
+        }
+
+        private void ButtonRefreshFixesClick(object sender, EventArgs e)
+        {
+            Cursor = Cursors.WaitCursor;
+            ShowStatus(_language.Analysing);
+            _totalFixes = 0;
+            RefreshFixes();
+
+            ShowAvailableFixesStatus();
+
+            Cursor = Cursors.Default;
+        }
+
+        private void ShowAvailableFixesStatus()
+        {
+            if (_totalFixes == 0 && _totalErrors == 0)
+            {
+                ShowStatus(_language.NothingToFix);
+                if (subtitleListView1.SelectedItems.Count == 0)
+                    subtitleListView1.SelectIndexAndEnsureVisible(0);
+            }
+            else if (_totalFixes > 0)
+                ShowStatus(string.Format(_language.FixesFoundX, _totalFixes));
+            else if (_totalErrors > 0)
+                ShowStatus(_language.NothingToFixBut);
+
+            TopMost = true;
+            BringToFront();
+            TopMost = false;
+        }
+
+        private void RefreshFixes()
+        {
+            // save de-seleced fixes
+            var deSelectedFixes = new List<string>();
+            foreach (ListViewItem item in listViewFixes.Items)
+            {
+                if (!item.Checked)
+                    deSelectedFixes.Add(item.SubItems[1].Text + item.SubItems[2].Text + item.SubItems[3].Text);
+            }
+
+            listViewFixes.Items.Clear();
+            _onlyListFixes = true;
+            Next();
+
+            // restore de-selected fixes
+            foreach (ListViewItem item in listViewFixes.Items)
+            {
+                if (deSelectedFixes.Contains(item.SubItems[1].Text + item.SubItems[2].Text + item.SubItems[3].Text))
+                    item.Checked = false;
+            }
+        }
+
+        private void ButtonAutoBreakClick(object sender, EventArgs e)
+        {
+            if (textBoxListViewText.Text.Length > 0)
+            {
+                string oldText = textBoxListViewText.Text;
+                textBoxListViewText.Text = Utilities.AutoBreakLine(textBoxListViewText.Text, Language);
+                if (oldText != textBoxListViewText.Text)
+                    EnableOKButton();
+            }
+        }
+
+        private void ButtonUnBreakClick(object sender, EventArgs e)
+        {
+            string oldText = textBoxListViewText.Text;
+            textBoxListViewText.Text = Utilities.UnbreakLine(textBoxListViewText.Text);
+            if (oldText != textBoxListViewText.Text)
+                EnableOKButton();
+        }
+
+        private void ToolStripMenuItemDeleteClick(object sender, EventArgs e)
+        {
+            if (_originalSubtitle.Paragraphs.Count > 0 && subtitleListView1.SelectedItems.Count > 0)
+            {
+                _subtitleListViewIndex = -1;
+
+                var indexes = new List<int>();
+                foreach (ListViewItem item in subtitleListView1.SelectedItems)
+                    indexes.Add(item.Index);
+                int firstIndex = subtitleListView1.SelectedItems[0].Index;
+
+                int startNumber = _originalSubtitle.Paragraphs[0].Number;
+                if (startNumber == 2)
+                    startNumber = 1;
+
+                // save de-seleced fixes
+                List<string> deSelectedFixes = new List<string>();
+                foreach (ListViewItem item in listViewFixes.Items)
+                {
+                    if (!item.Checked)
+                    {
+                        int number = Convert.ToInt32(item.SubItems[1].Text);
+                        if (number > firstIndex)
+                            number -= subtitleListView1.SelectedItems.Count;
+                        deSelectedFixes.Add(number + item.SubItems[2].Text + item.SubItems[3].Text);
+                    }
+                }
+
+                indexes.Reverse();
+                foreach (int i in indexes)
+                {
+                    _originalSubtitle.Paragraphs.RemoveAt(i);
+                }
+                _originalSubtitle.Renumber(startNumber);
+                subtitleListView1.Fill(_originalSubtitle);
+                if (subtitleListView1.Items.Count > firstIndex)
+                {
+                    subtitleListView1.Items[firstIndex].Selected = true;
+                }
+                else if (subtitleListView1.Items.Count > 0)
+                {
+                    subtitleListView1.Items[subtitleListView1.Items.Count - 1].Selected = true;
+                }
+
+                // refresh fixes
+                listViewFixes.Items.Clear();
+                _onlyListFixes = true;
+                Next();
+
+                // restore de-selected fixes
+                foreach (ListViewItem item in listViewFixes.Items)
+                {
+                    if (deSelectedFixes.Contains(item.SubItems[1].Text + item.SubItems[2].Text + item.SubItems[3].Text))
+                        item.Checked = false;
+                }
+
+            }
+        }
+
+        private void MergeSelectedLinesToolStripMenuItemClick(object sender, EventArgs e)
+        {
+            if (_originalSubtitle.Paragraphs.Count > 0 && subtitleListView1.SelectedItems.Count > 0)
+            {
+                int startNumber = _originalSubtitle.Paragraphs[0].Number;
+                int firstSelectedIndex = subtitleListView1.SelectedItems[0].Index;
+
+                // save de-seleced fixes
+                List<string> deSelectedFixes = new List<string>();
+                foreach (ListViewItem item in listViewFixes.Items)
+                {
+                    if (!item.Checked)
+                    {
+                        int firstSelectedNumber = subtitleListView1.GetSelectedParagraph(_originalSubtitle).Number;
+                        int number = Convert.ToInt32(item.SubItems[1].Text);
+                        if (number > firstSelectedNumber)
+                            number--;
+                        deSelectedFixes.Add(number + item.SubItems[2].Text + item.SubItems[3].Text);
+                    }
+                }
+
+                Paragraph currentParagraph = _originalSubtitle.GetParagraphOrDefault(firstSelectedIndex);
+                Paragraph nextParagraph = _originalSubtitle.GetParagraphOrDefault(firstSelectedIndex + 1);
+
+                if (nextParagraph != null && currentParagraph != null)
+                {
+                    subtitleListView1.SelectedIndexChanged -= SubtitleListView1SelectedIndexChanged;
+
+                    currentParagraph.Text = currentParagraph.Text.Replace(Environment.NewLine, " ");
+                    currentParagraph.Text += Environment.NewLine + nextParagraph.Text.Replace(Environment.NewLine, " ");
+                    currentParagraph.EndTime = nextParagraph.EndTime;
+
+                    _originalSubtitle.Paragraphs.Remove(nextParagraph);
+
+                    _originalSubtitle.Renumber(startNumber);
+                    subtitleListView1.Fill(_originalSubtitle);
+                    subtitleListView1.SelectIndexAndEnsureVisible(firstSelectedIndex);
+                    subtitleListView1.SelectedIndexChanged += SubtitleListView1SelectedIndexChanged;
+                    _subtitleListViewIndex = -1;
+                    SubtitleListView1SelectedIndexChanged(null, null);
+                }
+
+                // refresh fixes
+                listViewFixes.Items.Clear();
+                _onlyListFixes = true;
+                Next();
+
+                // restore de-selected fixes
+                foreach (ListViewItem item in listViewFixes.Items)
+                {
+                    if (deSelectedFixes.Contains(item.SubItems[1].Text + item.SubItems[2].Text + item.SubItems[3].Text))
+                        item.Checked = false;
+                }
+            }
+        }
+
+        private void ContextMenuStripListviewOpening(object sender, System.ComponentModel.CancelEventArgs e)
+        {
+            if (subtitleListView1.SelectedItems.Count == 0)
+            {
+                e.Cancel = true;
+            }
+            else if (subtitleListView1.SelectedItems.Count == 2 &&
+                     subtitleListView1.SelectedItems[0].Index == subtitleListView1.SelectedItems[1].Index - 1)
+            {
+
+                mergeSelectedLinesToolStripMenuItem.Visible = true;
+                toolStripSeparator1.Visible = true;
+            }
+            else
+            {
+                mergeSelectedLinesToolStripMenuItem.Visible = false;
+                toolStripSeparator1.Visible = false;
+            }
+        }
+
+        private void FixCommonErrorsResize(object sender, EventArgs e)
+        {
+            groupBox2.Width = Width - (groupBox2.Left * 2 + 15);
+            groupBoxStep1.Width = Width - (groupBoxStep1.Left * 2 + 15);
+            buttonCancel.Left = Width - (buttonCancel.Width + 26);
+            buttonNextFinish.Left = buttonCancel.Left - (buttonNextFinish.Width + 6);
+            buttonBack.Left = buttonNextFinish.Left - (buttonBack.Width + 6);
+            tabControl1.Width = groupBox2.Width - (tabControl1.Left * 2);
+            listView1.Width = groupBoxStep1.Width - (listView1.Left * 2);
+
+            ListViewFixesAutoSizeAllColumns();
+            subtitleListView1.AutoSizeAllColumns(this);
+        }
+
+        public void ListViewFixesAutoSizeAllColumns()
+        {
+            Graphics graphics = CreateGraphics();
+
+            SizeF timestampSizeF = graphics.MeasureString(listViewFixes.Columns[0].Text, Font); // Apply
+            int width = (int)(timestampSizeF.Width + 12);
+            listViewFixes.Columns[0].Width = width;
+
+            timestampSizeF = graphics.MeasureString(listViewFixes.Columns[1].Text, Font); // line#
+            width = (int)(timestampSizeF.Width + 12);
+            listViewFixes.Columns[1].Width = width;
+
+            timestampSizeF = graphics.MeasureString("Auto break all lines and even more stuff", Font); // Function
+            width = (int)(timestampSizeF.Width + 12);
+            listViewFixes.Columns[2].Width = width;
+
+            int length = listViewFixes.Columns[0].Width + listViewFixes.Columns[1].Width + listViewFixes.Columns[2].Width;
+            int lengthAvailable = Width - length;
+            width = (lengthAvailable - 10) / 2;
+            listViewFixes.Columns[3].Width = width; // before
+            listViewFixes.Columns[4].Width = width; // after
+            graphics.Dispose();
+        }
+
+        private void FixCommonErrorsShown(object sender, EventArgs e)
+        {
+            FixCommonErrorsResize(null, null);
+        }
+
+        private void SplitSelectedParagraph(double? splitSeconds)
+        {
+            if (_originalSubtitle.Paragraphs.Count > 0 && subtitleListView1.SelectedItems.Count > 0)
+            {
+                subtitleListView1.SelectedIndexChanged -= SubtitleListView1SelectedIndexChanged;
+                int firstSelectedIndex = subtitleListView1.SelectedItems[0].Index;
+
+                // save de-seleced fixes
+                List<string> deSelectedFixes = new List<string>();
+                foreach (ListViewItem item in listViewFixes.Items)
+                {
+                    if (!item.Checked)
+                    {
+                        int number = Convert.ToInt32(item.SubItems[1].Text);
+                        if (number > firstSelectedIndex)
+                            number++;
+                        deSelectedFixes.Add(number + item.SubItems[2].Text + item.SubItems[3].Text);
+                    }
+                }
+
+                Paragraph currentParagraph = _originalSubtitle.GetParagraphOrDefault(firstSelectedIndex);
+                var newParagraph = new Paragraph();
+
+                string oldText = currentParagraph.Text;
+                string[] lines = currentParagraph.Text.Split(Utilities.NewLineChars, StringSplitOptions.RemoveEmptyEntries);
+                if (lines.Length == 2 && (lines[0].EndsWith('.') || lines[0].EndsWith('!') || lines[0].EndsWith('?')))
+                {
+                    currentParagraph.Text = Utilities.AutoBreakLine(lines[0], Language);
+                    newParagraph.Text = Utilities.AutoBreakLine(lines[1], Language);
+                }
+                else
+                {
+                    string s = Utilities.AutoBreakLine(currentParagraph.Text, 5, Configuration.Settings.Tools.MergeLinesShorterThan, Language);
+                    lines = s.Split(Utilities.NewLineChars, StringSplitOptions.RemoveEmptyEntries);
+                    if (lines.Length == 2)
+                    {
+                        currentParagraph.Text = Utilities.AutoBreakLine(lines[0], Language);
+                        newParagraph.Text = Utilities.AutoBreakLine(lines[1], Language);
+                    }
+                }
+
+                double startFactor = (double)Utilities.RemoveHtmlTags(currentParagraph.Text).Length / Utilities.RemoveHtmlTags(oldText).Length;
+                if (startFactor < 0.20)
+                    startFactor = 0.20;
+                if (startFactor > 0.80)
+                    startFactor = 0.80;
+
+                double middle = currentParagraph.StartTime.TotalMilliseconds + (currentParagraph.Duration.TotalMilliseconds * startFactor);
+                if (splitSeconds.HasValue && splitSeconds.Value > (currentParagraph.StartTime.TotalSeconds + 0.2) && splitSeconds.Value < (currentParagraph.EndTime.TotalSeconds - 0.2))
+                    middle = splitSeconds.Value * 1000.0;
+                newParagraph.EndTime.TotalMilliseconds = currentParagraph.EndTime.TotalMilliseconds;
+                currentParagraph.EndTime.TotalMilliseconds = middle;
+                newParagraph.StartTime.TotalMilliseconds = currentParagraph.EndTime.TotalMilliseconds + 1;
+
+                _originalSubtitle.Paragraphs.Insert(firstSelectedIndex + 1, newParagraph);
+                _originalSubtitle.Renumber(1);
+                subtitleListView1.Fill(_originalSubtitle);
+                textBoxListViewText.Text = currentParagraph.Text;
+
+                subtitleListView1.SelectIndexAndEnsureVisible(firstSelectedIndex);
+                subtitleListView1.SelectedIndexChanged += SubtitleListView1SelectedIndexChanged;
+
+                // restore de-selected fixes
+                listViewFixes.Items.Clear();
+                _onlyListFixes = true;
+                Next();
+                foreach (ListViewItem item in listViewFixes.Items)
+                {
+                    if (deSelectedFixes.Contains(item.SubItems[1].Text + item.SubItems[2].Text + item.SubItems[3].Text))
+                        item.Checked = false;
+                }
+            }
+        }
+
+        private void ButtonSplitLineClick(object sender, EventArgs e)
+        {
+            SplitSelectedParagraph(null);
+        }
+
+        private void TextBoxListViewTextKeyDown(object sender, KeyEventArgs e)
+        {
+            int numberOfNewLines = textBoxListViewText.Text.Length - textBoxListViewText.Text.Replace(Environment.NewLine, " ").Length;
+            Utilities.CheckAutoWrap(textBoxListViewText, e, numberOfNewLines);
+        }
+
+        private void FixCommonErrorsFormClosing(object sender, FormClosingEventArgs e)
+        {
+            Owner = null;
+        }
+
+        private void comboBoxLanguage_SelectedIndexChanged(object sender, EventArgs e)
+        {
+            if (_subtitle != null)
+            {
+                var ci = (CultureInfo)comboBoxLanguage.SelectedItem;
+                _autoDetectGoogleLanguage = ci.TwoLetterISOLanguageName;
+                AddFixActions(ci.ThreeLetterISOLanguageName);
+            }
+        }
+
+        private void comboBoxLanguage_Enter(object sender, EventArgs e)
+        {
+            SaveConfiguration();
+        }
+
+    }
 }