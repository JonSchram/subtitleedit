﻿using Nikse.SubtitleEdit.Core;
using System;
using System.Collections.Generic;
using System.Drawing;
using System.Globalization;
using System.IO;
using System.Windows.Forms;
using System.Xml;

namespace Nikse.SubtitleEdit.Controls
{
    public partial class AudioVisualizer : UserControl
    {
        public enum MouseDownParagraphType
        {
            None,
            Start,
            Whole,
            End
        }

        public class ParagraphEventArgs : EventArgs
        {
            public Paragraph Paragraph { get; private set; }
            public double Seconds { get; private set; }
            public Paragraph BeforeParagraph { get; set; }
            public MouseDownParagraphType MouseDownParagraphType { get; set; }
            public bool MovePreviousOrNext { get; set; }
            public ParagraphEventArgs(Paragraph p)
            {
                Paragraph = p;
            }
            public ParagraphEventArgs(double seconds, Paragraph p)
            {
                Seconds = seconds;
                Paragraph = p;
            }
            public ParagraphEventArgs(double seconds, Paragraph p, Paragraph b)
            {
                Seconds = seconds;
                Paragraph = p;
                BeforeParagraph = b;
            }
            public ParagraphEventArgs(double seconds, Paragraph p, Paragraph b, MouseDownParagraphType mouseDownParagraphType)
            {
                Seconds = seconds;
                Paragraph = p;
                BeforeParagraph = b;
                MouseDownParagraphType = mouseDownParagraphType;
            }
            public ParagraphEventArgs(double seconds, Paragraph p, Paragraph b, MouseDownParagraphType mouseDownParagraphType, bool movePreviousOrNext)
            {
                Seconds = seconds;
                Paragraph = p;
                BeforeParagraph = b;
                MouseDownParagraphType = mouseDownParagraphType;
                MovePreviousOrNext = movePreviousOrNext;
            }
        }

        public int ClosenessForBorderSelection = 15;
        private const int MinimumSelectionMilliseconds = 100;

        private long _buttonDownTimeTicks;
        private int _mouseMoveLastX = -1;
        private int _mouseMoveStartX = -1;
        private double _moveWholeStartDifferenceMilliseconds = -1;
        private int _mouseMoveEndX = -1;
        private bool _mouseDown;
        private Paragraph _oldParagraph;
        private Paragraph _mouseDownParagraph;
        private MouseDownParagraphType _mouseDownParagraphType = MouseDownParagraphType.Start;
        private Paragraph _selectedParagraph;
        private Paragraph _currentParagraph;
        private List<Paragraph> _previousAndNextParagraphs = new List<Paragraph>();
        private Paragraph _prevParagraph;
        private Paragraph _nextParagraph;
        private bool _firstMove = true;
        private double _currentVideoPositionSeconds = -1;
        private WavePeakGenerator _wavePeaks;
        private Subtitle _subtitle;
        private ListView.SelectedIndexCollection _selectedIndices;
        private bool _noClear;
        private double _gapAtStart = -1;

        private List<Bitmap> _spectrogramBitmaps = new List<Bitmap>();
        private string _spectrogramDirectory;
        private const int SpectrogramDisplayHeight = 128;
        private double _sampleDuration;
        private double _imageWidth;
        private int _nfft;

        public delegate void ParagraphEventHandler(object sender, ParagraphEventArgs e);
        public event ParagraphEventHandler OnNewSelectionRightClicked;
        public event ParagraphEventHandler OnParagraphRightClicked;
        public event ParagraphEventHandler OnNonParagraphRightClicked;
        public event ParagraphEventHandler OnPositionSelected;

        public event ParagraphEventHandler OnTimeChanged;
        public event ParagraphEventHandler OnTimeChangedAndOffsetRest;

        public event ParagraphEventHandler OnSingleClick;
        public event ParagraphEventHandler OnDoubleClickNonParagraph;
        public event EventHandler OnPause;
        public event EventHandler OnZoomedChanged;
        public event EventHandler InsertAtVideoPosition;

        private double _wholeParagraphMinMilliseconds;
        private double _wholeParagraphMaxMilliseconds = double.MaxValue;
        private System.ComponentModel.BackgroundWorker _spectrogramBackgroundWorker;
        public Keys InsertAtVideoPositionShortcut = Keys.None;
        public bool MouseWheelScrollUpIsForward = true;
        public const double ZoomMinimum = 0.1;
        public const double ZoomMaximum = 2.5;
        private double _zoomFactor = 1.0; // 1.0=no zoom
        public double ZoomFactor
        {
            get
            {
                return _zoomFactor;
            }
            set
            {
                if (value < ZoomMinimum)
                    _zoomFactor = ZoomMinimum;
                else if (value > ZoomMaximum)
                    _zoomFactor = ZoomMaximum;
                else
                    _zoomFactor = value;
                Invalidate();
            }
        }

        private List<double> _sceneChanges = new List<double>();

        /// <summary>
        /// Scene changes (seconds)
        /// </summary>
        public List<double> SceneChanges
        {
            get
            {
                return _sceneChanges;
            }
            set
            {
                _sceneChanges = value;
            }
        }

        /// <summary>
        /// Video offset in seconds
        /// </summary>
        public double Offset { get; set; }

        public bool IsSpectrogramAvailable
        {
            get
            {
                return _spectrogramBitmaps != null && _spectrogramBitmaps.Count > 0;
            }
        }

        public bool ShowSpectrogram { get; set; }
        public bool AllowOverlap { get; set; }
        private bool _tempShowSpectrogram;

        public bool ShowWaveform { get; set; }

        private double _startPositionSeconds;
        public double StartPositionSeconds
        {
            get
            {
                return _startPositionSeconds;
            }
            set
            {
                if (value < 0)
                    _startPositionSeconds = 0;
                else
                    _startPositionSeconds = value;
            }
        }

        public Paragraph NewSelectionParagraph { get; set; }
        public Paragraph RightClickedParagraph { get; private set; }
        public double RightClickedSeconds { get; private set; }

        public string WaveformNotLoadedText { get; set; }
        public Color BackgroundColor { get; set; }
        public Color Color { get; set; }
        public Color SelectedColor { get; set; }
        public Color ParagraphColor { get; set; }
        public Color TextColor { get; set; }
        public float TextSize { get; set; }
        public bool TextBold { get; set; }
        public Color GridColor { get; set; }
        public bool DrawGridLines { get; set; }
        public bool AllowNewSelection { get; set; }

        public bool Locked { get; set; }

        public double VerticalZoomPercent { get; set; }

        public double EndPositionSeconds
        {
            get
            {
                return XPositionToSeconds(Width);
            }
        }

        public WavePeakGenerator WavePeaks
        {
            get
            {
                return _wavePeaks;
            }
            set
            {
                _zoomFactor = 1.0;
                _currentParagraph = null;
                _selectedParagraph = null;
                _buttonDownTimeTicks = 0;
                _mouseMoveLastX = -1;
                _mouseMoveStartX = -1;
                _moveWholeStartDifferenceMilliseconds = -1;
                _mouseMoveEndX = -1;
                _mouseDown = false;
                _mouseDownParagraph = null;
                _mouseDownParagraphType = MouseDownParagraphType.Start;
                _previousAndNextParagraphs = new List<Paragraph>();
                _currentVideoPositionSeconds = -1;
                _subtitle = new Subtitle();
                _noClear = false;
                _wavePeaks = value;
            }
        }

        public void ResetSpectrogram()
        {
            if (_spectrogramBitmaps != null)
            {
                for (int i = 0; i < _spectrogramBitmaps.Count; i++)
                {
                    try
                    {
                        Bitmap bmp = _spectrogramBitmaps[i];
                        bmp.Dispose();
                    }
                    catch
                    {
                    }
                }
            }
            _spectrogramBitmaps = new List<Bitmap>();
        }

        public void ClearSelection()
        {
            _mouseDown = false;
            _mouseDownParagraph = null;
            _mouseMoveStartX = -1;
            _mouseMoveEndX = -1;
            Invalidate();
        }

        public AudioVisualizer()
        {
            InitializeComponent();
            SetStyle(ControlStyles.UserPaint | ControlStyles.AllPaintingInWmPaint | ControlStyles.DoubleBuffer, true);
            WaveformNotLoadedText = "Click to add waveform/spectrogram";
            MouseWheel += WaveformMouseWheel;

            BackgroundColor = Color.Black;
            Color = Color.GreenYellow;
            SelectedColor = Color.Red;
            ParagraphColor = Color.LimeGreen;
            TextColor = Color.Gray;
            TextSize = 9;
            TextBold = true;
            GridColor = Color.FromArgb(255, 20, 20, 18);
            DrawGridLines = true;
            AllowNewSelection = true;
            ShowSpectrogram = true;
            ShowWaveform = true;
            VerticalZoomPercent = 1.0;
            InsertAtVideoPositionShortcut = Utilities.GetKeys(Configuration.Settings.Shortcuts.MainWaveformInsertAtCurrentPosition);
        }

        public void NearestSubtitles(Subtitle subtitle, double currentVideoPositionSeconds, int subtitleIndex)
        {
            _previousAndNextParagraphs.Clear();
            _currentParagraph = null;

            var positionMilliseconds = (int)Math.Round(currentVideoPositionSeconds * TimeCode.BaseUnit);
            if (_selectedParagraph != null && _selectedParagraph.StartTime.TotalMilliseconds < positionMilliseconds && _selectedParagraph.EndTime.TotalMilliseconds > positionMilliseconds)
            {
                _currentParagraph = _selectedParagraph;
                for (int j = 1; j < 12; j++)
                {
                    Paragraph nextParagraph = subtitle.GetParagraphOrDefault(subtitleIndex - j);
                    _previousAndNextParagraphs.Add(nextParagraph);
                }
                for (int j = 1; j < 10; j++)
                {
                    Paragraph nextParagraph = subtitle.GetParagraphOrDefault(subtitleIndex + j);
                    _previousAndNextParagraphs.Add(nextParagraph);
                }
            }
            else
            {
                for (int i = 0; i < subtitle.Paragraphs.Count; i++)
                {
                    Paragraph p = subtitle.Paragraphs[i];
                    if (p.EndTime.TotalMilliseconds > positionMilliseconds)
                    {
                        _currentParagraph = p;
                        for (int j = 1; j < 10; j++)
                        {
                            Paragraph nextParagraph = subtitle.GetParagraphOrDefault(i - j);
                            _previousAndNextParagraphs.Add(nextParagraph);
                        }
                        for (int j = 1; j < 10; j++)
                        {
                            Paragraph nextParagraph = subtitle.GetParagraphOrDefault(i + j);
                            _previousAndNextParagraphs.Add(nextParagraph);
                        }

                        break;
                    }
                }
                if (_previousAndNextParagraphs.Count == 0)
                {
                    for (int i = 0; i < subtitle.Paragraphs.Count; i++)
                    {
                        Paragraph p = subtitle.Paragraphs[i];
                        if (p.EndTime.TotalMilliseconds > StartPositionSeconds * 1000)
                        {
                            _currentParagraph = p;
                            for (int j = 1; j < 10; j++)
                            {
                                Paragraph nextParagraph = subtitle.GetParagraphOrDefault(i - j);
                                _previousAndNextParagraphs.Add(nextParagraph);
                            }
                            for (int j = 1; j < 10; j++)
                            {
                                Paragraph nextParagraph = subtitle.GetParagraphOrDefault(i + j);
                                _previousAndNextParagraphs.Add(nextParagraph);
                            }

                            break;
                        }
                    }
                    if (_previousAndNextParagraphs.Count == 0 && _subtitle.Paragraphs.Count > 0)
                    {
                        int i = _subtitle.Paragraphs.Count;
                        for (int j = 1; j < 10; j++)
                        {
                            Paragraph nextParagraph = subtitle.GetParagraphOrDefault(i - j);
                            _previousAndNextParagraphs.Add(nextParagraph);
                        }
                    }
                }
            }
        }

        public void SetPosition(double startPositionSeconds, Subtitle subtitle, double currentVideoPositionSeconds, int subtitleIndex, ListView.SelectedIndexCollection selectedIndexes)
        {
            StartPositionSeconds = startPositionSeconds;
            _selectedIndices = selectedIndexes;
            _subtitle.Paragraphs.Clear();
            foreach (var p in subtitle.Paragraphs)
            {
                if (!p.StartTime.IsMaxTime)
                    _subtitle.Paragraphs.Add(p);
            }
            _currentVideoPositionSeconds = currentVideoPositionSeconds;
            _selectedParagraph = _subtitle.GetParagraphOrDefault(subtitleIndex);
            NearestSubtitles(subtitle, currentVideoPositionSeconds, subtitleIndex);
            Invalidate();
        }

        private static int CalculateHeight(double value, int imageHeight, int maxHeight)
        {
            double percentage = value / maxHeight;
            var result = (int)Math.Round((percentage * imageHeight) + (imageHeight / 2.0));
            return imageHeight - result;
        }

        private bool IsSelectedIndex(int pos, ref int lastCurrentEnd, List<Paragraph> selectedParagraphs)
        {
            if (pos < lastCurrentEnd)
                return true;

            if (_selectedIndices == null)
                return false;

            foreach (Paragraph p in selectedParagraphs)
            {
                if (pos >= p.StartFrame && pos <= p.EndFrame) // not really frames...
                {
                    lastCurrentEnd = p.EndFrame;
                    return true;
                }
            }
            return false;
        }

        internal void WaveformPaint(object sender, PaintEventArgs e)
        {
            if (_wavePeaks != null && _wavePeaks.AllSamples != null)
            {
                var selectedParagraphs = new List<Paragraph>();
                if (_selectedIndices != null)
                {
                    var n = _wavePeaks.Header.SampleRate * _zoomFactor;
                    try
                    {
                        foreach (int index in _selectedIndices)
                        {
                            Paragraph p = _subtitle.Paragraphs[index];
                            if (p != null)
                            {
                                p = new Paragraph(p);
                                // not really frames... just using them as position markers for better performance
                                p.StartFrame = (int)(p.StartTime.TotalSeconds * n);
                                p.EndFrame = (int)(p.EndTime.TotalSeconds * n);
                                selectedParagraphs.Add(p);
                            }
                        }
                    }
                    catch
                    {
                    }
                }
                //var otherParagraphs = new List<Paragraph>();
                //var nOther = _wavePeaks.Header.SampleRate * _zoomFactor;
                //try
                //{
                //    foreach (Paragraph p in _subtitle.Paragraphs) //int index in _selectedIndices)
                //    {
                //        var p2 = new Paragraph(p) { StartFrame = (int)(p.StartTime.TotalSeconds*nOther), EndFrame = (int)(p.EndTime.TotalSeconds*nOther) };
                //        // not really frames... just using them as position markers for better performance
                //        otherParagraphs.Add(p2);
                //    }
                //}
                //catch
                //{
                //}

                if (StartPositionSeconds < 0)
                    StartPositionSeconds = 0;

                if (XPositionToSeconds(Width) > _wavePeaks.Header.LengthInSeconds)
                    StartPositionSeconds = _wavePeaks.Header.LengthInSeconds - ((Width / (double)_wavePeaks.Header.SampleRate) / _zoomFactor);

                Graphics graphics = e.Graphics;
                int begin = SecondsToXPosition(StartPositionSeconds);
                var beginNoZoomFactor = (int)Math.Round(StartPositionSeconds * _wavePeaks.Header.SampleRate); // do not use zoom factor here!

                int start = -1;
                int end = -1;
                if (_selectedParagraph != null)
                {
                    start = SecondsToXPosition(_selectedParagraph.StartTime.TotalSeconds);
                    end = SecondsToXPosition(_selectedParagraph.EndTime.TotalSeconds);
                }
                int imageHeight = Height;
                var maxHeight = (int)(Math.Max(Math.Abs(_wavePeaks.DataMinValue), Math.Abs(_wavePeaks.DataMaxValue)) + 0.5);
                maxHeight = (int)(maxHeight * VerticalZoomPercent);
                if (maxHeight < 0)
                    maxHeight = 1000;

                DrawBackground(graphics);
                int x = 0;
                int y = Height / 2;

                if (IsSpectrogramAvailable && ShowSpectrogram)
                {
                    DrawSpectrogramBitmap(StartPositionSeconds, graphics);
                    if (ShowWaveform)
                        imageHeight -= SpectrogramDisplayHeight;
                }

                //                using (var penOther = new Pen(ParagraphColor))
                using (var penNormal = new Pen(Color))
                using (var penSelected = new Pen(SelectedColor)) // selected paragraph
                {
                    var pen = penNormal;
                    int lastCurrentEnd = -1;
                    //                    int lastOtherCurrentEnd = -1;

                    if (ShowWaveform)
                    {
                        if (_zoomFactor > 0.9999 && ZoomFactor < 1.00001)
                        {
                            for (int i = 0; i < _wavePeaks.AllSamples.Count && i < Width; i++)
                            {
                                int n = begin + i;
                                if (n < _wavePeaks.AllSamples.Count)
                                {
                                    int newY = CalculateHeight(_wavePeaks.AllSamples[n], imageHeight, maxHeight);
                                    //for (int tempX = x; tempX <= i; tempX++)
                                    //    graphics.DrawLine(pen, tempX, y, tempX, newY);
                                    graphics.DrawLine(pen, x, y, i, newY);
                                    //graphics.FillRectangle(new SolidBrush(Color), x, y, 1, 1); // draw pixel instead of line

                                    x = i;
                                    y = newY;
                                    if (n <= end && n >= start)
                                        pen = penSelected;
                                    else if (IsSelectedIndex(n, ref lastCurrentEnd, selectedParagraphs))
                                        pen = penSelected;
                                    //else if (IsSelectedIndex(n, ref lastOtherCurrentEnd, otherParagraphs))
                                    //    pen = penOther;
                                    else
                                        pen = penNormal;
                                }
                            }
                        }
                        else
                        {
                            // calculate lines with zoom factor
                            float x2 = 0;
                            float x3 = 0;
                            for (int i = 0; i < _wavePeaks.AllSamples.Count && ((int)Math.Round(x3)) < Width; i++)
                            {
                                if (beginNoZoomFactor + i < _wavePeaks.AllSamples.Count)
                                {
                                    int newY = CalculateHeight(_wavePeaks.AllSamples[beginNoZoomFactor + i], imageHeight, maxHeight);
                                    x3 = (float)(_zoomFactor * i);
                                    graphics.DrawLine(pen, x2, y, x3, newY);
                                    x2 = x3;
                                    y = newY;
                                    var n = (int)(begin + x3);
                                    if (n <= end && n >= start)
                                        pen = penSelected;
                                    else if (IsSelectedIndex(n, ref lastCurrentEnd, selectedParagraphs))
                                        pen = penSelected;
                                    //else if (IsSelectedIndex(n, ref lastOtherCurrentEnd, otherParagraphs))
                                    //    pen = penOther;
                                    else
                                        pen = penNormal;
                                }
                            }
                        }
                    }
                    DrawTimeLine(StartPositionSeconds, e, imageHeight);

                    // scene changes
                    if (_sceneChanges != null)
                    {
                        foreach (var d in _sceneChanges)
                        {
                            if (d > StartPositionSeconds && d < StartPositionSeconds + 20)
                            {
                                int pos = SecondsToXPosition(d) - begin;
                                if (pos > 0 && pos < Width)
                                {
                                    using (var p = new Pen(Color.AntiqueWhite))
                                    {
                                        graphics.DrawLine(p, pos, 0, pos, Height);
                                    }
                                }
                            }
                        }
                    }

                    // current video position
                    if (_currentVideoPositionSeconds > 0)
                    {
                        int videoPosition = SecondsToXPosition(_currentVideoPositionSeconds);
                        videoPosition -= begin;
                        if (videoPosition > 0 && videoPosition < Width)
                        {
                            using (var p = new Pen(Color.Turquoise))
                            {
                                graphics.DrawLine(p, videoPosition, 0, videoPosition, Height);
                            }
                        }
                    }

                    // mark paragraphs
                    using (var textBrush = new SolidBrush(TextColor))
                    {
                        DrawParagraph(_currentParagraph, e, begin, textBrush);
                        foreach (Paragraph p in _previousAndNextParagraphs)
                            DrawParagraph(p, e, begin, textBrush);
                    }

                    // current selection
                    if (NewSelectionParagraph != null)
                    {
                        int currentRegionLeft = SecondsToXPosition(NewSelectionParagraph.StartTime.TotalSeconds - StartPositionSeconds);
                        int currentRegionRight = SecondsToXPosition(NewSelectionParagraph.EndTime.TotalSeconds - StartPositionSeconds);

                        int currentRegionWidth = currentRegionRight - currentRegionLeft;
                        using (var brush = new SolidBrush(Color.FromArgb(128, 255, 255, 255)))
                        {
                            if (currentRegionLeft >= 0 && currentRegionLeft <= Width)
                            {
                                graphics.FillRectangle(brush, currentRegionLeft, 0, currentRegionWidth, graphics.VisibleClipBounds.Height);

                                if (currentRegionWidth > 40)
                                {
                                    using (var tBrush = new SolidBrush(Color.Turquoise))
                                    {
                                        graphics.DrawString(string.Format("{0:0.###} {1}", ((double)currentRegionWidth / _wavePeaks.Header.SampleRate / _zoomFactor), Configuration.Settings.Language.Waveform.Seconds), Font, tBrush, new PointF(currentRegionLeft + 3, Height - 32));
                                    }
                                }
                            }
                        }
                    }
                }
            }
            else
            {
                DrawBackground(e.Graphics);

                using (var textBrush = new SolidBrush(TextColor))
                {
                    using (var textFont = new Font(Font.FontFamily, 8))
                    {

                        if (Width > 90)
                        {
                            e.Graphics.DrawString(WaveformNotLoadedText, textFont, textBrush, new PointF(Width / 2 - 65, Height / 2 - 10));
                        }
                        else
                        {
                            using (var stringFormat = new StringFormat())
                            {
                                stringFormat.FormatFlags = StringFormatFlags.DirectionVertical;
                                e.Graphics.DrawString(WaveformNotLoadedText, textFont, textBrush, new PointF(1, 10), stringFormat);
                            }
                        }
                    }
                }
            }
            if (Focused)
            {
                using (var p = new Pen(SelectedColor))
                {
                    e.Graphics.DrawRectangle(p, new Rectangle(0, 0, Width - 1, Height - 1));
                }
            }
        }

        private void DrawBackground(Graphics graphics)
        {
            graphics.Clear(BackgroundColor);

            if (DrawGridLines)
            {
                if (_wavePeaks == null)
                {
                    using (var pen = new Pen(new SolidBrush(GridColor)))
                    {
                        for (int i = 0; i < Width; i += 10)
                        {
                            graphics.DrawLine(pen, i, 0, i, Height);
                            graphics.DrawLine(pen, 0, i, Width, i);
                        }
                    }
                }
                else
                {
                    double interval = 0.1 * _wavePeaks.Header.SampleRate * _zoomFactor; // pixels that is 0.1 second
                    if (ZoomFactor < 0.4)
                        interval = 1.0 * _wavePeaks.Header.SampleRate * _zoomFactor; // pixels that is 1 second
                    int start = SecondsToXPosition(StartPositionSeconds) % ((int)Math.Round(interval));
                    using (var pen = new Pen(new SolidBrush(GridColor)))
                    {
                        for (double i = start; i < Width; i += interval)
                        {
                            var j = (int)Math.Round(i);
                            graphics.DrawLine(pen, j, 0, j, Height);
                            graphics.DrawLine(pen, 0, j, Width, j);
                        }
                    }
                }
            }
        }

        private void DrawTimeLine(double startPositionSeconds, PaintEventArgs e, int imageHeight)
        {
            var start = (int)Math.Round(startPositionSeconds + 0.5);
            double seconds = start - StartPositionSeconds;
            float position = SecondsToXPosition(seconds);
            using (var pen = new Pen(TextColor))
            {
                using (var textBrush = new SolidBrush(TextColor))
                {
                    using (var textFont = new Font(Font.FontFamily, 7))
                    {
                        while (position < Width)
                        {
                            var n = _zoomFactor * _wavePeaks.Header.SampleRate;
                            if (n > 38 || (int)Math.Round(StartPositionSeconds + seconds) % 5 == 0)
                            {
                                e.Graphics.DrawLine(pen, position, imageHeight, position, imageHeight - 10);
                                e.Graphics.DrawString(GetDisplayTime(StartPositionSeconds + seconds), textFont, textBrush, new PointF(position + 2, imageHeight - 13));
                            }

                            seconds += 0.5;
                            position = SecondsToXPosition(seconds);

                            if (n > 64)
                                e.Graphics.DrawLine(pen, position, imageHeight, position, imageHeight - 5);

                            seconds += 0.5;
                            position = SecondsToXPosition(seconds);
                        }
                    }
                }
            }
        }

        private static string GetDisplayTime(double seconds)
        {
            TimeSpan ts = TimeSpan.FromSeconds(seconds);
            if (ts.Minutes == 0 && ts.Hours == 0)
                return ts.Seconds.ToString(CultureInfo.InvariantCulture);
            if (ts.Hours == 0)
                return string.Format("{0:00}:{1:00}", ts.Minutes, ts.Seconds);
            return string.Format("{0:00}:{1:00}:{2:00}", ts.Hours, ts.Minutes, ts.Seconds);
        }

        private void DrawParagraph(Paragraph paragraph, PaintEventArgs e, int begin, SolidBrush textBrush)
        {
            if (paragraph == null)
            {
                return;
            }

            int currentRegionLeft = SecondsToXPosition(paragraph.StartTime.TotalSeconds) - begin;
            int currentRegionRight = SecondsToXPosition(paragraph.EndTime.TotalSeconds) - begin;
            int currentRegionWidth = currentRegionRight - currentRegionLeft;
            var drawingStyle = TextBold ? FontStyle.Bold : FontStyle.Regular;
            using (var brush = new SolidBrush(Color.FromArgb(42, 255, 255, 255))) // back color for paragraphs
            {
                e.Graphics.FillRectangle(brush, currentRegionLeft, 0, currentRegionWidth, e.Graphics.VisibleClipBounds.Height);

                var pen = new Pen(new SolidBrush(Color.FromArgb(175, 0, 100, 0))) { DashStyle = System.Drawing.Drawing2D.DashStyle.Solid, Width = 2 };
                e.Graphics.DrawLine(pen, currentRegionLeft, 0, currentRegionLeft, e.Graphics.VisibleClipBounds.Height);
                pen.Dispose();
                pen = new Pen(new SolidBrush(Color.FromArgb(175, 110, 10, 10))) { DashStyle = System.Drawing.Drawing2D.DashStyle.Dash, Width = 2 };
                e.Graphics.DrawLine(pen, currentRegionRight - 1, 0, currentRegionRight - 1, e.Graphics.VisibleClipBounds.Height);

                var n = _zoomFactor * _wavePeaks.Header.SampleRate;
                if (Configuration.Settings != null && Configuration.Settings.General.UseTimeFormatHHMMSSFF)
                {
                    if (n > 80)
                    {
                        using (var font = new Font(Font.FontFamily, TextSize, drawingStyle))
                        {
                            e.Graphics.DrawString(paragraph.Text.Replace(Environment.NewLine, "  "), font, textBrush, new PointF(currentRegionLeft + 3, 10));
                            e.Graphics.DrawString("#" + paragraph.Number + "  " + paragraph.StartTime.ToShortStringHHMMSSFF() + " --> " + paragraph.EndTime.ToShortStringHHMMSSFF(), font, textBrush, new PointF(currentRegionLeft + 3, Height - 32));
                        }
                    }
                    else if (n > 51)
                        e.Graphics.DrawString("#" + paragraph.Number + "  " + paragraph.StartTime.ToShortStringHHMMSSFF(), Font, textBrush, new PointF(currentRegionLeft + 3, Height - 32));
                    else if (n > 25)
                        e.Graphics.DrawString("#" + paragraph.Number, Font, textBrush, new PointF(currentRegionLeft + 3, Height - 32));
                }
                else
                {
                    if (n > 80)
                    {
                        using (var font = new Font(Configuration.Settings.General.SubtitleFontName, TextSize, drawingStyle))
                        {
                            using (var blackBrush = new SolidBrush(Color.Black))
                            {
                                var text = HtmlUtil.RemoveHtmlTags(paragraph.Text, true);
                                text = text.Replace(Environment.NewLine, "  ");

                                int w = currentRegionRight - currentRegionLeft;
                                int actualWidth = (int)e.Graphics.MeasureString(text, font).Width;
                                bool shortned = false;
                                while (actualWidth > w - 12 && text.Length > 1)
                                {
                                    text = text.Remove(text.Length - 1);
                                    actualWidth = (int)e.Graphics.MeasureString(text, font).Width;
                                    shortned = true;
                                }
                                if (shortned)
                                {
                                    text = text.TrimEnd() + "…";
                                }

                                // poor mans outline + text
                                e.Graphics.DrawString(text, font, blackBrush, new PointF(currentRegionLeft + 3, 11 - 7));
                                e.Graphics.DrawString(text, font, blackBrush, new PointF(currentRegionLeft + 3, 9 - 7));
                                e.Graphics.DrawString(text, font, blackBrush, new PointF(currentRegionLeft + 2, 10 - 7));
                                e.Graphics.DrawString(text, font, blackBrush, new PointF(currentRegionLeft + 4, 10 - 7));
                                e.Graphics.DrawString(text, font, textBrush, new PointF(currentRegionLeft + 3, 10 - 7));

                                text = "#" + paragraph.Number + "  " + paragraph.Duration.ToShortString();
                                actualWidth = (int)e.Graphics.MeasureString(text, font).Width;
                                if (actualWidth >= w)
                                    text = paragraph.Duration.ToShortString();
                                int top = Height - 14 - (int)e.Graphics.MeasureString("#", font).Height;
                                // poor mans outline + text
                                e.Graphics.DrawString(text, font, blackBrush, new PointF(currentRegionLeft + 3, top + 1));
                                e.Graphics.DrawString(text, font, blackBrush, new PointF(currentRegionLeft + 3, top - 1));
                                e.Graphics.DrawString(text, font, blackBrush, new PointF(currentRegionLeft + 2, top));
                                e.Graphics.DrawString(text, font, blackBrush, new PointF(currentRegionLeft + 4, top));
                                e.Graphics.DrawString(text, font, textBrush, new PointF(currentRegionLeft + 3, top));
                            }
                        }
                    }
                    else if (n > 51)
                        e.Graphics.DrawString("#" + paragraph.Number + "  " + paragraph.StartTime.ToShortString(), Font, textBrush, new PointF(currentRegionLeft + 3, Height - 32));
                    else if (n > 25)
                        e.Graphics.DrawString("#" + paragraph.Number, Font, textBrush, new PointF(currentRegionLeft + 3, Height - 32));
                }
                pen.Dispose();
            }
        }

        private double XPositionToSeconds(double x)
        {
            return StartPositionSeconds + (x / _wavePeaks.Header.SampleRate) / _zoomFactor;
        }

        private int SecondsToXPosition(double seconds)
        {
            return (int)Math.Round(seconds * _wavePeaks.Header.SampleRate * _zoomFactor);
        }

        private void WaveformMouseDown(object sender, MouseEventArgs e)
        {
            if (_wavePeaks == null)
                return;

            Paragraph oldMouseDownParagraph = null;
            _mouseDownParagraphType = MouseDownParagraphType.None;
            _gapAtStart = -1;
            _firstMove = true;
            if (e.Button == MouseButtons.Left)
            {
                _buttonDownTimeTicks = DateTime.Now.Ticks;

                Cursor = Cursors.VSplit;
                double seconds = XPositionToSeconds(e.X);
                var milliseconds = (int)(seconds * TimeCode.BaseUnit);

                if (SetParagrapBorderHit(milliseconds, NewSelectionParagraph))
                {
                    if (_mouseDownParagraph != null)
                        oldMouseDownParagraph = new Paragraph(_mouseDownParagraph);
                    if (_mouseDownParagraphType == MouseDownParagraphType.Start)
                    {
                        _mouseDownParagraph.StartTime.TotalMilliseconds = milliseconds;
                        NewSelectionParagraph.StartTime.TotalMilliseconds = milliseconds;
                        _mouseMoveStartX = e.X;
                        _mouseMoveEndX = SecondsToXPosition(NewSelectionParagraph.EndTime.TotalSeconds);
                    }
                    else
                    {
                        _mouseDownParagraph.EndTime.TotalMilliseconds = milliseconds;
                        NewSelectionParagraph.EndTime.TotalMilliseconds = milliseconds;
                        _mouseMoveStartX = SecondsToXPosition(NewSelectionParagraph.StartTime.TotalSeconds);
                        _mouseMoveEndX = e.X;
                    }
                    SetMinMaxViaSeconds(seconds);
                }
                else if (SetParagrapBorderHit(milliseconds, _selectedParagraph) ||
                    SetParagrapBorderHit(milliseconds, _currentParagraph) ||
                    SetParagrapBorderHit(milliseconds, _previousAndNextParagraphs))
                {
                    if (_mouseDownParagraph != null)
                        oldMouseDownParagraph = new Paragraph(_mouseDownParagraph);
                    NewSelectionParagraph = null;

                    int curIdx = _subtitle.Paragraphs.IndexOf(_mouseDownParagraph);
                    if (_mouseDownParagraphType == MouseDownParagraphType.Start)
                    {
                        if (curIdx > 0)
                        {
                            var prev = _subtitle.Paragraphs[curIdx - 1];
                            if (prev.EndTime.TotalMilliseconds + Configuration.Settings.General.MinimumMillisecondsBetweenLines < milliseconds)
                                _mouseDownParagraph.StartTime.TotalMilliseconds = milliseconds;
                        }
                        else
                        {
                            _mouseDownParagraph.StartTime.TotalMilliseconds = milliseconds;
                        }
                    }
                    else
                    {
                        if (curIdx < _subtitle.Paragraphs.Count - 1)
                        {
                            var next = _subtitle.Paragraphs[curIdx + 1];
                            if (milliseconds + Configuration.Settings.General.MinimumMillisecondsBetweenLines < next.StartTime.TotalMilliseconds)
                                _mouseDownParagraph.EndTime.TotalMilliseconds = milliseconds;
                        }
                        else
                        {
                            _mouseDownParagraph.EndTime.TotalMilliseconds = milliseconds;
                        }
                    }
                    SetMinAndMax();
                }
                else
                {
                    Paragraph p = GetParagraphAtMilliseconds(milliseconds);
                    if (p != null)
                    {
                        _oldParagraph = new Paragraph(p);
                        _mouseDownParagraph = p;
                        oldMouseDownParagraph = new Paragraph(_mouseDownParagraph);
                        _mouseDownParagraphType = MouseDownParagraphType.Whole;
                        _moveWholeStartDifferenceMilliseconds = (XPositionToSeconds(e.X) * TimeCode.BaseUnit) - p.StartTime.TotalMilliseconds;
                        Cursor = Cursors.Hand;
                        SetMinAndMax();
                    }
                    else if (!AllowNewSelection)
                    {
                        Cursor = Cursors.Default;
                    }
                    if (p == null)
                        SetMinMaxViaSeconds(seconds);
                    NewSelectionParagraph = null;
                    _mouseMoveStartX = e.X;
                    _mouseMoveEndX = e.X;
                }
                if (_mouseDownParagraphType == MouseDownParagraphType.Start)
                {
                    if (_subtitle != null && _mouseDownParagraph != null)
                    {
                        int curIdx = _subtitle.Paragraphs.IndexOf(_mouseDownParagraph);
                        //if (curIdx > 0)
                        //    _gapAtStart = _subtitle.Paragraphs[curIdx].StartTime.TotalMilliseconds - _subtitle.Paragraphs[curIdx - 1].EndTime.TotalMilliseconds;
                        if (curIdx > 0)
                            _gapAtStart = oldMouseDownParagraph.StartTime.TotalMilliseconds - _subtitle.Paragraphs[curIdx - 1].EndTime.TotalMilliseconds;
                    }
                }
                else if (_mouseDownParagraphType == MouseDownParagraphType.End)
                {
                    if (_subtitle != null && _mouseDownParagraph != null)
                    {
                        int curIdx = _subtitle.Paragraphs.IndexOf(_mouseDownParagraph);
                        //if (curIdx >= 0 && curIdx < _subtitle.Paragraphs.Count - 1)
                        //    _gapAtStart = _subtitle.Paragraphs[curIdx + 1].StartTime.TotalMilliseconds - _subtitle.Paragraphs[curIdx].EndTime.TotalMilliseconds;
                        if (curIdx >= 0 && curIdx < _subtitle.Paragraphs.Count - 1)
                            _gapAtStart = _subtitle.Paragraphs[curIdx + 1].StartTime.TotalMilliseconds - oldMouseDownParagraph.EndTime.TotalMilliseconds;
                    }
                }
                _mouseDown = true;
            }
            else
            {
                if (e.Button == MouseButtons.Right)
                {
                    double seconds = XPositionToSeconds(e.X);
                    var milliseconds = (int)(seconds * TimeCode.BaseUnit);

                    double currentRegionLeft = Math.Min(_mouseMoveStartX, _mouseMoveEndX);
                    double currentRegionRight = Math.Max(_mouseMoveStartX, _mouseMoveEndX);
                    currentRegionLeft = XPositionToSeconds(currentRegionLeft);
                    currentRegionRight = XPositionToSeconds(currentRegionRight);

                    if (OnNewSelectionRightClicked != null && seconds > currentRegionLeft && seconds < currentRegionRight)
                    {
                        if (_mouseMoveStartX >= 0 && _mouseMoveEndX >= 0)
                        {
                            if (currentRegionRight - currentRegionLeft > 0.1) // not too small subtitles
                            {
                                var paragraph = new Paragraph { StartTime = TimeCode.FromSeconds(currentRegionLeft), EndTime = TimeCode.FromSeconds(currentRegionRight) };
                                if (PreventOverlap)
                                {
                                    if (paragraph.StartTime.TotalMilliseconds <= _wholeParagraphMinMilliseconds)
                                        paragraph.StartTime.TotalMilliseconds = _wholeParagraphMinMilliseconds + 1;
                                    if (paragraph.EndTime.TotalMilliseconds >= _wholeParagraphMaxMilliseconds)
                                        paragraph.EndTime.TotalMilliseconds = _wholeParagraphMaxMilliseconds - 1;
                                }
                                OnNewSelectionRightClicked.Invoke(this, new ParagraphEventArgs(paragraph));
                                NewSelectionParagraph = paragraph;
                                RightClickedParagraph = null;
                                _noClear = true;
                            }
                        }
                    }
                    else
                    {
                        Paragraph p = GetParagraphAtMilliseconds(milliseconds);
                        RightClickedParagraph = p;
                        RightClickedSeconds = seconds;
                        if (p != null)
                        {
                            if (OnParagraphRightClicked != null)
                            {
                                NewSelectionParagraph = null;
                                OnParagraphRightClicked.Invoke(this, new ParagraphEventArgs(seconds, p));
                            }
                        }
                        else
                        {
                            if (OnNonParagraphRightClicked != null)
                            {
                                OnNonParagraphRightClicked.Invoke(this, new ParagraphEventArgs(seconds, null));
                            }
                        }
                    }
                }
                Cursor = Cursors.Default;
            }
        }

        private void SetMinMaxViaSeconds(double seconds)
        {
            _wholeParagraphMinMilliseconds = 0;
            _wholeParagraphMaxMilliseconds = double.MaxValue;
            if (_subtitle != null)
            {
                Paragraph prev = null;
                Paragraph next = null;
                for (int i = 0; i < _subtitle.Paragraphs.Count; i++)
                {
                    Paragraph p2 = _subtitle.Paragraphs[i];
                    if (p2.StartTime.TotalSeconds < seconds)
                    {
                        prev = p2;
                    }
                    else if (p2.EndTime.TotalSeconds > seconds)
                    {
                        next = p2;
                        break;
                    }
                }
                if (prev != null)
                    _wholeParagraphMinMilliseconds = prev.EndTime.TotalMilliseconds + Configuration.Settings.General.MinimumMillisecondsBetweenLines;
                if (next != null)
                    _wholeParagraphMaxMilliseconds = next.StartTime.TotalMilliseconds - Configuration.Settings.General.MinimumMillisecondsBetweenLines;
            }
        }

        private void SetMinAndMax()
        {
            _wholeParagraphMinMilliseconds = 0;
            _wholeParagraphMaxMilliseconds = double.MaxValue;
            if (_subtitle != null && _mouseDownParagraph != null)
            {
                int curIdx = _subtitle.Paragraphs.IndexOf(_mouseDownParagraph);
                if (curIdx >= 0)
                {
                    if (curIdx > 0)
                    {
                        _wholeParagraphMinMilliseconds = _subtitle.Paragraphs[curIdx - 1].EndTime.TotalMilliseconds + Configuration.Settings.General.MinimumMillisecondsBetweenLines;
                    }
                    if (curIdx < _subtitle.Paragraphs.Count - 1)
                    {
                        _wholeParagraphMaxMilliseconds = _subtitle.Paragraphs[curIdx + 1].StartTime.TotalMilliseconds - Configuration.Settings.General.MinimumMillisecondsBetweenLines;
                    }
                }
            }
        }

        private void SetMinAndMaxMoveStart()
        {
            _wholeParagraphMinMilliseconds = 0;
            _wholeParagraphMaxMilliseconds = double.MaxValue;
            if (_subtitle != null && _mouseDownParagraph != null)
            {
                int curIdx = _subtitle.Paragraphs.IndexOf(_mouseDownParagraph);
                if (curIdx >= 0)
                {
                    var gap = Math.Abs(_subtitle.Paragraphs[curIdx - 1].EndTime.TotalMilliseconds - _subtitle.Paragraphs[curIdx].StartTime.TotalMilliseconds);
                    _wholeParagraphMinMilliseconds = _subtitle.Paragraphs[curIdx - 1].StartTime.TotalMilliseconds + gap + 200;
                }
            }
        }

        private void SetMinAndMaxMoveEnd()
        {
            _wholeParagraphMinMilliseconds = 0;
            _wholeParagraphMaxMilliseconds = double.MaxValue;
            if (_subtitle != null && _mouseDownParagraph != null)
            {
                int curIdx = _subtitle.Paragraphs.IndexOf(_mouseDownParagraph);
                if (curIdx >= 0)
                {
                    if (curIdx < _subtitle.Paragraphs.Count - 1)
                    {
                        var gap = Math.Abs(_subtitle.Paragraphs[curIdx].EndTime.TotalMilliseconds - _subtitle.Paragraphs[curIdx + 1].StartTime.TotalMilliseconds);
                        _wholeParagraphMaxMilliseconds = _subtitle.Paragraphs[curIdx + 1].EndTime.TotalMilliseconds - gap - 200;
                    }
                }
            }
        }

        private bool SetParagrapBorderHit(int milliseconds, List<Paragraph> paragraphs)
        {
            foreach (Paragraph p in paragraphs)
            {
                bool hit = SetParagrapBorderHit(milliseconds, p);
                if (hit)
                    return true;
            }
            return false;
        }

        private Paragraph GetParagraphAtMilliseconds(int milliseconds)
        {
            Paragraph p = null;
            if (IsParagrapHit(milliseconds, _selectedParagraph))
                p = _selectedParagraph;
            else if (IsParagrapHit(milliseconds, _currentParagraph))
                p = _currentParagraph;

            if (p == null)
            {
                foreach (Paragraph pNext in _previousAndNextParagraphs)
                {
                    if (IsParagrapHit(milliseconds, pNext))
                    {
                        p = pNext;
                        break;
                    }
                }
            }

            return p;
        }

        private bool SetParagrapBorderHit(int milliseconds, Paragraph paragraph)
        {
            if (paragraph == null)
                return false;

            if (IsParagrapBorderStartHit(milliseconds, paragraph.StartTime.TotalMilliseconds))
            {
                _oldParagraph = new Paragraph(paragraph);
                _mouseDownParagraph = paragraph;
                _mouseDownParagraphType = MouseDownParagraphType.Start;
                return true;
            }
            if (IsParagrapBorderEndHit(milliseconds, paragraph.EndTime.TotalMilliseconds))
            {
                _oldParagraph = new Paragraph(paragraph);
                _mouseDownParagraph = paragraph;
                _mouseDownParagraphType = MouseDownParagraphType.End;
                return true;
            }
            return false;
        }

        private bool PreventOverlap
        {
            get
            {
                if (ModifierKeys == Keys.Shift)
                    return AllowOverlap;
                return !AllowOverlap;
            }
        }

        private bool AllowMovePrevOrNext
        {
            get
            {
                return _gapAtStart >= 0 && _gapAtStart < 500 && ModifierKeys == Keys.Alt;
            }
        }

        private void WaveformMouseMove(object sender, MouseEventArgs e)
        {
            if (_wavePeaks == null)
                return;

            int oldMouseMoveLastX = _mouseMoveLastX;
            if (e.X < 0 && StartPositionSeconds > 0.1 && _mouseDown)
            {
                if (e.X < _mouseMoveLastX)
                {
                    StartPositionSeconds -= 0.1;
                    if (_mouseDownParagraph == null)
                    {
                        _mouseMoveEndX = 0;
                        _mouseMoveStartX += (int)(_wavePeaks.Header.SampleRate * 0.1);
                        OnPositionSelected.Invoke(this, new ParagraphEventArgs(StartPositionSeconds, null));
                    }
                }
                _mouseMoveLastX = e.X;
                Invalidate();
                return;
            }
            if (e.X > Width && StartPositionSeconds + 0.1 < _wavePeaks.Header.LengthInSeconds && _mouseDown)
            {
                //if (e.X > _mouseMoveLastX) // not much room for moving mouse cursor, so just scroll right
                {
                    StartPositionSeconds += 0.1;
                    if (_mouseDownParagraph == null)
                    {
                        _mouseMoveEndX = Width;
                        _mouseMoveStartX -= (int)(_wavePeaks.Header.SampleRate * 0.1);
                        OnPositionSelected.Invoke(this, new ParagraphEventArgs(StartPositionSeconds, null));
                    }
                }
                _mouseMoveLastX = e.X;
                Invalidate();
                return;
            }
            _mouseMoveLastX = e.X;

            if (e.X < 0 || e.X > Width)
                return;

            if (e.Button == MouseButtons.None)
            {
                double seconds = XPositionToSeconds(e.X);
                var milliseconds = (int)(seconds * TimeCode.BaseUnit);

                if (IsParagrapBorderHit(milliseconds, NewSelectionParagraph))
                    Cursor = Cursors.VSplit;
                else if (IsParagrapBorderHit(milliseconds, _selectedParagraph) ||
                         IsParagrapBorderHit(milliseconds, _currentParagraph) ||
                         IsParagrapBorderHit(milliseconds, _previousAndNextParagraphs))
                {
                    Cursor = Cursors.VSplit;
                }
                else
                {
                    Cursor = Cursors.Default;
                }
            }
            else if (e.Button == MouseButtons.Left)
            {
                if (oldMouseMoveLastX == e.X)
                    return; // no horizontal movement

                if (_mouseDown)
                {
                    if (_mouseDownParagraph != null)
                    {
                        double seconds = XPositionToSeconds(e.X);
                        var milliseconds = (int)(seconds * TimeCode.BaseUnit);
                        var subtitleIndex = _subtitle.GetIndex(_mouseDownParagraph);
                        _prevParagraph = _subtitle.GetParagraphOrDefault(subtitleIndex - 1);
                        _nextParagraph = _subtitle.GetParagraphOrDefault(subtitleIndex + 1);

                        if (_firstMove && Math.Abs(oldMouseMoveLastX - e.X) < Configuration.Settings.General.MinimumMillisecondsBetweenLines && GetParagraphAtMilliseconds(milliseconds) == null)
                        {
                            if (_mouseDownParagraphType == MouseDownParagraphType.Start && _prevParagraph != null && Math.Abs(_mouseDownParagraph.StartTime.TotalMilliseconds - _prevParagraph.EndTime.TotalMilliseconds) <= ClosenessForBorderSelection + 15)
                                return; // do not decide which paragraph to move yet
                            if (_mouseDownParagraphType == MouseDownParagraphType.End && _nextParagraph != null && Math.Abs(_mouseDownParagraph.EndTime.TotalMilliseconds - _nextParagraph.StartTime.TotalMilliseconds) <= ClosenessForBorderSelection + 15)
                                return; // do not decide which paragraph to move yet
                        }

                        if (ModifierKeys != Keys.Alt)
                        {
                            // decide which paragraph to move
                            if (_firstMove && e.X > oldMouseMoveLastX && _nextParagraph != null && _mouseDownParagraphType == MouseDownParagraphType.End)
                            {
                                if (milliseconds >= _nextParagraph.StartTime.TotalMilliseconds && milliseconds < _nextParagraph.EndTime.TotalMilliseconds)
                                {
                                    _mouseDownParagraph = _nextParagraph;
                                    _mouseDownParagraphType = MouseDownParagraphType.Start;
                                }
                            }
                            else if (_firstMove && e.X < oldMouseMoveLastX && _prevParagraph != null && _mouseDownParagraphType == MouseDownParagraphType.Start)
                            {
                                if (milliseconds <= _prevParagraph.EndTime.TotalMilliseconds && milliseconds > _prevParagraph.StartTime.TotalMilliseconds)
                                {
                                    _mouseDownParagraph = _prevParagraph;
                                    _mouseDownParagraphType = MouseDownParagraphType.End;
                                }
                            }
                        }
                        _firstMove = false;

                        if (_mouseDownParagraphType == MouseDownParagraphType.Start)
                        {
                            if (_mouseDownParagraph.EndTime.TotalMilliseconds - milliseconds > MinimumSelectionMilliseconds)
                            {
                                if (AllowMovePrevOrNext)
                                    SetMinAndMaxMoveStart();
                                else
                                    SetMinAndMax();
                                _mouseDownParagraph.StartTime.TotalMilliseconds = milliseconds;
                                if (PreventOverlap && _mouseDownParagraph.StartTime.TotalMilliseconds <= _wholeParagraphMinMilliseconds)
                                {
                                    _mouseDownParagraph.StartTime.TotalMilliseconds = _wholeParagraphMinMilliseconds + 1;
                                }

                                if (NewSelectionParagraph != null)
                                {
                                    NewSelectionParagraph.StartTime.TotalMilliseconds = milliseconds;
                                    if (PreventOverlap && NewSelectionParagraph.StartTime.TotalMilliseconds <= _wholeParagraphMinMilliseconds)
                                    {
                                        NewSelectionParagraph.StartTime.TotalMilliseconds = _wholeParagraphMinMilliseconds + 1;
                                    }
                                    _mouseMoveStartX = e.X;
                                }
                                else
                                {
                                    if (OnTimeChanged != null)
                                        OnTimeChanged.Invoke(this, new ParagraphEventArgs(seconds, _mouseDownParagraph, _oldParagraph, _mouseDownParagraphType, AllowMovePrevOrNext));
                                    Refresh();
                                    return;
                                }
                            }
                        }
                        else if (_mouseDownParagraphType == MouseDownParagraphType.End)
                        {
                            if (milliseconds - _mouseDownParagraph.StartTime.TotalMilliseconds > MinimumSelectionMilliseconds)
                            {
                                if (AllowMovePrevOrNext)
                                    SetMinAndMaxMoveEnd();
                                else
                                    SetMinAndMax();
                                _mouseDownParagraph.EndTime.TotalMilliseconds = milliseconds;
                                if (PreventOverlap && _mouseDownParagraph.EndTime.TotalMilliseconds >= _wholeParagraphMaxMilliseconds)
                                {
                                    _mouseDownParagraph.EndTime.TotalMilliseconds = _wholeParagraphMaxMilliseconds - 1;
                                }

                                if (NewSelectionParagraph != null)
                                {
                                    NewSelectionParagraph.EndTime.TotalMilliseconds = milliseconds;
                                    if (PreventOverlap && NewSelectionParagraph.EndTime.TotalMilliseconds >= _wholeParagraphMaxMilliseconds)
                                    {
                                        NewSelectionParagraph.EndTime.TotalMilliseconds = _wholeParagraphMaxMilliseconds - 1;
                                    }
                                    _mouseMoveEndX = e.X;
                                }
                                else
                                {
                                    //SHOW DEBUG MSG                     SolidBrush tBrush = new SolidBrush(Color.Turquoise);
                                    //var g = this.CreateGraphics();
                                    //g.DrawString("AllowMovePrevOrNext: " + AllowMovePrevOrNext.ToString() + ", GapStart: " + _gapAtStart.ToString(), Font, tBrush, new PointF(100, 100));
                                    //tBrush.Dispose();
                                    //g.Dispose();

                                    if (OnTimeChanged != null)
                                        OnTimeChanged.Invoke(this, new ParagraphEventArgs(seconds, _mouseDownParagraph, _oldParagraph, _mouseDownParagraphType, AllowMovePrevOrNext));
                                    Refresh();
                                    return;
                                }
                            }
                        }
                        else if (_mouseDownParagraphType == MouseDownParagraphType.Whole)
                        {
                            double durationMilliseconds = _mouseDownParagraph.Duration.TotalMilliseconds;

                            _mouseDownParagraph.StartTime.TotalMilliseconds = milliseconds - _moveWholeStartDifferenceMilliseconds;
                            _mouseDownParagraph.EndTime.TotalMilliseconds = _mouseDownParagraph.StartTime.TotalMilliseconds + durationMilliseconds;

                            if (PreventOverlap && _mouseDownParagraph.EndTime.TotalMilliseconds >= _wholeParagraphMaxMilliseconds)
                            {
                                _mouseDownParagraph.EndTime.TotalMilliseconds = _wholeParagraphMaxMilliseconds - 1;
                                _mouseDownParagraph.StartTime.TotalMilliseconds = _mouseDownParagraph.EndTime.TotalMilliseconds - durationMilliseconds;
                            }
                            else if (PreventOverlap && _mouseDownParagraph.StartTime.TotalMilliseconds <= _wholeParagraphMinMilliseconds)
                            {
                                _mouseDownParagraph.StartTime.TotalMilliseconds = _wholeParagraphMinMilliseconds + 1;
                                _mouseDownParagraph.EndTime.TotalMilliseconds = _mouseDownParagraph.StartTime.TotalMilliseconds + durationMilliseconds;
                            }

                            if (OnTimeChanged != null)
                                OnTimeChanged.Invoke(this, new ParagraphEventArgs(seconds, _mouseDownParagraph, _oldParagraph));
                        }
                    }
                    else
                    {
                        _mouseMoveEndX = e.X;
                        if (NewSelectionParagraph == null && Math.Abs(_mouseMoveEndX - _mouseMoveStartX) > 2)
                        {
                            if (AllowNewSelection)
                                NewSelectionParagraph = new Paragraph();
                        }

                        if (NewSelectionParagraph != null)
                        {
                            int start = Math.Min(_mouseMoveStartX, _mouseMoveEndX);
                            int end = Math.Max(_mouseMoveStartX, _mouseMoveEndX);

                            var startTotalSeconds = XPositionToSeconds(start);
                            var endTotalSeconds = XPositionToSeconds(end);

                            if (PreventOverlap && endTotalSeconds * TimeCode.BaseUnit >= _wholeParagraphMaxMilliseconds)
                            {
                                NewSelectionParagraph.EndTime.TotalMilliseconds = _wholeParagraphMaxMilliseconds - 1;
                                Invalidate();
                                return;
                            }
                            if (PreventOverlap && startTotalSeconds * TimeCode.BaseUnit <= _wholeParagraphMinMilliseconds)
                            {
                                NewSelectionParagraph.StartTime.TotalMilliseconds = _wholeParagraphMinMilliseconds + 1;
                                Invalidate();
                                return;
                            }
                            NewSelectionParagraph.StartTime.TotalSeconds = startTotalSeconds;
                            NewSelectionParagraph.EndTime.TotalSeconds = endTotalSeconds;
                        }
                    }
                    Invalidate();
                }
            }
        }

        private bool IsParagrapBorderHit(int milliseconds, List<Paragraph> paragraphs)
        {
            foreach (Paragraph p in paragraphs)
            {
                bool hit = IsParagrapBorderHit(milliseconds, p);
                if (hit)
                    return true;
            }
            return false;
        }

        private bool IsParagrapBorderHit(int milliseconds, Paragraph paragraph)
        {
            if (paragraph == null)
                return false;

            return IsParagrapBorderStartHit(milliseconds, paragraph.StartTime.TotalMilliseconds) ||
                   IsParagrapBorderEndHit(milliseconds, paragraph.EndTime.TotalMilliseconds);
        }

        private bool IsParagrapBorderStartHit(double milliseconds, double startMs)
        {
            return Math.Abs(milliseconds - (startMs - 5)) - 10 <= ClosenessForBorderSelection;
        }

        private bool IsParagrapBorderEndHit(double milliseconds, double endMs)
        {
            return Math.Abs(milliseconds - (endMs - 22)) - 7 <= ClosenessForBorderSelection;
        }

        private void WaveformMouseUp(object sender, MouseEventArgs e)
        {
            if (e.Button == MouseButtons.Left)
            {
                if (_mouseDown)
                {
                    if (_mouseDownParagraph != null)
                    {
                        _mouseDownParagraph = null;
                    }
                    else
                    {
                        _mouseMoveEndX = e.X;
                    }
                    _mouseDown = false;
                }
            }
            Cursor = Cursors.Default;
        }

        private void WaveformMouseLeave(object sender, EventArgs e)
        {
            Cursor = Cursors.Default;
            _mouseDown = false;
            Invalidate();
        }

        private void WaveformMouseEnter(object sender, EventArgs e)
        {
            if (_wavePeaks == null || _wavePeaks.Header == null)
                return;

            if (_noClear)
            {
                _noClear = false;
            }
            else
            {
                Cursor = Cursors.Default;
                _mouseDown = false;
                _mouseDownParagraph = null;
                _mouseMoveStartX = -1;
                _mouseMoveEndX = -1;
                Invalidate();
            }

            if (NewSelectionParagraph != null)
            {
                _mouseMoveStartX = SecondsToXPosition(NewSelectionParagraph.StartTime.TotalSeconds - StartPositionSeconds);
                _mouseMoveEndX = SecondsToXPosition(NewSelectionParagraph.EndTime.TotalSeconds - StartPositionSeconds);
            }
        }

        private void WaveformMouseDoubleClick(object sender, MouseEventArgs e)
        {
            if (_wavePeaks == null)
                return;

            _mouseDown = false;
            _mouseDownParagraph = null;
            _mouseMoveStartX = -1;
            _mouseMoveEndX = -1;

            if (e.Button == MouseButtons.Left)
            {
                if (OnPause != null)
                    OnPause.Invoke(sender, null);
                double seconds = XPositionToSeconds(e.X);
                var milliseconds = (int)(seconds * TimeCode.BaseUnit);

                Paragraph p = null;
                if (IsParagrapHit(milliseconds, _selectedParagraph))
                    p = _selectedParagraph;
                else if (IsParagrapHit(milliseconds, _currentParagraph))
                    p = _currentParagraph;

                if (p == null)
                {
                    foreach (Paragraph p2 in _previousAndNextParagraphs)
                    {
                        if (IsParagrapHit(milliseconds, p2))
                        {
                            p = p2;
                            break;
                        }
                    }
                }

                if (p != null)
                {
                    seconds = p.StartTime.TotalSeconds;
                    double endSeconds = p.EndTime.TotalSeconds;
                    if (seconds < StartPositionSeconds)
                    {
                        StartPositionSeconds = (p.StartTime.TotalSeconds) + 0.1; // move earlier - show whole selected paragraph
                    }
                    else if (endSeconds > EndPositionSeconds)
                    {
                        double newStartPos = StartPositionSeconds + (endSeconds - EndPositionSeconds); // move later, so whole selected paragraph is visible
                        if (newStartPos < seconds) // but only if visibile screen is wide enough
                            StartPositionSeconds = newStartPos;
                    }
                }

                if (OnDoubleClickNonParagraph != null)
                    OnDoubleClickNonParagraph.Invoke(this, new ParagraphEventArgs(seconds, p));
            }
        }

        private static bool IsParagrapHit(int milliseconds, Paragraph paragraph)
        {
            if (paragraph == null)
                return false;

            return milliseconds >= paragraph.StartTime.TotalMilliseconds && milliseconds <= paragraph.EndTime.TotalMilliseconds;
        }

        private void WaveformMouseClick(object sender, MouseEventArgs e)
        {
            if (e.Button == MouseButtons.Left && OnSingleClick != null)
            {
                int diff = Math.Abs(_mouseMoveStartX - e.X);
                if (_mouseMoveStartX == -1 || _mouseMoveEndX == -1 || diff < 10 && TimeSpan.FromTicks(DateTime.Now.Ticks - _buttonDownTimeTicks).TotalSeconds < 0.25)
                {
                    if (ModifierKeys == Keys.Shift && _selectedParagraph != null)
                    {
                        double seconds = XPositionToSeconds(e.X);
                        var milliseconds = (int)(seconds * TimeCode.BaseUnit);
                        if (_mouseDownParagraphType == MouseDownParagraphType.None || _mouseDownParagraphType == MouseDownParagraphType.Whole)
                        {
                            if (seconds < _selectedParagraph.EndTime.TotalSeconds)
                            {
                                _oldParagraph = new Paragraph(_selectedParagraph);
                                _mouseDownParagraph = _selectedParagraph;
                                _mouseDownParagraph.StartTime.TotalMilliseconds = milliseconds;
                                if (OnTimeChanged != null)
                                    OnTimeChanged.Invoke(this, new ParagraphEventArgs(seconds, _mouseDownParagraph, _oldParagraph));
                            }
                        }
                        return;
                    }
                    if (ModifierKeys == Keys.Control && _selectedParagraph != null)
                    {
                        double seconds = XPositionToSeconds(e.X);
                        var milliseconds = (int)(seconds * TimeCode.BaseUnit);
                        if (_mouseDownParagraphType == MouseDownParagraphType.None || _mouseDownParagraphType == MouseDownParagraphType.Whole)
                        {
                            if (seconds > _selectedParagraph.StartTime.TotalSeconds)
                            {
                                _oldParagraph = new Paragraph(_selectedParagraph);
                                _mouseDownParagraph = _selectedParagraph;
                                _mouseDownParagraph.EndTime.TotalMilliseconds = milliseconds;
                                if (OnTimeChanged != null)
                                    OnTimeChanged.Invoke(this, new ParagraphEventArgs(seconds, _mouseDownParagraph, _oldParagraph));
                            }
                        }
                        return;
                    }
                    if (ModifierKeys == (Keys.Control | Keys.Shift) && _selectedParagraph != null)
                    {
                        double seconds = XPositionToSeconds(e.X);
                        if (_mouseDownParagraphType == MouseDownParagraphType.None || _mouseDownParagraphType == MouseDownParagraphType.Whole)
                        {
                            _oldParagraph = new Paragraph(_selectedParagraph);
                            _mouseDownParagraph = _selectedParagraph;
                            if (OnTimeChangedAndOffsetRest != null)
                                OnTimeChangedAndOffsetRest.Invoke(this, new ParagraphEventArgs(seconds, _mouseDownParagraph));
                        }
                        return;
                    }
                    if (ModifierKeys == Keys.Alt && _selectedParagraph != null)
                    {
                        double seconds = XPositionToSeconds(e.X);
                        var milliseconds = (int)(seconds * TimeCode.BaseUnit);
                        if (_mouseDownParagraphType == MouseDownParagraphType.None || _mouseDownParagraphType == MouseDownParagraphType.Whole)
                        {
                            _oldParagraph = new Paragraph(_selectedParagraph);
                            _mouseDownParagraph = _selectedParagraph;
                            double durationMilliseconds = _mouseDownParagraph.Duration.TotalMilliseconds;
                            _mouseDownParagraph.StartTime.TotalMilliseconds = milliseconds;
                            _mouseDownParagraph.EndTime.TotalMilliseconds = _mouseDownParagraph.StartTime.TotalMilliseconds + durationMilliseconds;
                            if (OnTimeChanged != null)
                                OnTimeChanged.Invoke(this, new ParagraphEventArgs(seconds, _mouseDownParagraph, _oldParagraph));
                        }
                        return;
                    }

                    if (_mouseDownParagraphType == MouseDownParagraphType.None || _mouseDownParagraphType == MouseDownParagraphType.Whole)
                        OnSingleClick.Invoke(this, new ParagraphEventArgs(XPositionToSeconds(e.X), null));
                }
            }
        }

        private void WaveformKeyDown(object sender, KeyEventArgs e)
        {
            if (e.Modifiers == Keys.None && e.KeyCode == Keys.Add)
            {
                ZoomIn();
            }
            else if (e.Modifiers == Keys.None && e.KeyCode == Keys.Subtract)
            {
                ZoomOut();
            }
            else if (e.Modifiers == Keys.None && e.KeyCode == Keys.Z)
            {
                if (StartPositionSeconds > 0.1)
                {
                    StartPositionSeconds -= 0.1;
                    OnPositionSelected.Invoke(this, new ParagraphEventArgs(StartPositionSeconds, null));
                    Invalidate();
                    e.SuppressKeyPress = true;
                }
            }
            else if (e.Modifiers == Keys.None && e.KeyCode == Keys.X)
            {
                if (StartPositionSeconds + 0.1 < _wavePeaks.Header.LengthInSeconds)
                {
                    StartPositionSeconds += 0.1;
                    OnPositionSelected.Invoke(this, new ParagraphEventArgs(StartPositionSeconds, null));
                    Invalidate();
                    e.SuppressKeyPress = true;
                }
            }
            else if (e.Modifiers == Keys.Alt && e.KeyCode == Keys.C)
            {
                Locked = !Locked;
                Invalidate();
                e.SuppressKeyPress = true;
            }
            else if (e.KeyData == InsertAtVideoPositionShortcut)
            {
                if (InsertAtVideoPosition != null)
                {
                    InsertAtVideoPosition.Invoke(this, null);
                    e.SuppressKeyPress = true;
                }
            }
        }

        public double FindDataBelowThreshold(int threshold, double durationInSeconds)
        {
            int begin = SecondsToXPosition(_currentVideoPositionSeconds + 1);
            int length = SecondsToXPosition(durationInSeconds);

            int hitCount = 0;
            for (int i = begin; i < _wavePeaks.AllSamples.Count; i++)
            {
                if (i > 0 && i < _wavePeaks.AllSamples.Count && Math.Abs(_wavePeaks.AllSamples[i]) <= threshold)
                    hitCount++;
                else
                    hitCount = 0;
                if (hitCount > length)
                {
                    double seconds = ((i - (length / 2)) / (double)_wavePeaks.Header.SampleRate) / _zoomFactor;
                    if (seconds >= 0)
                    {
                        StartPositionSeconds = seconds;
                        if (StartPositionSeconds > 1)
                            StartPositionSeconds -= 1;
                        OnSingleClick.Invoke(this, new ParagraphEventArgs(seconds, null));
                        Invalidate();
                    }
                    return seconds;
                }
            }
            return -1;
        }

        public double FindDataBelowThresholdBack(int threshold, double durationInSeconds)
        {
            int begin = SecondsToXPosition(_currentVideoPositionSeconds - 1);
            int length = SecondsToXPosition(durationInSeconds);

            int hitCount = 0;
            for (int i = begin; i > 0; i--)
            {
                if (i > 0 && i < _wavePeaks.AllSamples.Count && Math.Abs(_wavePeaks.AllSamples[i]) <= threshold)
                    hitCount++;
                else
                    hitCount = 0;
                if (hitCount > length)
                {
                    double seconds = (i + (length / 2)) / (double)_wavePeaks.Header.SampleRate / _zoomFactor;
                    if (seconds >= 0)
                    {
                        StartPositionSeconds = seconds;
                        if (StartPositionSeconds > 1)
                            StartPositionSeconds -= 1;
                        else
                            StartPositionSeconds = 0;
                        OnSingleClick.Invoke(this, new ParagraphEventArgs(seconds, null));
                        Invalidate();
                    }
                    return seconds;
                }
            }
            return -1;
        }

        public void ZoomIn()
        {
            ZoomFactor = ZoomFactor + 0.1;
            if (OnZoomedChanged != null)
                OnZoomedChanged.Invoke(this, null);
        }

        public void ZoomOut()
        {
            ZoomFactor = ZoomFactor - 0.1;
            if (OnZoomedChanged != null)
                OnZoomedChanged.Invoke(this, null);
        }

        private void WaveformMouseWheel(object sender, MouseEventArgs e)
        {
            int delta = e.Delta;
            if (!MouseWheelScrollUpIsForward)
                delta = delta * -1;
            if (Locked)
            {
                OnPositionSelected.Invoke(this, new ParagraphEventArgs(_currentVideoPositionSeconds + (delta / 256.0), null));
            }
            else
            {
                StartPositionSeconds += delta / 256.0;
                if (_currentVideoPositionSeconds < StartPositionSeconds || _currentVideoPositionSeconds >= EndPositionSeconds)
                    OnPositionSelected.Invoke(this, new ParagraphEventArgs(StartPositionSeconds, null));
            }
            Invalidate();
        }

        /////////////////////////////////////////////////

        public void InitializeSpectrogram(string spectrogramDirectory)
        {
            _spectrogramBitmaps = new List<Bitmap>();
            _tempShowSpectrogram = ShowSpectrogram;
            ShowSpectrogram = false;
            if (Directory.Exists(spectrogramDirectory))
            {
                _spectrogramDirectory = spectrogramDirectory;
                _spectrogramBackgroundWorker = new System.ComponentModel.BackgroundWorker();
                _spectrogramBackgroundWorker.DoWork += LoadSpectrogramBitmapsAsync;
                _spectrogramBackgroundWorker.RunWorkerCompleted += LoadSpectrogramBitmapsCompleted;
                _spectrogramBackgroundWorker.RunWorkerAsync();
            }
        }

        private void LoadSpectrogramBitmapsCompleted(object sender, System.ComponentModel.RunWorkerCompletedEventArgs e)
        {
            LoadSpectrogramInfo(_spectrogramDirectory);
            ShowSpectrogram = _tempShowSpectrogram;
            if (_spectrogramBackgroundWorker != null)
                _spectrogramBackgroundWorker.Dispose();
        }

        private void LoadSpectrogramBitmapsAsync(object sender, System.ComponentModel.DoWorkEventArgs e)
        {
            try
            {
                for (var count = 0; ; count++)
                {
                    var fileName = Path.Combine(_spectrogramDirectory, count + ".gif");

                    // important that this does not lock file (do NOT use Image.FromFile(fileName) or alike!!!)
                    using (var ms = new MemoryStream(File.ReadAllBytes(fileName)))
                    {
                        _spectrogramBitmaps.Add((Bitmap)Image.FromStream(ms));
                    }
                }
            }
            catch (FileNotFoundException)
            {
                // no more files
            }
        }

        public void InitializeSpectrogram(List<Bitmap> spectrogramBitmaps, string spectrogramDirectory)
        {
            _spectrogramBitmaps = spectrogramBitmaps;
            LoadSpectrogramInfo(spectrogramDirectory);
        }

        private void LoadSpectrogramInfo(string spectrogramDirectory)
        {
            try
            {
                var doc = new XmlDocument();
                string xmlInfoFileName = Path.Combine(spectrogramDirectory, "Info.xml");
                if (File.Exists(xmlInfoFileName))
                {
                    doc.Load(xmlInfoFileName);
                    _sampleDuration = Convert.ToDouble(doc.DocumentElement.SelectSingleNode("SampleDuration").InnerText, CultureInfo.InvariantCulture);
                    _nfft = Convert.ToInt32(doc.DocumentElement.SelectSingleNode("NFFT").InnerText, CultureInfo.InvariantCulture);
                    _imageWidth = Convert.ToInt32(doc.DocumentElement.SelectSingleNode("ImageWidth").InnerText, CultureInfo.InvariantCulture);
                    ShowSpectrogram = true;
                }
                else
                {
                    ShowSpectrogram = false;
                }
            }
            catch
            {
                ShowSpectrogram = false;
            }
        }

        private void DrawSpectrogramBitmap(double seconds, Graphics graphics)
        {
            double duration = EndPositionSeconds - StartPositionSeconds;
            var width = (int)(duration / _sampleDuration);

<<<<<<< HEAD
            var bmpDestination = new Bitmap(width, _nfft / 2); //calculate width
            var gfx = Graphics.FromImage(bmpDestination);

            double startRow = seconds / (_sampleDuration * _imageWidth);
            var bitmapIndex = (int)startRow;
            var subtractValue = (int)Math.Round((startRow - bitmapIndex) * _imageWidth);
=======
            using (var bmpDestination = new Bitmap(width, 128)) //calculate width
            {
                using (var gfx = Graphics.FromImage(bmpDestination))
                {

                    double startRow = seconds / _secondsPerImage;
                    var bitmapIndex = (int)startRow;
                    var subtractValue = (int)Math.Round((startRow - bitmapIndex) * _imageWidth);
>>>>>>> 454be8aa

                    int i = 0;
                    while (i * _imageWidth < width && i + bitmapIndex < _spectrogramBitmaps.Count)
                    {
                        var bmp = _spectrogramBitmaps[i + bitmapIndex];
                        gfx.DrawImageUnscaled(bmp, new Point(bmp.Width * i - subtractValue, 0));
                        i++;
                    }
                    if (i + bitmapIndex < _spectrogramBitmaps.Count && subtractValue > 0)
                    {
                        var bmp = _spectrogramBitmaps[i + bitmapIndex];
                        gfx.DrawImageUnscaled(bmp, new Point(bmp.Width * i - subtractValue, 0));
                    }
                }
                if (ShowWaveform)
                    graphics.DrawImage(bmpDestination, new Rectangle(0, Height - bmpDestination.Height, Width, bmpDestination.Height));
                else
                    graphics.DrawImage(bmpDestination, new Rectangle(0, 0, Width, Height));
            }
<<<<<<< HEAD
            gfx.Dispose();

            if (ShowWaveform)
                graphics.DrawImage(bmpDestination, new Rectangle(0, Height - SpectrogramDisplayHeight, Width, SpectrogramDisplayHeight));
            else
                graphics.DrawImage(bmpDestination, new Rectangle(0, 0, Width, Height));
            bmpDestination.Dispose();
=======
>>>>>>> 454be8aa
        }

        private double GetAverageVolumeForNextMilliseconds(int sampleIndex, int milliseconds)
        {
            int length = SecondsToXPosition(milliseconds / TimeCode.BaseUnit);
            if (length < 9)
                length = 9;
            double v = 0;
            int count = 0;
            for (int i = sampleIndex; i < sampleIndex + length; i++)
            {
                if (i > 0 && i < _wavePeaks.AllSamples.Count)
                {
                    v += Math.Abs(_wavePeaks.AllSamples[i]);
                    count++;
                }
            }
            if (count == 0)
                return 0;
            return v / count;
        }

        internal void GenerateTimeCodes(double startFromSeconds, int minimumVolumePercent, int maximumVolumePercent, int defaultMilliseconds)
        {
            int begin = SecondsToXPosition(startFromSeconds);

            double average = 0;
            for (int k = begin; k < _wavePeaks.AllSamples.Count; k++)
                average += Math.Abs(_wavePeaks.AllSamples[k]);
            average = average / (_wavePeaks.AllSamples.Count - begin);

            var maxThreshold = (int)(_wavePeaks.DataMaxValue * (maximumVolumePercent / 100.0));
            var silenceThreshold = (int)(average * (minimumVolumePercent / 100.0));

            int length50Ms = SecondsToXPosition(0.050);
            double secondsPerParagraph = defaultMilliseconds / TimeCode.BaseUnit;
            int minBetween = SecondsToXPosition(Configuration.Settings.General.MinimumMillisecondsBetweenLines / TimeCode.BaseUnit);
            bool subtitleOn = false;
            int i = begin;
            while (i < _wavePeaks.AllSamples.Count)
            {
                if (subtitleOn)
                {
                    var currentLengthInSeconds = XPositionToSeconds(i - begin) - StartPositionSeconds;
                    if (currentLengthInSeconds > 1.0)
                    {
                        subtitleOn = EndParagraphDueToLowVolume(silenceThreshold, begin, true, i);
                        if (!subtitleOn)
                        {
                            begin = i + minBetween;
                            i = begin;
                        }
                    }
                    if (subtitleOn && currentLengthInSeconds >= secondsPerParagraph)
                    {
                        for (int j = 0; j < 20; j++)
                        {
                            subtitleOn = EndParagraphDueToLowVolume(silenceThreshold, begin, true, i + (j * length50Ms));
                            if (!subtitleOn)
                            {
                                i += (j * length50Ms);
                                begin = i + minBetween;
                                i = begin;
                                break;
                            }
                        }

                        if (subtitleOn) // force break
                        {
                            var p = new Paragraph(string.Empty, (XPositionToSeconds(begin) - StartPositionSeconds) * TimeCode.BaseUnit, (XPositionToSeconds(i) - StartPositionSeconds) * TimeCode.BaseUnit);
                            _subtitle.Paragraphs.Add(p);
                            begin = i + minBetween;
                            i = begin;
                        }
                    }
                }
                else
                {
                    double avgVol = GetAverageVolumeForNextMilliseconds(i, 100);
                    if (avgVol > silenceThreshold)
                    {
                        if (avgVol < maxThreshold)
                        {
                            subtitleOn = true;
                            begin = i;
                        }
                    }
                }
                i++;
            }
        }

        private bool EndParagraphDueToLowVolume(double silenceThreshold, int begin, bool subtitleOn, int i)
        {
            double avgVol = GetAverageVolumeForNextMilliseconds(i, 100);
            if (avgVol < silenceThreshold)
            {
                var p = new Paragraph(string.Empty, (XPositionToSeconds(begin) - StartPositionSeconds) * TimeCode.BaseUnit, (XPositionToSeconds(i) - StartPositionSeconds) * TimeCode.BaseUnit);
                _subtitle.Paragraphs.Add(p);
                subtitleOn = false;
            }
            return subtitleOn;
        }

    }
}<|MERGE_RESOLUTION|>--- conflicted
+++ resolved
@@ -1,1999 +1,1980 @@
-﻿using Nikse.SubtitleEdit.Core;
-using System;
-using System.Collections.Generic;
-using System.Drawing;
-using System.Globalization;
-using System.IO;
-using System.Windows.Forms;
-using System.Xml;
-
-namespace Nikse.SubtitleEdit.Controls
-{
-    public partial class AudioVisualizer : UserControl
-    {
-        public enum MouseDownParagraphType
-        {
-            None,
-            Start,
-            Whole,
-            End
-        }
-
-        public class ParagraphEventArgs : EventArgs
-        {
-            public Paragraph Paragraph { get; private set; }
-            public double Seconds { get; private set; }
-            public Paragraph BeforeParagraph { get; set; }
-            public MouseDownParagraphType MouseDownParagraphType { get; set; }
-            public bool MovePreviousOrNext { get; set; }
-            public ParagraphEventArgs(Paragraph p)
-            {
-                Paragraph = p;
-            }
-            public ParagraphEventArgs(double seconds, Paragraph p)
-            {
-                Seconds = seconds;
-                Paragraph = p;
-            }
-            public ParagraphEventArgs(double seconds, Paragraph p, Paragraph b)
-            {
-                Seconds = seconds;
-                Paragraph = p;
-                BeforeParagraph = b;
-            }
-            public ParagraphEventArgs(double seconds, Paragraph p, Paragraph b, MouseDownParagraphType mouseDownParagraphType)
-            {
-                Seconds = seconds;
-                Paragraph = p;
-                BeforeParagraph = b;
-                MouseDownParagraphType = mouseDownParagraphType;
-            }
-            public ParagraphEventArgs(double seconds, Paragraph p, Paragraph b, MouseDownParagraphType mouseDownParagraphType, bool movePreviousOrNext)
-            {
-                Seconds = seconds;
-                Paragraph = p;
-                BeforeParagraph = b;
-                MouseDownParagraphType = mouseDownParagraphType;
-                MovePreviousOrNext = movePreviousOrNext;
-            }
-        }
-
-        public int ClosenessForBorderSelection = 15;
-        private const int MinimumSelectionMilliseconds = 100;
-
-        private long _buttonDownTimeTicks;
-        private int _mouseMoveLastX = -1;
-        private int _mouseMoveStartX = -1;
-        private double _moveWholeStartDifferenceMilliseconds = -1;
-        private int _mouseMoveEndX = -1;
-        private bool _mouseDown;
-        private Paragraph _oldParagraph;
-        private Paragraph _mouseDownParagraph;
-        private MouseDownParagraphType _mouseDownParagraphType = MouseDownParagraphType.Start;
-        private Paragraph _selectedParagraph;
-        private Paragraph _currentParagraph;
-        private List<Paragraph> _previousAndNextParagraphs = new List<Paragraph>();
-        private Paragraph _prevParagraph;
-        private Paragraph _nextParagraph;
-        private bool _firstMove = true;
-        private double _currentVideoPositionSeconds = -1;
-        private WavePeakGenerator _wavePeaks;
-        private Subtitle _subtitle;
-        private ListView.SelectedIndexCollection _selectedIndices;
-        private bool _noClear;
-        private double _gapAtStart = -1;
-
-        private List<Bitmap> _spectrogramBitmaps = new List<Bitmap>();
-        private string _spectrogramDirectory;
-        private const int SpectrogramDisplayHeight = 128;
-        private double _sampleDuration;
-        private double _imageWidth;
-        private int _nfft;
-
-        public delegate void ParagraphEventHandler(object sender, ParagraphEventArgs e);
-        public event ParagraphEventHandler OnNewSelectionRightClicked;
-        public event ParagraphEventHandler OnParagraphRightClicked;
-        public event ParagraphEventHandler OnNonParagraphRightClicked;
-        public event ParagraphEventHandler OnPositionSelected;
-
-        public event ParagraphEventHandler OnTimeChanged;
-        public event ParagraphEventHandler OnTimeChangedAndOffsetRest;
-
-        public event ParagraphEventHandler OnSingleClick;
-        public event ParagraphEventHandler OnDoubleClickNonParagraph;
-        public event EventHandler OnPause;
-        public event EventHandler OnZoomedChanged;
-        public event EventHandler InsertAtVideoPosition;
-
-        private double _wholeParagraphMinMilliseconds;
-        private double _wholeParagraphMaxMilliseconds = double.MaxValue;
-        private System.ComponentModel.BackgroundWorker _spectrogramBackgroundWorker;
-        public Keys InsertAtVideoPositionShortcut = Keys.None;
-        public bool MouseWheelScrollUpIsForward = true;
-        public const double ZoomMinimum = 0.1;
-        public const double ZoomMaximum = 2.5;
-        private double _zoomFactor = 1.0; // 1.0=no zoom
-        public double ZoomFactor
-        {
-            get
-            {
-                return _zoomFactor;
-            }
-            set
-            {
-                if (value < ZoomMinimum)
-                    _zoomFactor = ZoomMinimum;
-                else if (value > ZoomMaximum)
-                    _zoomFactor = ZoomMaximum;
-                else
-                    _zoomFactor = value;
-                Invalidate();
-            }
-        }
-
-        private List<double> _sceneChanges = new List<double>();
-
-        /// <summary>
-        /// Scene changes (seconds)
-        /// </summary>
-        public List<double> SceneChanges
-        {
-            get
-            {
-                return _sceneChanges;
-            }
-            set
-            {
-                _sceneChanges = value;
-            }
-        }
-
-        /// <summary>
-        /// Video offset in seconds
-        /// </summary>
-        public double Offset { get; set; }
-
-        public bool IsSpectrogramAvailable
-        {
-            get
-            {
-                return _spectrogramBitmaps != null && _spectrogramBitmaps.Count > 0;
-            }
-        }
-
-        public bool ShowSpectrogram { get; set; }
-        public bool AllowOverlap { get; set; }
-        private bool _tempShowSpectrogram;
-
-        public bool ShowWaveform { get; set; }
-
-        private double _startPositionSeconds;
-        public double StartPositionSeconds
-        {
-            get
-            {
-                return _startPositionSeconds;
-            }
-            set
-            {
-                if (value < 0)
-                    _startPositionSeconds = 0;
-                else
-                    _startPositionSeconds = value;
-            }
-        }
-
-        public Paragraph NewSelectionParagraph { get; set; }
-        public Paragraph RightClickedParagraph { get; private set; }
-        public double RightClickedSeconds { get; private set; }
-
-        public string WaveformNotLoadedText { get; set; }
-        public Color BackgroundColor { get; set; }
-        public Color Color { get; set; }
-        public Color SelectedColor { get; set; }
-        public Color ParagraphColor { get; set; }
-        public Color TextColor { get; set; }
-        public float TextSize { get; set; }
-        public bool TextBold { get; set; }
-        public Color GridColor { get; set; }
-        public bool DrawGridLines { get; set; }
-        public bool AllowNewSelection { get; set; }
-
-        public bool Locked { get; set; }
-
-        public double VerticalZoomPercent { get; set; }
-
-        public double EndPositionSeconds
-        {
-            get
-            {
-                return XPositionToSeconds(Width);
-            }
-        }
-
-        public WavePeakGenerator WavePeaks
-        {
-            get
-            {
-                return _wavePeaks;
-            }
-            set
-            {
-                _zoomFactor = 1.0;
-                _currentParagraph = null;
-                _selectedParagraph = null;
-                _buttonDownTimeTicks = 0;
-                _mouseMoveLastX = -1;
-                _mouseMoveStartX = -1;
-                _moveWholeStartDifferenceMilliseconds = -1;
-                _mouseMoveEndX = -1;
-                _mouseDown = false;
-                _mouseDownParagraph = null;
-                _mouseDownParagraphType = MouseDownParagraphType.Start;
-                _previousAndNextParagraphs = new List<Paragraph>();
-                _currentVideoPositionSeconds = -1;
-                _subtitle = new Subtitle();
-                _noClear = false;
-                _wavePeaks = value;
-            }
-        }
-
-        public void ResetSpectrogram()
-        {
-            if (_spectrogramBitmaps != null)
-            {
-                for (int i = 0; i < _spectrogramBitmaps.Count; i++)
-                {
-                    try
-                    {
-                        Bitmap bmp = _spectrogramBitmaps[i];
-                        bmp.Dispose();
-                    }
-                    catch
-                    {
-                    }
-                }
-            }
-            _spectrogramBitmaps = new List<Bitmap>();
-        }
-
-        public void ClearSelection()
-        {
-            _mouseDown = false;
-            _mouseDownParagraph = null;
-            _mouseMoveStartX = -1;
-            _mouseMoveEndX = -1;
-            Invalidate();
-        }
-
-        public AudioVisualizer()
-        {
-            InitializeComponent();
-            SetStyle(ControlStyles.UserPaint | ControlStyles.AllPaintingInWmPaint | ControlStyles.DoubleBuffer, true);
-            WaveformNotLoadedText = "Click to add waveform/spectrogram";
-            MouseWheel += WaveformMouseWheel;
-
-            BackgroundColor = Color.Black;
-            Color = Color.GreenYellow;
-            SelectedColor = Color.Red;
-            ParagraphColor = Color.LimeGreen;
-            TextColor = Color.Gray;
-            TextSize = 9;
-            TextBold = true;
-            GridColor = Color.FromArgb(255, 20, 20, 18);
-            DrawGridLines = true;
-            AllowNewSelection = true;
-            ShowSpectrogram = true;
-            ShowWaveform = true;
-            VerticalZoomPercent = 1.0;
-            InsertAtVideoPositionShortcut = Utilities.GetKeys(Configuration.Settings.Shortcuts.MainWaveformInsertAtCurrentPosition);
-        }
-
-        public void NearestSubtitles(Subtitle subtitle, double currentVideoPositionSeconds, int subtitleIndex)
-        {
-            _previousAndNextParagraphs.Clear();
-            _currentParagraph = null;
-
-            var positionMilliseconds = (int)Math.Round(currentVideoPositionSeconds * TimeCode.BaseUnit);
-            if (_selectedParagraph != null && _selectedParagraph.StartTime.TotalMilliseconds < positionMilliseconds && _selectedParagraph.EndTime.TotalMilliseconds > positionMilliseconds)
-            {
-                _currentParagraph = _selectedParagraph;
-                for (int j = 1; j < 12; j++)
-                {
-                    Paragraph nextParagraph = subtitle.GetParagraphOrDefault(subtitleIndex - j);
-                    _previousAndNextParagraphs.Add(nextParagraph);
-                }
-                for (int j = 1; j < 10; j++)
-                {
-                    Paragraph nextParagraph = subtitle.GetParagraphOrDefault(subtitleIndex + j);
-                    _previousAndNextParagraphs.Add(nextParagraph);
-                }
-            }
-            else
-            {
-                for (int i = 0; i < subtitle.Paragraphs.Count; i++)
-                {
-                    Paragraph p = subtitle.Paragraphs[i];
-                    if (p.EndTime.TotalMilliseconds > positionMilliseconds)
-                    {
-                        _currentParagraph = p;
-                        for (int j = 1; j < 10; j++)
-                        {
-                            Paragraph nextParagraph = subtitle.GetParagraphOrDefault(i - j);
-                            _previousAndNextParagraphs.Add(nextParagraph);
-                        }
-                        for (int j = 1; j < 10; j++)
-                        {
-                            Paragraph nextParagraph = subtitle.GetParagraphOrDefault(i + j);
-                            _previousAndNextParagraphs.Add(nextParagraph);
-                        }
-
-                        break;
-                    }
-                }
-                if (_previousAndNextParagraphs.Count == 0)
-                {
-                    for (int i = 0; i < subtitle.Paragraphs.Count; i++)
-                    {
-                        Paragraph p = subtitle.Paragraphs[i];
-                        if (p.EndTime.TotalMilliseconds > StartPositionSeconds * 1000)
-                        {
-                            _currentParagraph = p;
-                            for (int j = 1; j < 10; j++)
-                            {
-                                Paragraph nextParagraph = subtitle.GetParagraphOrDefault(i - j);
-                                _previousAndNextParagraphs.Add(nextParagraph);
-                            }
-                            for (int j = 1; j < 10; j++)
-                            {
-                                Paragraph nextParagraph = subtitle.GetParagraphOrDefault(i + j);
-                                _previousAndNextParagraphs.Add(nextParagraph);
-                            }
-
-                            break;
-                        }
-                    }
-                    if (_previousAndNextParagraphs.Count == 0 && _subtitle.Paragraphs.Count > 0)
-                    {
-                        int i = _subtitle.Paragraphs.Count;
-                        for (int j = 1; j < 10; j++)
-                        {
-                            Paragraph nextParagraph = subtitle.GetParagraphOrDefault(i - j);
-                            _previousAndNextParagraphs.Add(nextParagraph);
-                        }
-                    }
-                }
-            }
-        }
-
-        public void SetPosition(double startPositionSeconds, Subtitle subtitle, double currentVideoPositionSeconds, int subtitleIndex, ListView.SelectedIndexCollection selectedIndexes)
-        {
-            StartPositionSeconds = startPositionSeconds;
-            _selectedIndices = selectedIndexes;
-            _subtitle.Paragraphs.Clear();
-            foreach (var p in subtitle.Paragraphs)
-            {
-                if (!p.StartTime.IsMaxTime)
-                    _subtitle.Paragraphs.Add(p);
-            }
-            _currentVideoPositionSeconds = currentVideoPositionSeconds;
-            _selectedParagraph = _subtitle.GetParagraphOrDefault(subtitleIndex);
-            NearestSubtitles(subtitle, currentVideoPositionSeconds, subtitleIndex);
-            Invalidate();
-        }
-
-        private static int CalculateHeight(double value, int imageHeight, int maxHeight)
-        {
-            double percentage = value / maxHeight;
-            var result = (int)Math.Round((percentage * imageHeight) + (imageHeight / 2.0));
-            return imageHeight - result;
-        }
-
-        private bool IsSelectedIndex(int pos, ref int lastCurrentEnd, List<Paragraph> selectedParagraphs)
-        {
-            if (pos < lastCurrentEnd)
-                return true;
-
-            if (_selectedIndices == null)
-                return false;
-
-            foreach (Paragraph p in selectedParagraphs)
-            {
-                if (pos >= p.StartFrame && pos <= p.EndFrame) // not really frames...
-                {
-                    lastCurrentEnd = p.EndFrame;
-                    return true;
-                }
-            }
-            return false;
-        }
-
-        internal void WaveformPaint(object sender, PaintEventArgs e)
-        {
-            if (_wavePeaks != null && _wavePeaks.AllSamples != null)
-            {
-                var selectedParagraphs = new List<Paragraph>();
-                if (_selectedIndices != null)
-                {
-                    var n = _wavePeaks.Header.SampleRate * _zoomFactor;
-                    try
-                    {
-                        foreach (int index in _selectedIndices)
-                        {
-                            Paragraph p = _subtitle.Paragraphs[index];
-                            if (p != null)
-                            {
-                                p = new Paragraph(p);
-                                // not really frames... just using them as position markers for better performance
-                                p.StartFrame = (int)(p.StartTime.TotalSeconds * n);
-                                p.EndFrame = (int)(p.EndTime.TotalSeconds * n);
-                                selectedParagraphs.Add(p);
-                            }
-                        }
-                    }
-                    catch
-                    {
-                    }
-                }
-                //var otherParagraphs = new List<Paragraph>();
-                //var nOther = _wavePeaks.Header.SampleRate * _zoomFactor;
-                //try
-                //{
-                //    foreach (Paragraph p in _subtitle.Paragraphs) //int index in _selectedIndices)
-                //    {
-                //        var p2 = new Paragraph(p) { StartFrame = (int)(p.StartTime.TotalSeconds*nOther), EndFrame = (int)(p.EndTime.TotalSeconds*nOther) };
-                //        // not really frames... just using them as position markers for better performance
-                //        otherParagraphs.Add(p2);
-                //    }
-                //}
-                //catch
-                //{
-                //}
-
-                if (StartPositionSeconds < 0)
-                    StartPositionSeconds = 0;
-
-                if (XPositionToSeconds(Width) > _wavePeaks.Header.LengthInSeconds)
-                    StartPositionSeconds = _wavePeaks.Header.LengthInSeconds - ((Width / (double)_wavePeaks.Header.SampleRate) / _zoomFactor);
-
-                Graphics graphics = e.Graphics;
-                int begin = SecondsToXPosition(StartPositionSeconds);
-                var beginNoZoomFactor = (int)Math.Round(StartPositionSeconds * _wavePeaks.Header.SampleRate); // do not use zoom factor here!
-
-                int start = -1;
-                int end = -1;
-                if (_selectedParagraph != null)
-                {
-                    start = SecondsToXPosition(_selectedParagraph.StartTime.TotalSeconds);
-                    end = SecondsToXPosition(_selectedParagraph.EndTime.TotalSeconds);
-                }
-                int imageHeight = Height;
-                var maxHeight = (int)(Math.Max(Math.Abs(_wavePeaks.DataMinValue), Math.Abs(_wavePeaks.DataMaxValue)) + 0.5);
-                maxHeight = (int)(maxHeight * VerticalZoomPercent);
-                if (maxHeight < 0)
-                    maxHeight = 1000;
-
-                DrawBackground(graphics);
-                int x = 0;
-                int y = Height / 2;
-
-                if (IsSpectrogramAvailable && ShowSpectrogram)
-                {
-                    DrawSpectrogramBitmap(StartPositionSeconds, graphics);
-                    if (ShowWaveform)
-                        imageHeight -= SpectrogramDisplayHeight;
-                }
-
-                //                using (var penOther = new Pen(ParagraphColor))
-                using (var penNormal = new Pen(Color))
-                using (var penSelected = new Pen(SelectedColor)) // selected paragraph
-                {
-                    var pen = penNormal;
-                    int lastCurrentEnd = -1;
-                    //                    int lastOtherCurrentEnd = -1;
-
-                    if (ShowWaveform)
-                    {
-                        if (_zoomFactor > 0.9999 && ZoomFactor < 1.00001)
-                        {
-                            for (int i = 0; i < _wavePeaks.AllSamples.Count && i < Width; i++)
-                            {
-                                int n = begin + i;
-                                if (n < _wavePeaks.AllSamples.Count)
-                                {
-                                    int newY = CalculateHeight(_wavePeaks.AllSamples[n], imageHeight, maxHeight);
-                                    //for (int tempX = x; tempX <= i; tempX++)
-                                    //    graphics.DrawLine(pen, tempX, y, tempX, newY);
-                                    graphics.DrawLine(pen, x, y, i, newY);
-                                    //graphics.FillRectangle(new SolidBrush(Color), x, y, 1, 1); // draw pixel instead of line
-
-                                    x = i;
-                                    y = newY;
-                                    if (n <= end && n >= start)
-                                        pen = penSelected;
-                                    else if (IsSelectedIndex(n, ref lastCurrentEnd, selectedParagraphs))
-                                        pen = penSelected;
-                                    //else if (IsSelectedIndex(n, ref lastOtherCurrentEnd, otherParagraphs))
-                                    //    pen = penOther;
-                                    else
-                                        pen = penNormal;
-                                }
-                            }
-                        }
-                        else
-                        {
-                            // calculate lines with zoom factor
-                            float x2 = 0;
-                            float x3 = 0;
-                            for (int i = 0; i < _wavePeaks.AllSamples.Count && ((int)Math.Round(x3)) < Width; i++)
-                            {
-                                if (beginNoZoomFactor + i < _wavePeaks.AllSamples.Count)
-                                {
-                                    int newY = CalculateHeight(_wavePeaks.AllSamples[beginNoZoomFactor + i], imageHeight, maxHeight);
-                                    x3 = (float)(_zoomFactor * i);
-                                    graphics.DrawLine(pen, x2, y, x3, newY);
-                                    x2 = x3;
-                                    y = newY;
-                                    var n = (int)(begin + x3);
-                                    if (n <= end && n >= start)
-                                        pen = penSelected;
-                                    else if (IsSelectedIndex(n, ref lastCurrentEnd, selectedParagraphs))
-                                        pen = penSelected;
-                                    //else if (IsSelectedIndex(n, ref lastOtherCurrentEnd, otherParagraphs))
-                                    //    pen = penOther;
-                                    else
-                                        pen = penNormal;
-                                }
-                            }
-                        }
-                    }
-                    DrawTimeLine(StartPositionSeconds, e, imageHeight);
-
-                    // scene changes
-                    if (_sceneChanges != null)
-                    {
-                        foreach (var d in _sceneChanges)
-                        {
-                            if (d > StartPositionSeconds && d < StartPositionSeconds + 20)
-                            {
-                                int pos = SecondsToXPosition(d) - begin;
-                                if (pos > 0 && pos < Width)
-                                {
-                                    using (var p = new Pen(Color.AntiqueWhite))
-                                    {
-                                        graphics.DrawLine(p, pos, 0, pos, Height);
-                                    }
-                                }
-                            }
-                        }
-                    }
-
-                    // current video position
-                    if (_currentVideoPositionSeconds > 0)
-                    {
-                        int videoPosition = SecondsToXPosition(_currentVideoPositionSeconds);
-                        videoPosition -= begin;
-                        if (videoPosition > 0 && videoPosition < Width)
-                        {
-                            using (var p = new Pen(Color.Turquoise))
-                            {
-                                graphics.DrawLine(p, videoPosition, 0, videoPosition, Height);
-                            }
-                        }
-                    }
-
-                    // mark paragraphs
-                    using (var textBrush = new SolidBrush(TextColor))
-                    {
-                        DrawParagraph(_currentParagraph, e, begin, textBrush);
-                        foreach (Paragraph p in _previousAndNextParagraphs)
-                            DrawParagraph(p, e, begin, textBrush);
-                    }
-
-                    // current selection
-                    if (NewSelectionParagraph != null)
-                    {
-                        int currentRegionLeft = SecondsToXPosition(NewSelectionParagraph.StartTime.TotalSeconds - StartPositionSeconds);
-                        int currentRegionRight = SecondsToXPosition(NewSelectionParagraph.EndTime.TotalSeconds - StartPositionSeconds);
-
-                        int currentRegionWidth = currentRegionRight - currentRegionLeft;
-                        using (var brush = new SolidBrush(Color.FromArgb(128, 255, 255, 255)))
-                        {
-                            if (currentRegionLeft >= 0 && currentRegionLeft <= Width)
-                            {
-                                graphics.FillRectangle(brush, currentRegionLeft, 0, currentRegionWidth, graphics.VisibleClipBounds.Height);
-
-                                if (currentRegionWidth > 40)
-                                {
-                                    using (var tBrush = new SolidBrush(Color.Turquoise))
-                                    {
-                                        graphics.DrawString(string.Format("{0:0.###} {1}", ((double)currentRegionWidth / _wavePeaks.Header.SampleRate / _zoomFactor), Configuration.Settings.Language.Waveform.Seconds), Font, tBrush, new PointF(currentRegionLeft + 3, Height - 32));
-                                    }
-                                }
-                            }
-                        }
-                    }
-                }
-            }
-            else
-            {
-                DrawBackground(e.Graphics);
-
-                using (var textBrush = new SolidBrush(TextColor))
-                {
-                    using (var textFont = new Font(Font.FontFamily, 8))
-                    {
-
-                        if (Width > 90)
-                        {
-                            e.Graphics.DrawString(WaveformNotLoadedText, textFont, textBrush, new PointF(Width / 2 - 65, Height / 2 - 10));
-                        }
-                        else
-                        {
-                            using (var stringFormat = new StringFormat())
-                            {
-                                stringFormat.FormatFlags = StringFormatFlags.DirectionVertical;
-                                e.Graphics.DrawString(WaveformNotLoadedText, textFont, textBrush, new PointF(1, 10), stringFormat);
-                            }
-                        }
-                    }
-                }
-            }
-            if (Focused)
-            {
-                using (var p = new Pen(SelectedColor))
-                {
-                    e.Graphics.DrawRectangle(p, new Rectangle(0, 0, Width - 1, Height - 1));
-                }
-            }
-        }
-
-        private void DrawBackground(Graphics graphics)
-        {
-            graphics.Clear(BackgroundColor);
-
-            if (DrawGridLines)
-            {
-                if (_wavePeaks == null)
-                {
-                    using (var pen = new Pen(new SolidBrush(GridColor)))
-                    {
-                        for (int i = 0; i < Width; i += 10)
-                        {
-                            graphics.DrawLine(pen, i, 0, i, Height);
-                            graphics.DrawLine(pen, 0, i, Width, i);
-                        }
-                    }
-                }
-                else
-                {
-                    double interval = 0.1 * _wavePeaks.Header.SampleRate * _zoomFactor; // pixels that is 0.1 second
-                    if (ZoomFactor < 0.4)
-                        interval = 1.0 * _wavePeaks.Header.SampleRate * _zoomFactor; // pixels that is 1 second
-                    int start = SecondsToXPosition(StartPositionSeconds) % ((int)Math.Round(interval));
-                    using (var pen = new Pen(new SolidBrush(GridColor)))
-                    {
-                        for (double i = start; i < Width; i += interval)
-                        {
-                            var j = (int)Math.Round(i);
-                            graphics.DrawLine(pen, j, 0, j, Height);
-                            graphics.DrawLine(pen, 0, j, Width, j);
-                        }
-                    }
-                }
-            }
-        }
-
-        private void DrawTimeLine(double startPositionSeconds, PaintEventArgs e, int imageHeight)
-        {
-            var start = (int)Math.Round(startPositionSeconds + 0.5);
-            double seconds = start - StartPositionSeconds;
-            float position = SecondsToXPosition(seconds);
-            using (var pen = new Pen(TextColor))
-            {
-                using (var textBrush = new SolidBrush(TextColor))
-                {
-                    using (var textFont = new Font(Font.FontFamily, 7))
-                    {
-                        while (position < Width)
-                        {
-                            var n = _zoomFactor * _wavePeaks.Header.SampleRate;
-                            if (n > 38 || (int)Math.Round(StartPositionSeconds + seconds) % 5 == 0)
-                            {
-                                e.Graphics.DrawLine(pen, position, imageHeight, position, imageHeight - 10);
-                                e.Graphics.DrawString(GetDisplayTime(StartPositionSeconds + seconds), textFont, textBrush, new PointF(position + 2, imageHeight - 13));
-                            }
-
-                            seconds += 0.5;
-                            position = SecondsToXPosition(seconds);
-
-                            if (n > 64)
-                                e.Graphics.DrawLine(pen, position, imageHeight, position, imageHeight - 5);
-
-                            seconds += 0.5;
-                            position = SecondsToXPosition(seconds);
-                        }
-                    }
-                }
-            }
-        }
-
-        private static string GetDisplayTime(double seconds)
-        {
-            TimeSpan ts = TimeSpan.FromSeconds(seconds);
-            if (ts.Minutes == 0 && ts.Hours == 0)
-                return ts.Seconds.ToString(CultureInfo.InvariantCulture);
-            if (ts.Hours == 0)
-                return string.Format("{0:00}:{1:00}", ts.Minutes, ts.Seconds);
-            return string.Format("{0:00}:{1:00}:{2:00}", ts.Hours, ts.Minutes, ts.Seconds);
-        }
-
-        private void DrawParagraph(Paragraph paragraph, PaintEventArgs e, int begin, SolidBrush textBrush)
-        {
-            if (paragraph == null)
-            {
-                return;
-            }
-
-            int currentRegionLeft = SecondsToXPosition(paragraph.StartTime.TotalSeconds) - begin;
-            int currentRegionRight = SecondsToXPosition(paragraph.EndTime.TotalSeconds) - begin;
-            int currentRegionWidth = currentRegionRight - currentRegionLeft;
-            var drawingStyle = TextBold ? FontStyle.Bold : FontStyle.Regular;
-            using (var brush = new SolidBrush(Color.FromArgb(42, 255, 255, 255))) // back color for paragraphs
-            {
-                e.Graphics.FillRectangle(brush, currentRegionLeft, 0, currentRegionWidth, e.Graphics.VisibleClipBounds.Height);
-
-                var pen = new Pen(new SolidBrush(Color.FromArgb(175, 0, 100, 0))) { DashStyle = System.Drawing.Drawing2D.DashStyle.Solid, Width = 2 };
-                e.Graphics.DrawLine(pen, currentRegionLeft, 0, currentRegionLeft, e.Graphics.VisibleClipBounds.Height);
-                pen.Dispose();
-                pen = new Pen(new SolidBrush(Color.FromArgb(175, 110, 10, 10))) { DashStyle = System.Drawing.Drawing2D.DashStyle.Dash, Width = 2 };
-                e.Graphics.DrawLine(pen, currentRegionRight - 1, 0, currentRegionRight - 1, e.Graphics.VisibleClipBounds.Height);
-
-                var n = _zoomFactor * _wavePeaks.Header.SampleRate;
-                if (Configuration.Settings != null && Configuration.Settings.General.UseTimeFormatHHMMSSFF)
-                {
-                    if (n > 80)
-                    {
-                        using (var font = new Font(Font.FontFamily, TextSize, drawingStyle))
-                        {
-                            e.Graphics.DrawString(paragraph.Text.Replace(Environment.NewLine, "  "), font, textBrush, new PointF(currentRegionLeft + 3, 10));
-                            e.Graphics.DrawString("#" + paragraph.Number + "  " + paragraph.StartTime.ToShortStringHHMMSSFF() + " --> " + paragraph.EndTime.ToShortStringHHMMSSFF(), font, textBrush, new PointF(currentRegionLeft + 3, Height - 32));
-                        }
-                    }
-                    else if (n > 51)
-                        e.Graphics.DrawString("#" + paragraph.Number + "  " + paragraph.StartTime.ToShortStringHHMMSSFF(), Font, textBrush, new PointF(currentRegionLeft + 3, Height - 32));
-                    else if (n > 25)
-                        e.Graphics.DrawString("#" + paragraph.Number, Font, textBrush, new PointF(currentRegionLeft + 3, Height - 32));
-                }
-                else
-                {
-                    if (n > 80)
-                    {
-                        using (var font = new Font(Configuration.Settings.General.SubtitleFontName, TextSize, drawingStyle))
-                        {
-                            using (var blackBrush = new SolidBrush(Color.Black))
-                            {
-                                var text = HtmlUtil.RemoveHtmlTags(paragraph.Text, true);
-                                text = text.Replace(Environment.NewLine, "  ");
-
-                                int w = currentRegionRight - currentRegionLeft;
-                                int actualWidth = (int)e.Graphics.MeasureString(text, font).Width;
-                                bool shortned = false;
-                                while (actualWidth > w - 12 && text.Length > 1)
-                                {
-                                    text = text.Remove(text.Length - 1);
-                                    actualWidth = (int)e.Graphics.MeasureString(text, font).Width;
-                                    shortned = true;
-                                }
-                                if (shortned)
-                                {
-                                    text = text.TrimEnd() + "…";
-                                }
-
-                                // poor mans outline + text
-                                e.Graphics.DrawString(text, font, blackBrush, new PointF(currentRegionLeft + 3, 11 - 7));
-                                e.Graphics.DrawString(text, font, blackBrush, new PointF(currentRegionLeft + 3, 9 - 7));
-                                e.Graphics.DrawString(text, font, blackBrush, new PointF(currentRegionLeft + 2, 10 - 7));
-                                e.Graphics.DrawString(text, font, blackBrush, new PointF(currentRegionLeft + 4, 10 - 7));
-                                e.Graphics.DrawString(text, font, textBrush, new PointF(currentRegionLeft + 3, 10 - 7));
-
-                                text = "#" + paragraph.Number + "  " + paragraph.Duration.ToShortString();
-                                actualWidth = (int)e.Graphics.MeasureString(text, font).Width;
-                                if (actualWidth >= w)
-                                    text = paragraph.Duration.ToShortString();
-                                int top = Height - 14 - (int)e.Graphics.MeasureString("#", font).Height;
-                                // poor mans outline + text
-                                e.Graphics.DrawString(text, font, blackBrush, new PointF(currentRegionLeft + 3, top + 1));
-                                e.Graphics.DrawString(text, font, blackBrush, new PointF(currentRegionLeft + 3, top - 1));
-                                e.Graphics.DrawString(text, font, blackBrush, new PointF(currentRegionLeft + 2, top));
-                                e.Graphics.DrawString(text, font, blackBrush, new PointF(currentRegionLeft + 4, top));
-                                e.Graphics.DrawString(text, font, textBrush, new PointF(currentRegionLeft + 3, top));
-                            }
-                        }
-                    }
-                    else if (n > 51)
-                        e.Graphics.DrawString("#" + paragraph.Number + "  " + paragraph.StartTime.ToShortString(), Font, textBrush, new PointF(currentRegionLeft + 3, Height - 32));
-                    else if (n > 25)
-                        e.Graphics.DrawString("#" + paragraph.Number, Font, textBrush, new PointF(currentRegionLeft + 3, Height - 32));
-                }
-                pen.Dispose();
-            }
-        }
-
-        private double XPositionToSeconds(double x)
-        {
-            return StartPositionSeconds + (x / _wavePeaks.Header.SampleRate) / _zoomFactor;
-        }
-
-        private int SecondsToXPosition(double seconds)
-        {
-            return (int)Math.Round(seconds * _wavePeaks.Header.SampleRate * _zoomFactor);
-        }
-
-        private void WaveformMouseDown(object sender, MouseEventArgs e)
-        {
-            if (_wavePeaks == null)
-                return;
-
-            Paragraph oldMouseDownParagraph = null;
-            _mouseDownParagraphType = MouseDownParagraphType.None;
-            _gapAtStart = -1;
-            _firstMove = true;
-            if (e.Button == MouseButtons.Left)
-            {
-                _buttonDownTimeTicks = DateTime.Now.Ticks;
-
-                Cursor = Cursors.VSplit;
-                double seconds = XPositionToSeconds(e.X);
-                var milliseconds = (int)(seconds * TimeCode.BaseUnit);
-
-                if (SetParagrapBorderHit(milliseconds, NewSelectionParagraph))
-                {
-                    if (_mouseDownParagraph != null)
-                        oldMouseDownParagraph = new Paragraph(_mouseDownParagraph);
-                    if (_mouseDownParagraphType == MouseDownParagraphType.Start)
-                    {
-                        _mouseDownParagraph.StartTime.TotalMilliseconds = milliseconds;
-                        NewSelectionParagraph.StartTime.TotalMilliseconds = milliseconds;
-                        _mouseMoveStartX = e.X;
-                        _mouseMoveEndX = SecondsToXPosition(NewSelectionParagraph.EndTime.TotalSeconds);
-                    }
-                    else
-                    {
-                        _mouseDownParagraph.EndTime.TotalMilliseconds = milliseconds;
-                        NewSelectionParagraph.EndTime.TotalMilliseconds = milliseconds;
-                        _mouseMoveStartX = SecondsToXPosition(NewSelectionParagraph.StartTime.TotalSeconds);
-                        _mouseMoveEndX = e.X;
-                    }
-                    SetMinMaxViaSeconds(seconds);
-                }
-                else if (SetParagrapBorderHit(milliseconds, _selectedParagraph) ||
-                    SetParagrapBorderHit(milliseconds, _currentParagraph) ||
-                    SetParagrapBorderHit(milliseconds, _previousAndNextParagraphs))
-                {
-                    if (_mouseDownParagraph != null)
-                        oldMouseDownParagraph = new Paragraph(_mouseDownParagraph);
-                    NewSelectionParagraph = null;
-
-                    int curIdx = _subtitle.Paragraphs.IndexOf(_mouseDownParagraph);
-                    if (_mouseDownParagraphType == MouseDownParagraphType.Start)
-                    {
-                        if (curIdx > 0)
-                        {
-                            var prev = _subtitle.Paragraphs[curIdx - 1];
-                            if (prev.EndTime.TotalMilliseconds + Configuration.Settings.General.MinimumMillisecondsBetweenLines < milliseconds)
-                                _mouseDownParagraph.StartTime.TotalMilliseconds = milliseconds;
-                        }
-                        else
-                        {
-                            _mouseDownParagraph.StartTime.TotalMilliseconds = milliseconds;
-                        }
-                    }
-                    else
-                    {
-                        if (curIdx < _subtitle.Paragraphs.Count - 1)
-                        {
-                            var next = _subtitle.Paragraphs[curIdx + 1];
-                            if (milliseconds + Configuration.Settings.General.MinimumMillisecondsBetweenLines < next.StartTime.TotalMilliseconds)
-                                _mouseDownParagraph.EndTime.TotalMilliseconds = milliseconds;
-                        }
-                        else
-                        {
-                            _mouseDownParagraph.EndTime.TotalMilliseconds = milliseconds;
-                        }
-                    }
-                    SetMinAndMax();
-                }
-                else
-                {
-                    Paragraph p = GetParagraphAtMilliseconds(milliseconds);
-                    if (p != null)
-                    {
-                        _oldParagraph = new Paragraph(p);
-                        _mouseDownParagraph = p;
-                        oldMouseDownParagraph = new Paragraph(_mouseDownParagraph);
-                        _mouseDownParagraphType = MouseDownParagraphType.Whole;
-                        _moveWholeStartDifferenceMilliseconds = (XPositionToSeconds(e.X) * TimeCode.BaseUnit) - p.StartTime.TotalMilliseconds;
-                        Cursor = Cursors.Hand;
-                        SetMinAndMax();
-                    }
-                    else if (!AllowNewSelection)
-                    {
-                        Cursor = Cursors.Default;
-                    }
-                    if (p == null)
-                        SetMinMaxViaSeconds(seconds);
-                    NewSelectionParagraph = null;
-                    _mouseMoveStartX = e.X;
-                    _mouseMoveEndX = e.X;
-                }
-                if (_mouseDownParagraphType == MouseDownParagraphType.Start)
-                {
-                    if (_subtitle != null && _mouseDownParagraph != null)
-                    {
-                        int curIdx = _subtitle.Paragraphs.IndexOf(_mouseDownParagraph);
-                        //if (curIdx > 0)
-                        //    _gapAtStart = _subtitle.Paragraphs[curIdx].StartTime.TotalMilliseconds - _subtitle.Paragraphs[curIdx - 1].EndTime.TotalMilliseconds;
-                        if (curIdx > 0)
-                            _gapAtStart = oldMouseDownParagraph.StartTime.TotalMilliseconds - _subtitle.Paragraphs[curIdx - 1].EndTime.TotalMilliseconds;
-                    }
-                }
-                else if (_mouseDownParagraphType == MouseDownParagraphType.End)
-                {
-                    if (_subtitle != null && _mouseDownParagraph != null)
-                    {
-                        int curIdx = _subtitle.Paragraphs.IndexOf(_mouseDownParagraph);
-                        //if (curIdx >= 0 && curIdx < _subtitle.Paragraphs.Count - 1)
-                        //    _gapAtStart = _subtitle.Paragraphs[curIdx + 1].StartTime.TotalMilliseconds - _subtitle.Paragraphs[curIdx].EndTime.TotalMilliseconds;
-                        if (curIdx >= 0 && curIdx < _subtitle.Paragraphs.Count - 1)
-                            _gapAtStart = _subtitle.Paragraphs[curIdx + 1].StartTime.TotalMilliseconds - oldMouseDownParagraph.EndTime.TotalMilliseconds;
-                    }
-                }
-                _mouseDown = true;
-            }
-            else
-            {
-                if (e.Button == MouseButtons.Right)
-                {
-                    double seconds = XPositionToSeconds(e.X);
-                    var milliseconds = (int)(seconds * TimeCode.BaseUnit);
-
-                    double currentRegionLeft = Math.Min(_mouseMoveStartX, _mouseMoveEndX);
-                    double currentRegionRight = Math.Max(_mouseMoveStartX, _mouseMoveEndX);
-                    currentRegionLeft = XPositionToSeconds(currentRegionLeft);
-                    currentRegionRight = XPositionToSeconds(currentRegionRight);
-
-                    if (OnNewSelectionRightClicked != null && seconds > currentRegionLeft && seconds < currentRegionRight)
-                    {
-                        if (_mouseMoveStartX >= 0 && _mouseMoveEndX >= 0)
-                        {
-                            if (currentRegionRight - currentRegionLeft > 0.1) // not too small subtitles
-                            {
-                                var paragraph = new Paragraph { StartTime = TimeCode.FromSeconds(currentRegionLeft), EndTime = TimeCode.FromSeconds(currentRegionRight) };
-                                if (PreventOverlap)
-                                {
-                                    if (paragraph.StartTime.TotalMilliseconds <= _wholeParagraphMinMilliseconds)
-                                        paragraph.StartTime.TotalMilliseconds = _wholeParagraphMinMilliseconds + 1;
-                                    if (paragraph.EndTime.TotalMilliseconds >= _wholeParagraphMaxMilliseconds)
-                                        paragraph.EndTime.TotalMilliseconds = _wholeParagraphMaxMilliseconds - 1;
-                                }
-                                OnNewSelectionRightClicked.Invoke(this, new ParagraphEventArgs(paragraph));
-                                NewSelectionParagraph = paragraph;
-                                RightClickedParagraph = null;
-                                _noClear = true;
-                            }
-                        }
-                    }
-                    else
-                    {
-                        Paragraph p = GetParagraphAtMilliseconds(milliseconds);
-                        RightClickedParagraph = p;
-                        RightClickedSeconds = seconds;
-                        if (p != null)
-                        {
-                            if (OnParagraphRightClicked != null)
-                            {
-                                NewSelectionParagraph = null;
-                                OnParagraphRightClicked.Invoke(this, new ParagraphEventArgs(seconds, p));
-                            }
-                        }
-                        else
-                        {
-                            if (OnNonParagraphRightClicked != null)
-                            {
-                                OnNonParagraphRightClicked.Invoke(this, new ParagraphEventArgs(seconds, null));
-                            }
-                        }
-                    }
-                }
-                Cursor = Cursors.Default;
-            }
-        }
-
-        private void SetMinMaxViaSeconds(double seconds)
-        {
-            _wholeParagraphMinMilliseconds = 0;
-            _wholeParagraphMaxMilliseconds = double.MaxValue;
-            if (_subtitle != null)
-            {
-                Paragraph prev = null;
-                Paragraph next = null;
-                for (int i = 0; i < _subtitle.Paragraphs.Count; i++)
-                {
-                    Paragraph p2 = _subtitle.Paragraphs[i];
-                    if (p2.StartTime.TotalSeconds < seconds)
-                    {
-                        prev = p2;
-                    }
-                    else if (p2.EndTime.TotalSeconds > seconds)
-                    {
-                        next = p2;
-                        break;
-                    }
-                }
-                if (prev != null)
-                    _wholeParagraphMinMilliseconds = prev.EndTime.TotalMilliseconds + Configuration.Settings.General.MinimumMillisecondsBetweenLines;
-                if (next != null)
-                    _wholeParagraphMaxMilliseconds = next.StartTime.TotalMilliseconds - Configuration.Settings.General.MinimumMillisecondsBetweenLines;
-            }
-        }
-
-        private void SetMinAndMax()
-        {
-            _wholeParagraphMinMilliseconds = 0;
-            _wholeParagraphMaxMilliseconds = double.MaxValue;
-            if (_subtitle != null && _mouseDownParagraph != null)
-            {
-                int curIdx = _subtitle.Paragraphs.IndexOf(_mouseDownParagraph);
-                if (curIdx >= 0)
-                {
-                    if (curIdx > 0)
-                    {
-                        _wholeParagraphMinMilliseconds = _subtitle.Paragraphs[curIdx - 1].EndTime.TotalMilliseconds + Configuration.Settings.General.MinimumMillisecondsBetweenLines;
-                    }
-                    if (curIdx < _subtitle.Paragraphs.Count - 1)
-                    {
-                        _wholeParagraphMaxMilliseconds = _subtitle.Paragraphs[curIdx + 1].StartTime.TotalMilliseconds - Configuration.Settings.General.MinimumMillisecondsBetweenLines;
-                    }
-                }
-            }
-        }
-
-        private void SetMinAndMaxMoveStart()
-        {
-            _wholeParagraphMinMilliseconds = 0;
-            _wholeParagraphMaxMilliseconds = double.MaxValue;
-            if (_subtitle != null && _mouseDownParagraph != null)
-            {
-                int curIdx = _subtitle.Paragraphs.IndexOf(_mouseDownParagraph);
-                if (curIdx >= 0)
-                {
-                    var gap = Math.Abs(_subtitle.Paragraphs[curIdx - 1].EndTime.TotalMilliseconds - _subtitle.Paragraphs[curIdx].StartTime.TotalMilliseconds);
-                    _wholeParagraphMinMilliseconds = _subtitle.Paragraphs[curIdx - 1].StartTime.TotalMilliseconds + gap + 200;
-                }
-            }
-        }
-
-        private void SetMinAndMaxMoveEnd()
-        {
-            _wholeParagraphMinMilliseconds = 0;
-            _wholeParagraphMaxMilliseconds = double.MaxValue;
-            if (_subtitle != null && _mouseDownParagraph != null)
-            {
-                int curIdx = _subtitle.Paragraphs.IndexOf(_mouseDownParagraph);
-                if (curIdx >= 0)
-                {
-                    if (curIdx < _subtitle.Paragraphs.Count - 1)
-                    {
-                        var gap = Math.Abs(_subtitle.Paragraphs[curIdx].EndTime.TotalMilliseconds - _subtitle.Paragraphs[curIdx + 1].StartTime.TotalMilliseconds);
-                        _wholeParagraphMaxMilliseconds = _subtitle.Paragraphs[curIdx + 1].EndTime.TotalMilliseconds - gap - 200;
-                    }
-                }
-            }
-        }
-
-        private bool SetParagrapBorderHit(int milliseconds, List<Paragraph> paragraphs)
-        {
-            foreach (Paragraph p in paragraphs)
-            {
-                bool hit = SetParagrapBorderHit(milliseconds, p);
-                if (hit)
-                    return true;
-            }
-            return false;
-        }
-
-        private Paragraph GetParagraphAtMilliseconds(int milliseconds)
-        {
-            Paragraph p = null;
-            if (IsParagrapHit(milliseconds, _selectedParagraph))
-                p = _selectedParagraph;
-            else if (IsParagrapHit(milliseconds, _currentParagraph))
-                p = _currentParagraph;
-
-            if (p == null)
-            {
-                foreach (Paragraph pNext in _previousAndNextParagraphs)
-                {
-                    if (IsParagrapHit(milliseconds, pNext))
-                    {
-                        p = pNext;
-                        break;
-                    }
-                }
-            }
-
-            return p;
-        }
-
-        private bool SetParagrapBorderHit(int milliseconds, Paragraph paragraph)
-        {
-            if (paragraph == null)
-                return false;
-
-            if (IsParagrapBorderStartHit(milliseconds, paragraph.StartTime.TotalMilliseconds))
-            {
-                _oldParagraph = new Paragraph(paragraph);
-                _mouseDownParagraph = paragraph;
-                _mouseDownParagraphType = MouseDownParagraphType.Start;
-                return true;
-            }
-            if (IsParagrapBorderEndHit(milliseconds, paragraph.EndTime.TotalMilliseconds))
-            {
-                _oldParagraph = new Paragraph(paragraph);
-                _mouseDownParagraph = paragraph;
-                _mouseDownParagraphType = MouseDownParagraphType.End;
-                return true;
-            }
-            return false;
-        }
-
-        private bool PreventOverlap
-        {
-            get
-            {
-                if (ModifierKeys == Keys.Shift)
-                    return AllowOverlap;
-                return !AllowOverlap;
-            }
-        }
-
-        private bool AllowMovePrevOrNext
-        {
-            get
-            {
-                return _gapAtStart >= 0 && _gapAtStart < 500 && ModifierKeys == Keys.Alt;
-            }
-        }
-
-        private void WaveformMouseMove(object sender, MouseEventArgs e)
-        {
-            if (_wavePeaks == null)
-                return;
-
-            int oldMouseMoveLastX = _mouseMoveLastX;
-            if (e.X < 0 && StartPositionSeconds > 0.1 && _mouseDown)
-            {
-                if (e.X < _mouseMoveLastX)
-                {
-                    StartPositionSeconds -= 0.1;
-                    if (_mouseDownParagraph == null)
-                    {
-                        _mouseMoveEndX = 0;
-                        _mouseMoveStartX += (int)(_wavePeaks.Header.SampleRate * 0.1);
-                        OnPositionSelected.Invoke(this, new ParagraphEventArgs(StartPositionSeconds, null));
-                    }
-                }
-                _mouseMoveLastX = e.X;
-                Invalidate();
-                return;
-            }
-            if (e.X > Width && StartPositionSeconds + 0.1 < _wavePeaks.Header.LengthInSeconds && _mouseDown)
-            {
-                //if (e.X > _mouseMoveLastX) // not much room for moving mouse cursor, so just scroll right
-                {
-                    StartPositionSeconds += 0.1;
-                    if (_mouseDownParagraph == null)
-                    {
-                        _mouseMoveEndX = Width;
-                        _mouseMoveStartX -= (int)(_wavePeaks.Header.SampleRate * 0.1);
-                        OnPositionSelected.Invoke(this, new ParagraphEventArgs(StartPositionSeconds, null));
-                    }
-                }
-                _mouseMoveLastX = e.X;
-                Invalidate();
-                return;
-            }
-            _mouseMoveLastX = e.X;
-
-            if (e.X < 0 || e.X > Width)
-                return;
-
-            if (e.Button == MouseButtons.None)
-            {
-                double seconds = XPositionToSeconds(e.X);
-                var milliseconds = (int)(seconds * TimeCode.BaseUnit);
-
-                if (IsParagrapBorderHit(milliseconds, NewSelectionParagraph))
-                    Cursor = Cursors.VSplit;
-                else if (IsParagrapBorderHit(milliseconds, _selectedParagraph) ||
-                         IsParagrapBorderHit(milliseconds, _currentParagraph) ||
-                         IsParagrapBorderHit(milliseconds, _previousAndNextParagraphs))
-                {
-                    Cursor = Cursors.VSplit;
-                }
-                else
-                {
-                    Cursor = Cursors.Default;
-                }
-            }
-            else if (e.Button == MouseButtons.Left)
-            {
-                if (oldMouseMoveLastX == e.X)
-                    return; // no horizontal movement
-
-                if (_mouseDown)
-                {
-                    if (_mouseDownParagraph != null)
-                    {
-                        double seconds = XPositionToSeconds(e.X);
-                        var milliseconds = (int)(seconds * TimeCode.BaseUnit);
-                        var subtitleIndex = _subtitle.GetIndex(_mouseDownParagraph);
-                        _prevParagraph = _subtitle.GetParagraphOrDefault(subtitleIndex - 1);
-                        _nextParagraph = _subtitle.GetParagraphOrDefault(subtitleIndex + 1);
-
-                        if (_firstMove && Math.Abs(oldMouseMoveLastX - e.X) < Configuration.Settings.General.MinimumMillisecondsBetweenLines && GetParagraphAtMilliseconds(milliseconds) == null)
-                        {
-                            if (_mouseDownParagraphType == MouseDownParagraphType.Start && _prevParagraph != null && Math.Abs(_mouseDownParagraph.StartTime.TotalMilliseconds - _prevParagraph.EndTime.TotalMilliseconds) <= ClosenessForBorderSelection + 15)
-                                return; // do not decide which paragraph to move yet
-                            if (_mouseDownParagraphType == MouseDownParagraphType.End && _nextParagraph != null && Math.Abs(_mouseDownParagraph.EndTime.TotalMilliseconds - _nextParagraph.StartTime.TotalMilliseconds) <= ClosenessForBorderSelection + 15)
-                                return; // do not decide which paragraph to move yet
-                        }
-
-                        if (ModifierKeys != Keys.Alt)
-                        {
-                            // decide which paragraph to move
-                            if (_firstMove && e.X > oldMouseMoveLastX && _nextParagraph != null && _mouseDownParagraphType == MouseDownParagraphType.End)
-                            {
-                                if (milliseconds >= _nextParagraph.StartTime.TotalMilliseconds && milliseconds < _nextParagraph.EndTime.TotalMilliseconds)
-                                {
-                                    _mouseDownParagraph = _nextParagraph;
-                                    _mouseDownParagraphType = MouseDownParagraphType.Start;
-                                }
-                            }
-                            else if (_firstMove && e.X < oldMouseMoveLastX && _prevParagraph != null && _mouseDownParagraphType == MouseDownParagraphType.Start)
-                            {
-                                if (milliseconds <= _prevParagraph.EndTime.TotalMilliseconds && milliseconds > _prevParagraph.StartTime.TotalMilliseconds)
-                                {
-                                    _mouseDownParagraph = _prevParagraph;
-                                    _mouseDownParagraphType = MouseDownParagraphType.End;
-                                }
-                            }
-                        }
-                        _firstMove = false;
-
-                        if (_mouseDownParagraphType == MouseDownParagraphType.Start)
-                        {
-                            if (_mouseDownParagraph.EndTime.TotalMilliseconds - milliseconds > MinimumSelectionMilliseconds)
-                            {
-                                if (AllowMovePrevOrNext)
-                                    SetMinAndMaxMoveStart();
-                                else
-                                    SetMinAndMax();
-                                _mouseDownParagraph.StartTime.TotalMilliseconds = milliseconds;
-                                if (PreventOverlap && _mouseDownParagraph.StartTime.TotalMilliseconds <= _wholeParagraphMinMilliseconds)
-                                {
-                                    _mouseDownParagraph.StartTime.TotalMilliseconds = _wholeParagraphMinMilliseconds + 1;
-                                }
-
-                                if (NewSelectionParagraph != null)
-                                {
-                                    NewSelectionParagraph.StartTime.TotalMilliseconds = milliseconds;
-                                    if (PreventOverlap && NewSelectionParagraph.StartTime.TotalMilliseconds <= _wholeParagraphMinMilliseconds)
-                                    {
-                                        NewSelectionParagraph.StartTime.TotalMilliseconds = _wholeParagraphMinMilliseconds + 1;
-                                    }
-                                    _mouseMoveStartX = e.X;
-                                }
-                                else
-                                {
-                                    if (OnTimeChanged != null)
-                                        OnTimeChanged.Invoke(this, new ParagraphEventArgs(seconds, _mouseDownParagraph, _oldParagraph, _mouseDownParagraphType, AllowMovePrevOrNext));
-                                    Refresh();
-                                    return;
-                                }
-                            }
-                        }
-                        else if (_mouseDownParagraphType == MouseDownParagraphType.End)
-                        {
-                            if (milliseconds - _mouseDownParagraph.StartTime.TotalMilliseconds > MinimumSelectionMilliseconds)
-                            {
-                                if (AllowMovePrevOrNext)
-                                    SetMinAndMaxMoveEnd();
-                                else
-                                    SetMinAndMax();
-                                _mouseDownParagraph.EndTime.TotalMilliseconds = milliseconds;
-                                if (PreventOverlap && _mouseDownParagraph.EndTime.TotalMilliseconds >= _wholeParagraphMaxMilliseconds)
-                                {
-                                    _mouseDownParagraph.EndTime.TotalMilliseconds = _wholeParagraphMaxMilliseconds - 1;
-                                }
-
-                                if (NewSelectionParagraph != null)
-                                {
-                                    NewSelectionParagraph.EndTime.TotalMilliseconds = milliseconds;
-                                    if (PreventOverlap && NewSelectionParagraph.EndTime.TotalMilliseconds >= _wholeParagraphMaxMilliseconds)
-                                    {
-                                        NewSelectionParagraph.EndTime.TotalMilliseconds = _wholeParagraphMaxMilliseconds - 1;
-                                    }
-                                    _mouseMoveEndX = e.X;
-                                }
-                                else
-                                {
-                                    //SHOW DEBUG MSG                     SolidBrush tBrush = new SolidBrush(Color.Turquoise);
-                                    //var g = this.CreateGraphics();
-                                    //g.DrawString("AllowMovePrevOrNext: " + AllowMovePrevOrNext.ToString() + ", GapStart: " + _gapAtStart.ToString(), Font, tBrush, new PointF(100, 100));
-                                    //tBrush.Dispose();
-                                    //g.Dispose();
-
-                                    if (OnTimeChanged != null)
-                                        OnTimeChanged.Invoke(this, new ParagraphEventArgs(seconds, _mouseDownParagraph, _oldParagraph, _mouseDownParagraphType, AllowMovePrevOrNext));
-                                    Refresh();
-                                    return;
-                                }
-                            }
-                        }
-                        else if (_mouseDownParagraphType == MouseDownParagraphType.Whole)
-                        {
-                            double durationMilliseconds = _mouseDownParagraph.Duration.TotalMilliseconds;
-
-                            _mouseDownParagraph.StartTime.TotalMilliseconds = milliseconds - _moveWholeStartDifferenceMilliseconds;
-                            _mouseDownParagraph.EndTime.TotalMilliseconds = _mouseDownParagraph.StartTime.TotalMilliseconds + durationMilliseconds;
-
-                            if (PreventOverlap && _mouseDownParagraph.EndTime.TotalMilliseconds >= _wholeParagraphMaxMilliseconds)
-                            {
-                                _mouseDownParagraph.EndTime.TotalMilliseconds = _wholeParagraphMaxMilliseconds - 1;
-                                _mouseDownParagraph.StartTime.TotalMilliseconds = _mouseDownParagraph.EndTime.TotalMilliseconds - durationMilliseconds;
-                            }
-                            else if (PreventOverlap && _mouseDownParagraph.StartTime.TotalMilliseconds <= _wholeParagraphMinMilliseconds)
-                            {
-                                _mouseDownParagraph.StartTime.TotalMilliseconds = _wholeParagraphMinMilliseconds + 1;
-                                _mouseDownParagraph.EndTime.TotalMilliseconds = _mouseDownParagraph.StartTime.TotalMilliseconds + durationMilliseconds;
-                            }
-
-                            if (OnTimeChanged != null)
-                                OnTimeChanged.Invoke(this, new ParagraphEventArgs(seconds, _mouseDownParagraph, _oldParagraph));
-                        }
-                    }
-                    else
-                    {
-                        _mouseMoveEndX = e.X;
-                        if (NewSelectionParagraph == null && Math.Abs(_mouseMoveEndX - _mouseMoveStartX) > 2)
-                        {
-                            if (AllowNewSelection)
-                                NewSelectionParagraph = new Paragraph();
-                        }
-
-                        if (NewSelectionParagraph != null)
-                        {
-                            int start = Math.Min(_mouseMoveStartX, _mouseMoveEndX);
-                            int end = Math.Max(_mouseMoveStartX, _mouseMoveEndX);
-
-                            var startTotalSeconds = XPositionToSeconds(start);
-                            var endTotalSeconds = XPositionToSeconds(end);
-
-                            if (PreventOverlap && endTotalSeconds * TimeCode.BaseUnit >= _wholeParagraphMaxMilliseconds)
-                            {
-                                NewSelectionParagraph.EndTime.TotalMilliseconds = _wholeParagraphMaxMilliseconds - 1;
-                                Invalidate();
-                                return;
-                            }
-                            if (PreventOverlap && startTotalSeconds * TimeCode.BaseUnit <= _wholeParagraphMinMilliseconds)
-                            {
-                                NewSelectionParagraph.StartTime.TotalMilliseconds = _wholeParagraphMinMilliseconds + 1;
-                                Invalidate();
-                                return;
-                            }
-                            NewSelectionParagraph.StartTime.TotalSeconds = startTotalSeconds;
-                            NewSelectionParagraph.EndTime.TotalSeconds = endTotalSeconds;
-                        }
-                    }
-                    Invalidate();
-                }
-            }
-        }
-
-        private bool IsParagrapBorderHit(int milliseconds, List<Paragraph> paragraphs)
-        {
-            foreach (Paragraph p in paragraphs)
-            {
-                bool hit = IsParagrapBorderHit(milliseconds, p);
-                if (hit)
-                    return true;
-            }
-            return false;
-        }
-
-        private bool IsParagrapBorderHit(int milliseconds, Paragraph paragraph)
-        {
-            if (paragraph == null)
-                return false;
-
-            return IsParagrapBorderStartHit(milliseconds, paragraph.StartTime.TotalMilliseconds) ||
-                   IsParagrapBorderEndHit(milliseconds, paragraph.EndTime.TotalMilliseconds);
-        }
-
-        private bool IsParagrapBorderStartHit(double milliseconds, double startMs)
-        {
-            return Math.Abs(milliseconds - (startMs - 5)) - 10 <= ClosenessForBorderSelection;
-        }
-
-        private bool IsParagrapBorderEndHit(double milliseconds, double endMs)
-        {
-            return Math.Abs(milliseconds - (endMs - 22)) - 7 <= ClosenessForBorderSelection;
-        }
-
-        private void WaveformMouseUp(object sender, MouseEventArgs e)
-        {
-            if (e.Button == MouseButtons.Left)
-            {
-                if (_mouseDown)
-                {
-                    if (_mouseDownParagraph != null)
-                    {
-                        _mouseDownParagraph = null;
-                    }
-                    else
-                    {
-                        _mouseMoveEndX = e.X;
-                    }
-                    _mouseDown = false;
-                }
-            }
-            Cursor = Cursors.Default;
-        }
-
-        private void WaveformMouseLeave(object sender, EventArgs e)
-        {
-            Cursor = Cursors.Default;
-            _mouseDown = false;
-            Invalidate();
-        }
-
-        private void WaveformMouseEnter(object sender, EventArgs e)
-        {
-            if (_wavePeaks == null || _wavePeaks.Header == null)
-                return;
-
-            if (_noClear)
-            {
-                _noClear = false;
-            }
-            else
-            {
-                Cursor = Cursors.Default;
-                _mouseDown = false;
-                _mouseDownParagraph = null;
-                _mouseMoveStartX = -1;
-                _mouseMoveEndX = -1;
-                Invalidate();
-            }
-
-            if (NewSelectionParagraph != null)
-            {
-                _mouseMoveStartX = SecondsToXPosition(NewSelectionParagraph.StartTime.TotalSeconds - StartPositionSeconds);
-                _mouseMoveEndX = SecondsToXPosition(NewSelectionParagraph.EndTime.TotalSeconds - StartPositionSeconds);
-            }
-        }
-
-        private void WaveformMouseDoubleClick(object sender, MouseEventArgs e)
-        {
-            if (_wavePeaks == null)
-                return;
-
-            _mouseDown = false;
-            _mouseDownParagraph = null;
-            _mouseMoveStartX = -1;
-            _mouseMoveEndX = -1;
-
-            if (e.Button == MouseButtons.Left)
-            {
-                if (OnPause != null)
-                    OnPause.Invoke(sender, null);
-                double seconds = XPositionToSeconds(e.X);
-                var milliseconds = (int)(seconds * TimeCode.BaseUnit);
-
-                Paragraph p = null;
-                if (IsParagrapHit(milliseconds, _selectedParagraph))
-                    p = _selectedParagraph;
-                else if (IsParagrapHit(milliseconds, _currentParagraph))
-                    p = _currentParagraph;
-
-                if (p == null)
-                {
-                    foreach (Paragraph p2 in _previousAndNextParagraphs)
-                    {
-                        if (IsParagrapHit(milliseconds, p2))
-                        {
-                            p = p2;
-                            break;
-                        }
-                    }
-                }
-
-                if (p != null)
-                {
-                    seconds = p.StartTime.TotalSeconds;
-                    double endSeconds = p.EndTime.TotalSeconds;
-                    if (seconds < StartPositionSeconds)
-                    {
-                        StartPositionSeconds = (p.StartTime.TotalSeconds) + 0.1; // move earlier - show whole selected paragraph
-                    }
-                    else if (endSeconds > EndPositionSeconds)
-                    {
-                        double newStartPos = StartPositionSeconds + (endSeconds - EndPositionSeconds); // move later, so whole selected paragraph is visible
-                        if (newStartPos < seconds) // but only if visibile screen is wide enough
-                            StartPositionSeconds = newStartPos;
-                    }
-                }
-
-                if (OnDoubleClickNonParagraph != null)
-                    OnDoubleClickNonParagraph.Invoke(this, new ParagraphEventArgs(seconds, p));
-            }
-        }
-
-        private static bool IsParagrapHit(int milliseconds, Paragraph paragraph)
-        {
-            if (paragraph == null)
-                return false;
-
-            return milliseconds >= paragraph.StartTime.TotalMilliseconds && milliseconds <= paragraph.EndTime.TotalMilliseconds;
-        }
-
-        private void WaveformMouseClick(object sender, MouseEventArgs e)
-        {
-            if (e.Button == MouseButtons.Left && OnSingleClick != null)
-            {
-                int diff = Math.Abs(_mouseMoveStartX - e.X);
-                if (_mouseMoveStartX == -1 || _mouseMoveEndX == -1 || diff < 10 && TimeSpan.FromTicks(DateTime.Now.Ticks - _buttonDownTimeTicks).TotalSeconds < 0.25)
-                {
-                    if (ModifierKeys == Keys.Shift && _selectedParagraph != null)
-                    {
-                        double seconds = XPositionToSeconds(e.X);
-                        var milliseconds = (int)(seconds * TimeCode.BaseUnit);
-                        if (_mouseDownParagraphType == MouseDownParagraphType.None || _mouseDownParagraphType == MouseDownParagraphType.Whole)
-                        {
-                            if (seconds < _selectedParagraph.EndTime.TotalSeconds)
-                            {
-                                _oldParagraph = new Paragraph(_selectedParagraph);
-                                _mouseDownParagraph = _selectedParagraph;
-                                _mouseDownParagraph.StartTime.TotalMilliseconds = milliseconds;
-                                if (OnTimeChanged != null)
-                                    OnTimeChanged.Invoke(this, new ParagraphEventArgs(seconds, _mouseDownParagraph, _oldParagraph));
-                            }
-                        }
-                        return;
-                    }
-                    if (ModifierKeys == Keys.Control && _selectedParagraph != null)
-                    {
-                        double seconds = XPositionToSeconds(e.X);
-                        var milliseconds = (int)(seconds * TimeCode.BaseUnit);
-                        if (_mouseDownParagraphType == MouseDownParagraphType.None || _mouseDownParagraphType == MouseDownParagraphType.Whole)
-                        {
-                            if (seconds > _selectedParagraph.StartTime.TotalSeconds)
-                            {
-                                _oldParagraph = new Paragraph(_selectedParagraph);
-                                _mouseDownParagraph = _selectedParagraph;
-                                _mouseDownParagraph.EndTime.TotalMilliseconds = milliseconds;
-                                if (OnTimeChanged != null)
-                                    OnTimeChanged.Invoke(this, new ParagraphEventArgs(seconds, _mouseDownParagraph, _oldParagraph));
-                            }
-                        }
-                        return;
-                    }
-                    if (ModifierKeys == (Keys.Control | Keys.Shift) && _selectedParagraph != null)
-                    {
-                        double seconds = XPositionToSeconds(e.X);
-                        if (_mouseDownParagraphType == MouseDownParagraphType.None || _mouseDownParagraphType == MouseDownParagraphType.Whole)
-                        {
-                            _oldParagraph = new Paragraph(_selectedParagraph);
-                            _mouseDownParagraph = _selectedParagraph;
-                            if (OnTimeChangedAndOffsetRest != null)
-                                OnTimeChangedAndOffsetRest.Invoke(this, new ParagraphEventArgs(seconds, _mouseDownParagraph));
-                        }
-                        return;
-                    }
-                    if (ModifierKeys == Keys.Alt && _selectedParagraph != null)
-                    {
-                        double seconds = XPositionToSeconds(e.X);
-                        var milliseconds = (int)(seconds * TimeCode.BaseUnit);
-                        if (_mouseDownParagraphType == MouseDownParagraphType.None || _mouseDownParagraphType == MouseDownParagraphType.Whole)
-                        {
-                            _oldParagraph = new Paragraph(_selectedParagraph);
-                            _mouseDownParagraph = _selectedParagraph;
-                            double durationMilliseconds = _mouseDownParagraph.Duration.TotalMilliseconds;
-                            _mouseDownParagraph.StartTime.TotalMilliseconds = milliseconds;
-                            _mouseDownParagraph.EndTime.TotalMilliseconds = _mouseDownParagraph.StartTime.TotalMilliseconds + durationMilliseconds;
-                            if (OnTimeChanged != null)
-                                OnTimeChanged.Invoke(this, new ParagraphEventArgs(seconds, _mouseDownParagraph, _oldParagraph));
-                        }
-                        return;
-                    }
-
-                    if (_mouseDownParagraphType == MouseDownParagraphType.None || _mouseDownParagraphType == MouseDownParagraphType.Whole)
-                        OnSingleClick.Invoke(this, new ParagraphEventArgs(XPositionToSeconds(e.X), null));
-                }
-            }
-        }
-
-        private void WaveformKeyDown(object sender, KeyEventArgs e)
-        {
-            if (e.Modifiers == Keys.None && e.KeyCode == Keys.Add)
-            {
-                ZoomIn();
-            }
-            else if (e.Modifiers == Keys.None && e.KeyCode == Keys.Subtract)
-            {
-                ZoomOut();
-            }
-            else if (e.Modifiers == Keys.None && e.KeyCode == Keys.Z)
-            {
-                if (StartPositionSeconds > 0.1)
-                {
-                    StartPositionSeconds -= 0.1;
-                    OnPositionSelected.Invoke(this, new ParagraphEventArgs(StartPositionSeconds, null));
-                    Invalidate();
-                    e.SuppressKeyPress = true;
-                }
-            }
-            else if (e.Modifiers == Keys.None && e.KeyCode == Keys.X)
-            {
-                if (StartPositionSeconds + 0.1 < _wavePeaks.Header.LengthInSeconds)
-                {
-                    StartPositionSeconds += 0.1;
-                    OnPositionSelected.Invoke(this, new ParagraphEventArgs(StartPositionSeconds, null));
-                    Invalidate();
-                    e.SuppressKeyPress = true;
-                }
-            }
-            else if (e.Modifiers == Keys.Alt && e.KeyCode == Keys.C)
-            {
-                Locked = !Locked;
-                Invalidate();
-                e.SuppressKeyPress = true;
-            }
-            else if (e.KeyData == InsertAtVideoPositionShortcut)
-            {
-                if (InsertAtVideoPosition != null)
-                {
-                    InsertAtVideoPosition.Invoke(this, null);
-                    e.SuppressKeyPress = true;
-                }
-            }
-        }
-
-        public double FindDataBelowThreshold(int threshold, double durationInSeconds)
-        {
-            int begin = SecondsToXPosition(_currentVideoPositionSeconds + 1);
-            int length = SecondsToXPosition(durationInSeconds);
-
-            int hitCount = 0;
-            for (int i = begin; i < _wavePeaks.AllSamples.Count; i++)
-            {
-                if (i > 0 && i < _wavePeaks.AllSamples.Count && Math.Abs(_wavePeaks.AllSamples[i]) <= threshold)
-                    hitCount++;
-                else
-                    hitCount = 0;
-                if (hitCount > length)
-                {
-                    double seconds = ((i - (length / 2)) / (double)_wavePeaks.Header.SampleRate) / _zoomFactor;
-                    if (seconds >= 0)
-                    {
-                        StartPositionSeconds = seconds;
-                        if (StartPositionSeconds > 1)
-                            StartPositionSeconds -= 1;
-                        OnSingleClick.Invoke(this, new ParagraphEventArgs(seconds, null));
-                        Invalidate();
-                    }
-                    return seconds;
-                }
-            }
-            return -1;
-        }
-
-        public double FindDataBelowThresholdBack(int threshold, double durationInSeconds)
-        {
-            int begin = SecondsToXPosition(_currentVideoPositionSeconds - 1);
-            int length = SecondsToXPosition(durationInSeconds);
-
-            int hitCount = 0;
-            for (int i = begin; i > 0; i--)
-            {
-                if (i > 0 && i < _wavePeaks.AllSamples.Count && Math.Abs(_wavePeaks.AllSamples[i]) <= threshold)
-                    hitCount++;
-                else
-                    hitCount = 0;
-                if (hitCount > length)
-                {
-                    double seconds = (i + (length / 2)) / (double)_wavePeaks.Header.SampleRate / _zoomFactor;
-                    if (seconds >= 0)
-                    {
-                        StartPositionSeconds = seconds;
-                        if (StartPositionSeconds > 1)
-                            StartPositionSeconds -= 1;
-                        else
-                            StartPositionSeconds = 0;
-                        OnSingleClick.Invoke(this, new ParagraphEventArgs(seconds, null));
-                        Invalidate();
-                    }
-                    return seconds;
-                }
-            }
-            return -1;
-        }
-
-        public void ZoomIn()
-        {
-            ZoomFactor = ZoomFactor + 0.1;
-            if (OnZoomedChanged != null)
-                OnZoomedChanged.Invoke(this, null);
-        }
-
-        public void ZoomOut()
-        {
-            ZoomFactor = ZoomFactor - 0.1;
-            if (OnZoomedChanged != null)
-                OnZoomedChanged.Invoke(this, null);
-        }
-
-        private void WaveformMouseWheel(object sender, MouseEventArgs e)
-        {
-            int delta = e.Delta;
-            if (!MouseWheelScrollUpIsForward)
-                delta = delta * -1;
-            if (Locked)
-            {
-                OnPositionSelected.Invoke(this, new ParagraphEventArgs(_currentVideoPositionSeconds + (delta / 256.0), null));
-            }
-            else
-            {
-                StartPositionSeconds += delta / 256.0;
-                if (_currentVideoPositionSeconds < StartPositionSeconds || _currentVideoPositionSeconds >= EndPositionSeconds)
-                    OnPositionSelected.Invoke(this, new ParagraphEventArgs(StartPositionSeconds, null));
-            }
-            Invalidate();
-        }
-
-        /////////////////////////////////////////////////
-
-        public void InitializeSpectrogram(string spectrogramDirectory)
-        {
-            _spectrogramBitmaps = new List<Bitmap>();
-            _tempShowSpectrogram = ShowSpectrogram;
-            ShowSpectrogram = false;
-            if (Directory.Exists(spectrogramDirectory))
-            {
-                _spectrogramDirectory = spectrogramDirectory;
-                _spectrogramBackgroundWorker = new System.ComponentModel.BackgroundWorker();
-                _spectrogramBackgroundWorker.DoWork += LoadSpectrogramBitmapsAsync;
-                _spectrogramBackgroundWorker.RunWorkerCompleted += LoadSpectrogramBitmapsCompleted;
-                _spectrogramBackgroundWorker.RunWorkerAsync();
-            }
-        }
-
-        private void LoadSpectrogramBitmapsCompleted(object sender, System.ComponentModel.RunWorkerCompletedEventArgs e)
-        {
-            LoadSpectrogramInfo(_spectrogramDirectory);
-            ShowSpectrogram = _tempShowSpectrogram;
-            if (_spectrogramBackgroundWorker != null)
-                _spectrogramBackgroundWorker.Dispose();
-        }
-
-        private void LoadSpectrogramBitmapsAsync(object sender, System.ComponentModel.DoWorkEventArgs e)
-        {
-            try
-            {
-                for (var count = 0; ; count++)
-                {
-                    var fileName = Path.Combine(_spectrogramDirectory, count + ".gif");
-
-                    // important that this does not lock file (do NOT use Image.FromFile(fileName) or alike!!!)
-                    using (var ms = new MemoryStream(File.ReadAllBytes(fileName)))
-                    {
-                        _spectrogramBitmaps.Add((Bitmap)Image.FromStream(ms));
-                    }
-                }
-            }
-            catch (FileNotFoundException)
-            {
-                // no more files
-            }
-        }
-
-        public void InitializeSpectrogram(List<Bitmap> spectrogramBitmaps, string spectrogramDirectory)
-        {
-            _spectrogramBitmaps = spectrogramBitmaps;
-            LoadSpectrogramInfo(spectrogramDirectory);
-        }
-
-        private void LoadSpectrogramInfo(string spectrogramDirectory)
-        {
-            try
-            {
-                var doc = new XmlDocument();
-                string xmlInfoFileName = Path.Combine(spectrogramDirectory, "Info.xml");
-                if (File.Exists(xmlInfoFileName))
-                {
-                    doc.Load(xmlInfoFileName);
-                    _sampleDuration = Convert.ToDouble(doc.DocumentElement.SelectSingleNode("SampleDuration").InnerText, CultureInfo.InvariantCulture);
-                    _nfft = Convert.ToInt32(doc.DocumentElement.SelectSingleNode("NFFT").InnerText, CultureInfo.InvariantCulture);
-                    _imageWidth = Convert.ToInt32(doc.DocumentElement.SelectSingleNode("ImageWidth").InnerText, CultureInfo.InvariantCulture);
-                    ShowSpectrogram = true;
-                }
-                else
-                {
-                    ShowSpectrogram = false;
-                }
-            }
-            catch
-            {
-                ShowSpectrogram = false;
-            }
-        }
-
-        private void DrawSpectrogramBitmap(double seconds, Graphics graphics)
-        {
-            double duration = EndPositionSeconds - StartPositionSeconds;
-            var width = (int)(duration / _sampleDuration);
-
-<<<<<<< HEAD
-            var bmpDestination = new Bitmap(width, _nfft / 2); //calculate width
-            var gfx = Graphics.FromImage(bmpDestination);
-
-            double startRow = seconds / (_sampleDuration * _imageWidth);
-            var bitmapIndex = (int)startRow;
-            var subtractValue = (int)Math.Round((startRow - bitmapIndex) * _imageWidth);
-=======
-            using (var bmpDestination = new Bitmap(width, 128)) //calculate width
-            {
-                using (var gfx = Graphics.FromImage(bmpDestination))
-                {
-
-                    double startRow = seconds / _secondsPerImage;
-                    var bitmapIndex = (int)startRow;
-                    var subtractValue = (int)Math.Round((startRow - bitmapIndex) * _imageWidth);
->>>>>>> 454be8aa
-
-                    int i = 0;
-                    while (i * _imageWidth < width && i + bitmapIndex < _spectrogramBitmaps.Count)
-                    {
-                        var bmp = _spectrogramBitmaps[i + bitmapIndex];
-                        gfx.DrawImageUnscaled(bmp, new Point(bmp.Width * i - subtractValue, 0));
-                        i++;
-                    }
-                    if (i + bitmapIndex < _spectrogramBitmaps.Count && subtractValue > 0)
-                    {
-                        var bmp = _spectrogramBitmaps[i + bitmapIndex];
-                        gfx.DrawImageUnscaled(bmp, new Point(bmp.Width * i - subtractValue, 0));
-                    }
-                }
-                if (ShowWaveform)
-                    graphics.DrawImage(bmpDestination, new Rectangle(0, Height - bmpDestination.Height, Width, bmpDestination.Height));
-                else
-                    graphics.DrawImage(bmpDestination, new Rectangle(0, 0, Width, Height));
-            }
-<<<<<<< HEAD
-            gfx.Dispose();
-
-            if (ShowWaveform)
-                graphics.DrawImage(bmpDestination, new Rectangle(0, Height - SpectrogramDisplayHeight, Width, SpectrogramDisplayHeight));
-            else
-                graphics.DrawImage(bmpDestination, new Rectangle(0, 0, Width, Height));
-            bmpDestination.Dispose();
-=======
->>>>>>> 454be8aa
-        }
-
-        private double GetAverageVolumeForNextMilliseconds(int sampleIndex, int milliseconds)
-        {
-            int length = SecondsToXPosition(milliseconds / TimeCode.BaseUnit);
-            if (length < 9)
-                length = 9;
-            double v = 0;
-            int count = 0;
-            for (int i = sampleIndex; i < sampleIndex + length; i++)
-            {
-                if (i > 0 && i < _wavePeaks.AllSamples.Count)
-                {
-                    v += Math.Abs(_wavePeaks.AllSamples[i]);
-                    count++;
-                }
-            }
-            if (count == 0)
-                return 0;
-            return v / count;
-        }
-
-        internal void GenerateTimeCodes(double startFromSeconds, int minimumVolumePercent, int maximumVolumePercent, int defaultMilliseconds)
-        {
-            int begin = SecondsToXPosition(startFromSeconds);
-
-            double average = 0;
-            for (int k = begin; k < _wavePeaks.AllSamples.Count; k++)
-                average += Math.Abs(_wavePeaks.AllSamples[k]);
-            average = average / (_wavePeaks.AllSamples.Count - begin);
-
-            var maxThreshold = (int)(_wavePeaks.DataMaxValue * (maximumVolumePercent / 100.0));
-            var silenceThreshold = (int)(average * (minimumVolumePercent / 100.0));
-
-            int length50Ms = SecondsToXPosition(0.050);
-            double secondsPerParagraph = defaultMilliseconds / TimeCode.BaseUnit;
-            int minBetween = SecondsToXPosition(Configuration.Settings.General.MinimumMillisecondsBetweenLines / TimeCode.BaseUnit);
-            bool subtitleOn = false;
-            int i = begin;
-            while (i < _wavePeaks.AllSamples.Count)
-            {
-                if (subtitleOn)
-                {
-                    var currentLengthInSeconds = XPositionToSeconds(i - begin) - StartPositionSeconds;
-                    if (currentLengthInSeconds > 1.0)
-                    {
-                        subtitleOn = EndParagraphDueToLowVolume(silenceThreshold, begin, true, i);
-                        if (!subtitleOn)
-                        {
-                            begin = i + minBetween;
-                            i = begin;
-                        }
-                    }
-                    if (subtitleOn && currentLengthInSeconds >= secondsPerParagraph)
-                    {
-                        for (int j = 0; j < 20; j++)
-                        {
-                            subtitleOn = EndParagraphDueToLowVolume(silenceThreshold, begin, true, i + (j * length50Ms));
-                            if (!subtitleOn)
-                            {
-                                i += (j * length50Ms);
-                                begin = i + minBetween;
-                                i = begin;
-                                break;
-                            }
-                        }
-
-                        if (subtitleOn) // force break
-                        {
-                            var p = new Paragraph(string.Empty, (XPositionToSeconds(begin) - StartPositionSeconds) * TimeCode.BaseUnit, (XPositionToSeconds(i) - StartPositionSeconds) * TimeCode.BaseUnit);
-                            _subtitle.Paragraphs.Add(p);
-                            begin = i + minBetween;
-                            i = begin;
-                        }
-                    }
-                }
-                else
-                {
-                    double avgVol = GetAverageVolumeForNextMilliseconds(i, 100);
-                    if (avgVol > silenceThreshold)
-                    {
-                        if (avgVol < maxThreshold)
-                        {
-                            subtitleOn = true;
-                            begin = i;
-                        }
-                    }
-                }
-                i++;
-            }
-        }
-
-        private bool EndParagraphDueToLowVolume(double silenceThreshold, int begin, bool subtitleOn, int i)
-        {
-            double avgVol = GetAverageVolumeForNextMilliseconds(i, 100);
-            if (avgVol < silenceThreshold)
-            {
-                var p = new Paragraph(string.Empty, (XPositionToSeconds(begin) - StartPositionSeconds) * TimeCode.BaseUnit, (XPositionToSeconds(i) - StartPositionSeconds) * TimeCode.BaseUnit);
-                _subtitle.Paragraphs.Add(p);
-                subtitleOn = false;
-            }
-            return subtitleOn;
-        }
-
-    }
+﻿using Nikse.SubtitleEdit.Core;
+using System;
+using System.Collections.Generic;
+using System.Drawing;
+using System.Globalization;
+using System.IO;
+using System.Windows.Forms;
+using System.Xml;
+
+namespace Nikse.SubtitleEdit.Controls
+{
+    public partial class AudioVisualizer : UserControl
+    {
+        public enum MouseDownParagraphType
+        {
+            None,
+            Start,
+            Whole,
+            End
+        }
+
+        public class ParagraphEventArgs : EventArgs
+        {
+            public Paragraph Paragraph { get; private set; }
+            public double Seconds { get; private set; }
+            public Paragraph BeforeParagraph { get; set; }
+            public MouseDownParagraphType MouseDownParagraphType { get; set; }
+            public bool MovePreviousOrNext { get; set; }
+            public ParagraphEventArgs(Paragraph p)
+            {
+                Paragraph = p;
+            }
+            public ParagraphEventArgs(double seconds, Paragraph p)
+            {
+                Seconds = seconds;
+                Paragraph = p;
+            }
+            public ParagraphEventArgs(double seconds, Paragraph p, Paragraph b)
+            {
+                Seconds = seconds;
+                Paragraph = p;
+                BeforeParagraph = b;
+            }
+            public ParagraphEventArgs(double seconds, Paragraph p, Paragraph b, MouseDownParagraphType mouseDownParagraphType)
+            {
+                Seconds = seconds;
+                Paragraph = p;
+                BeforeParagraph = b;
+                MouseDownParagraphType = mouseDownParagraphType;
+            }
+            public ParagraphEventArgs(double seconds, Paragraph p, Paragraph b, MouseDownParagraphType mouseDownParagraphType, bool movePreviousOrNext)
+            {
+                Seconds = seconds;
+                Paragraph = p;
+                BeforeParagraph = b;
+                MouseDownParagraphType = mouseDownParagraphType;
+                MovePreviousOrNext = movePreviousOrNext;
+            }
+        }
+
+        public int ClosenessForBorderSelection = 15;
+        private const int MinimumSelectionMilliseconds = 100;
+
+        private long _buttonDownTimeTicks;
+        private int _mouseMoveLastX = -1;
+        private int _mouseMoveStartX = -1;
+        private double _moveWholeStartDifferenceMilliseconds = -1;
+        private int _mouseMoveEndX = -1;
+        private bool _mouseDown;
+        private Paragraph _oldParagraph;
+        private Paragraph _mouseDownParagraph;
+        private MouseDownParagraphType _mouseDownParagraphType = MouseDownParagraphType.Start;
+        private Paragraph _selectedParagraph;
+        private Paragraph _currentParagraph;
+        private List<Paragraph> _previousAndNextParagraphs = new List<Paragraph>();
+        private Paragraph _prevParagraph;
+        private Paragraph _nextParagraph;
+        private bool _firstMove = true;
+        private double _currentVideoPositionSeconds = -1;
+        private WavePeakGenerator _wavePeaks;
+        private Subtitle _subtitle;
+        private ListView.SelectedIndexCollection _selectedIndices;
+        private bool _noClear;
+        private double _gapAtStart = -1;
+
+        private List<Bitmap> _spectrogramBitmaps = new List<Bitmap>();
+        private string _spectrogramDirectory;
+        private const int SpectrogramDisplayHeight = 128;
+        private double _sampleDuration;
+        private double _imageWidth;
+        private int _nfft;
+
+        public delegate void ParagraphEventHandler(object sender, ParagraphEventArgs e);
+        public event ParagraphEventHandler OnNewSelectionRightClicked;
+        public event ParagraphEventHandler OnParagraphRightClicked;
+        public event ParagraphEventHandler OnNonParagraphRightClicked;
+        public event ParagraphEventHandler OnPositionSelected;
+
+        public event ParagraphEventHandler OnTimeChanged;
+        public event ParagraphEventHandler OnTimeChangedAndOffsetRest;
+
+        public event ParagraphEventHandler OnSingleClick;
+        public event ParagraphEventHandler OnDoubleClickNonParagraph;
+        public event EventHandler OnPause;
+        public event EventHandler OnZoomedChanged;
+        public event EventHandler InsertAtVideoPosition;
+
+        private double _wholeParagraphMinMilliseconds;
+        private double _wholeParagraphMaxMilliseconds = double.MaxValue;
+        private System.ComponentModel.BackgroundWorker _spectrogramBackgroundWorker;
+        public Keys InsertAtVideoPositionShortcut = Keys.None;
+        public bool MouseWheelScrollUpIsForward = true;
+        public const double ZoomMinimum = 0.1;
+        public const double ZoomMaximum = 2.5;
+        private double _zoomFactor = 1.0; // 1.0=no zoom
+        public double ZoomFactor
+        {
+            get
+            {
+                return _zoomFactor;
+            }
+            set
+            {
+                if (value < ZoomMinimum)
+                    _zoomFactor = ZoomMinimum;
+                else if (value > ZoomMaximum)
+                    _zoomFactor = ZoomMaximum;
+                else
+                    _zoomFactor = value;
+                Invalidate();
+            }
+        }
+
+        private List<double> _sceneChanges = new List<double>();
+
+        /// <summary>
+        /// Scene changes (seconds)
+        /// </summary>
+        public List<double> SceneChanges
+        {
+            get
+            {
+                return _sceneChanges;
+            }
+            set
+            {
+                _sceneChanges = value;
+            }
+        }
+
+        /// <summary>
+        /// Video offset in seconds
+        /// </summary>
+        public double Offset { get; set; }
+
+        public bool IsSpectrogramAvailable
+        {
+            get
+            {
+                return _spectrogramBitmaps != null && _spectrogramBitmaps.Count > 0;
+            }
+        }
+
+        public bool ShowSpectrogram { get; set; }
+        public bool AllowOverlap { get; set; }
+        private bool _tempShowSpectrogram;
+
+        public bool ShowWaveform { get; set; }
+
+        private double _startPositionSeconds;
+        public double StartPositionSeconds
+        {
+            get
+            {
+                return _startPositionSeconds;
+            }
+            set
+            {
+                if (value < 0)
+                    _startPositionSeconds = 0;
+                else
+                    _startPositionSeconds = value;
+            }
+        }
+
+        public Paragraph NewSelectionParagraph { get; set; }
+        public Paragraph RightClickedParagraph { get; private set; }
+        public double RightClickedSeconds { get; private set; }
+
+        public string WaveformNotLoadedText { get; set; }
+        public Color BackgroundColor { get; set; }
+        public Color Color { get; set; }
+        public Color SelectedColor { get; set; }
+        public Color ParagraphColor { get; set; }
+        public Color TextColor { get; set; }
+        public float TextSize { get; set; }
+        public bool TextBold { get; set; }
+        public Color GridColor { get; set; }
+        public bool DrawGridLines { get; set; }
+        public bool AllowNewSelection { get; set; }
+
+        public bool Locked { get; set; }
+
+        public double VerticalZoomPercent { get; set; }
+
+        public double EndPositionSeconds
+        {
+            get
+            {
+                return XPositionToSeconds(Width);
+            }
+        }
+
+        public WavePeakGenerator WavePeaks
+        {
+            get
+            {
+                return _wavePeaks;
+            }
+            set
+            {
+                _zoomFactor = 1.0;
+                _currentParagraph = null;
+                _selectedParagraph = null;
+                _buttonDownTimeTicks = 0;
+                _mouseMoveLastX = -1;
+                _mouseMoveStartX = -1;
+                _moveWholeStartDifferenceMilliseconds = -1;
+                _mouseMoveEndX = -1;
+                _mouseDown = false;
+                _mouseDownParagraph = null;
+                _mouseDownParagraphType = MouseDownParagraphType.Start;
+                _previousAndNextParagraphs = new List<Paragraph>();
+                _currentVideoPositionSeconds = -1;
+                _subtitle = new Subtitle();
+                _noClear = false;
+                _wavePeaks = value;
+            }
+        }
+
+        public void ResetSpectrogram()
+        {
+            if (_spectrogramBitmaps != null)
+            {
+                for (int i = 0; i < _spectrogramBitmaps.Count; i++)
+                {
+                    try
+                    {
+                        Bitmap bmp = _spectrogramBitmaps[i];
+                        bmp.Dispose();
+                    }
+                    catch
+                    {
+                    }
+                }
+            }
+            _spectrogramBitmaps = new List<Bitmap>();
+        }
+
+        public void ClearSelection()
+        {
+            _mouseDown = false;
+            _mouseDownParagraph = null;
+            _mouseMoveStartX = -1;
+            _mouseMoveEndX = -1;
+            Invalidate();
+        }
+
+        public AudioVisualizer()
+        {
+            InitializeComponent();
+            SetStyle(ControlStyles.UserPaint | ControlStyles.AllPaintingInWmPaint | ControlStyles.DoubleBuffer, true);
+            WaveformNotLoadedText = "Click to add waveform/spectrogram";
+            MouseWheel += WaveformMouseWheel;
+
+            BackgroundColor = Color.Black;
+            Color = Color.GreenYellow;
+            SelectedColor = Color.Red;
+            ParagraphColor = Color.LimeGreen;
+            TextColor = Color.Gray;
+            TextSize = 9;
+            TextBold = true;
+            GridColor = Color.FromArgb(255, 20, 20, 18);
+            DrawGridLines = true;
+            AllowNewSelection = true;
+            ShowSpectrogram = true;
+            ShowWaveform = true;
+            VerticalZoomPercent = 1.0;
+            InsertAtVideoPositionShortcut = Utilities.GetKeys(Configuration.Settings.Shortcuts.MainWaveformInsertAtCurrentPosition);
+        }
+
+        public void NearestSubtitles(Subtitle subtitle, double currentVideoPositionSeconds, int subtitleIndex)
+        {
+            _previousAndNextParagraphs.Clear();
+            _currentParagraph = null;
+
+            var positionMilliseconds = (int)Math.Round(currentVideoPositionSeconds * TimeCode.BaseUnit);
+            if (_selectedParagraph != null && _selectedParagraph.StartTime.TotalMilliseconds < positionMilliseconds && _selectedParagraph.EndTime.TotalMilliseconds > positionMilliseconds)
+            {
+                _currentParagraph = _selectedParagraph;
+                for (int j = 1; j < 12; j++)
+                {
+                    Paragraph nextParagraph = subtitle.GetParagraphOrDefault(subtitleIndex - j);
+                    _previousAndNextParagraphs.Add(nextParagraph);
+                }
+                for (int j = 1; j < 10; j++)
+                {
+                    Paragraph nextParagraph = subtitle.GetParagraphOrDefault(subtitleIndex + j);
+                    _previousAndNextParagraphs.Add(nextParagraph);
+                }
+            }
+            else
+            {
+                for (int i = 0; i < subtitle.Paragraphs.Count; i++)
+                {
+                    Paragraph p = subtitle.Paragraphs[i];
+                    if (p.EndTime.TotalMilliseconds > positionMilliseconds)
+                    {
+                        _currentParagraph = p;
+                        for (int j = 1; j < 10; j++)
+                        {
+                            Paragraph nextParagraph = subtitle.GetParagraphOrDefault(i - j);
+                            _previousAndNextParagraphs.Add(nextParagraph);
+                        }
+                        for (int j = 1; j < 10; j++)
+                        {
+                            Paragraph nextParagraph = subtitle.GetParagraphOrDefault(i + j);
+                            _previousAndNextParagraphs.Add(nextParagraph);
+                        }
+
+                        break;
+                    }
+                }
+                if (_previousAndNextParagraphs.Count == 0)
+                {
+                    for (int i = 0; i < subtitle.Paragraphs.Count; i++)
+                    {
+                        Paragraph p = subtitle.Paragraphs[i];
+                        if (p.EndTime.TotalMilliseconds > StartPositionSeconds * 1000)
+                        {
+                            _currentParagraph = p;
+                            for (int j = 1; j < 10; j++)
+                            {
+                                Paragraph nextParagraph = subtitle.GetParagraphOrDefault(i - j);
+                                _previousAndNextParagraphs.Add(nextParagraph);
+                            }
+                            for (int j = 1; j < 10; j++)
+                            {
+                                Paragraph nextParagraph = subtitle.GetParagraphOrDefault(i + j);
+                                _previousAndNextParagraphs.Add(nextParagraph);
+                            }
+
+                            break;
+                        }
+                    }
+                    if (_previousAndNextParagraphs.Count == 0 && _subtitle.Paragraphs.Count > 0)
+                    {
+                        int i = _subtitle.Paragraphs.Count;
+                        for (int j = 1; j < 10; j++)
+                        {
+                            Paragraph nextParagraph = subtitle.GetParagraphOrDefault(i - j);
+                            _previousAndNextParagraphs.Add(nextParagraph);
+                        }
+                    }
+                }
+            }
+        }
+
+        public void SetPosition(double startPositionSeconds, Subtitle subtitle, double currentVideoPositionSeconds, int subtitleIndex, ListView.SelectedIndexCollection selectedIndexes)
+        {
+            StartPositionSeconds = startPositionSeconds;
+            _selectedIndices = selectedIndexes;
+            _subtitle.Paragraphs.Clear();
+            foreach (var p in subtitle.Paragraphs)
+            {
+                if (!p.StartTime.IsMaxTime)
+                    _subtitle.Paragraphs.Add(p);
+            }
+            _currentVideoPositionSeconds = currentVideoPositionSeconds;
+            _selectedParagraph = _subtitle.GetParagraphOrDefault(subtitleIndex);
+            NearestSubtitles(subtitle, currentVideoPositionSeconds, subtitleIndex);
+            Invalidate();
+        }
+
+        private static int CalculateHeight(double value, int imageHeight, int maxHeight)
+        {
+            double percentage = value / maxHeight;
+            var result = (int)Math.Round((percentage * imageHeight) + (imageHeight / 2.0));
+            return imageHeight - result;
+        }
+
+        private bool IsSelectedIndex(int pos, ref int lastCurrentEnd, List<Paragraph> selectedParagraphs)
+        {
+            if (pos < lastCurrentEnd)
+                return true;
+
+            if (_selectedIndices == null)
+                return false;
+
+            foreach (Paragraph p in selectedParagraphs)
+            {
+                if (pos >= p.StartFrame && pos <= p.EndFrame) // not really frames...
+                {
+                    lastCurrentEnd = p.EndFrame;
+                    return true;
+                }
+            }
+            return false;
+        }
+
+        internal void WaveformPaint(object sender, PaintEventArgs e)
+        {
+            if (_wavePeaks != null && _wavePeaks.AllSamples != null)
+            {
+                var selectedParagraphs = new List<Paragraph>();
+                if (_selectedIndices != null)
+                {
+                    var n = _wavePeaks.Header.SampleRate * _zoomFactor;
+                    try
+                    {
+                        foreach (int index in _selectedIndices)
+                        {
+                            Paragraph p = _subtitle.Paragraphs[index];
+                            if (p != null)
+                            {
+                                p = new Paragraph(p);
+                                // not really frames... just using them as position markers for better performance
+                                p.StartFrame = (int)(p.StartTime.TotalSeconds * n);
+                                p.EndFrame = (int)(p.EndTime.TotalSeconds * n);
+                                selectedParagraphs.Add(p);
+                            }
+                        }
+                    }
+                    catch
+                    {
+                    }
+                }
+                //var otherParagraphs = new List<Paragraph>();
+                //var nOther = _wavePeaks.Header.SampleRate * _zoomFactor;
+                //try
+                //{
+                //    foreach (Paragraph p in _subtitle.Paragraphs) //int index in _selectedIndices)
+                //    {
+                //        var p2 = new Paragraph(p) { StartFrame = (int)(p.StartTime.TotalSeconds*nOther), EndFrame = (int)(p.EndTime.TotalSeconds*nOther) };
+                //        // not really frames... just using them as position markers for better performance
+                //        otherParagraphs.Add(p2);
+                //    }
+                //}
+                //catch
+                //{
+                //}
+
+                if (StartPositionSeconds < 0)
+                    StartPositionSeconds = 0;
+
+                if (XPositionToSeconds(Width) > _wavePeaks.Header.LengthInSeconds)
+                    StartPositionSeconds = _wavePeaks.Header.LengthInSeconds - ((Width / (double)_wavePeaks.Header.SampleRate) / _zoomFactor);
+
+                Graphics graphics = e.Graphics;
+                int begin = SecondsToXPosition(StartPositionSeconds);
+                var beginNoZoomFactor = (int)Math.Round(StartPositionSeconds * _wavePeaks.Header.SampleRate); // do not use zoom factor here!
+
+                int start = -1;
+                int end = -1;
+                if (_selectedParagraph != null)
+                {
+                    start = SecondsToXPosition(_selectedParagraph.StartTime.TotalSeconds);
+                    end = SecondsToXPosition(_selectedParagraph.EndTime.TotalSeconds);
+                }
+                int imageHeight = Height;
+                var maxHeight = (int)(Math.Max(Math.Abs(_wavePeaks.DataMinValue), Math.Abs(_wavePeaks.DataMaxValue)) + 0.5);
+                maxHeight = (int)(maxHeight * VerticalZoomPercent);
+                if (maxHeight < 0)
+                    maxHeight = 1000;
+
+                DrawBackground(graphics);
+                int x = 0;
+                int y = Height / 2;
+
+                if (IsSpectrogramAvailable && ShowSpectrogram)
+                {
+                    DrawSpectrogramBitmap(StartPositionSeconds, graphics);
+                    if (ShowWaveform)
+                        imageHeight -= SpectrogramDisplayHeight;
+                }
+
+                //                using (var penOther = new Pen(ParagraphColor))
+                using (var penNormal = new Pen(Color))
+                using (var penSelected = new Pen(SelectedColor)) // selected paragraph
+                {
+                    var pen = penNormal;
+                    int lastCurrentEnd = -1;
+                    //                    int lastOtherCurrentEnd = -1;
+
+                    if (ShowWaveform)
+                    {
+                        if (_zoomFactor > 0.9999 && ZoomFactor < 1.00001)
+                        {
+                            for (int i = 0; i < _wavePeaks.AllSamples.Count && i < Width; i++)
+                            {
+                                int n = begin + i;
+                                if (n < _wavePeaks.AllSamples.Count)
+                                {
+                                    int newY = CalculateHeight(_wavePeaks.AllSamples[n], imageHeight, maxHeight);
+                                    //for (int tempX = x; tempX <= i; tempX++)
+                                    //    graphics.DrawLine(pen, tempX, y, tempX, newY);
+                                    graphics.DrawLine(pen, x, y, i, newY);
+                                    //graphics.FillRectangle(new SolidBrush(Color), x, y, 1, 1); // draw pixel instead of line
+
+                                    x = i;
+                                    y = newY;
+                                    if (n <= end && n >= start)
+                                        pen = penSelected;
+                                    else if (IsSelectedIndex(n, ref lastCurrentEnd, selectedParagraphs))
+                                        pen = penSelected;
+                                    //else if (IsSelectedIndex(n, ref lastOtherCurrentEnd, otherParagraphs))
+                                    //    pen = penOther;
+                                    else
+                                        pen = penNormal;
+                                }
+                            }
+                        }
+                        else
+                        {
+                            // calculate lines with zoom factor
+                            float x2 = 0;
+                            float x3 = 0;
+                            for (int i = 0; i < _wavePeaks.AllSamples.Count && ((int)Math.Round(x3)) < Width; i++)
+                            {
+                                if (beginNoZoomFactor + i < _wavePeaks.AllSamples.Count)
+                                {
+                                    int newY = CalculateHeight(_wavePeaks.AllSamples[beginNoZoomFactor + i], imageHeight, maxHeight);
+                                    x3 = (float)(_zoomFactor * i);
+                                    graphics.DrawLine(pen, x2, y, x3, newY);
+                                    x2 = x3;
+                                    y = newY;
+                                    var n = (int)(begin + x3);
+                                    if (n <= end && n >= start)
+                                        pen = penSelected;
+                                    else if (IsSelectedIndex(n, ref lastCurrentEnd, selectedParagraphs))
+                                        pen = penSelected;
+                                    //else if (IsSelectedIndex(n, ref lastOtherCurrentEnd, otherParagraphs))
+                                    //    pen = penOther;
+                                    else
+                                        pen = penNormal;
+                                }
+                            }
+                        }
+                    }
+                    DrawTimeLine(StartPositionSeconds, e, imageHeight);
+
+                    // scene changes
+                    if (_sceneChanges != null)
+                    {
+                        foreach (var d in _sceneChanges)
+                        {
+                            if (d > StartPositionSeconds && d < StartPositionSeconds + 20)
+                            {
+                                int pos = SecondsToXPosition(d) - begin;
+                                if (pos > 0 && pos < Width)
+                                {
+                                    using (var p = new Pen(Color.AntiqueWhite))
+                                    {
+                                        graphics.DrawLine(p, pos, 0, pos, Height);
+                                    }
+                                }
+                            }
+                        }
+                    }
+
+                    // current video position
+                    if (_currentVideoPositionSeconds > 0)
+                    {
+                        int videoPosition = SecondsToXPosition(_currentVideoPositionSeconds);
+                        videoPosition -= begin;
+                        if (videoPosition > 0 && videoPosition < Width)
+                        {
+                            using (var p = new Pen(Color.Turquoise))
+                            {
+                                graphics.DrawLine(p, videoPosition, 0, videoPosition, Height);
+                            }
+                        }
+                    }
+
+                    // mark paragraphs
+                    using (var textBrush = new SolidBrush(TextColor))
+                    {
+                        DrawParagraph(_currentParagraph, e, begin, textBrush);
+                        foreach (Paragraph p in _previousAndNextParagraphs)
+                            DrawParagraph(p, e, begin, textBrush);
+                    }
+
+                    // current selection
+                    if (NewSelectionParagraph != null)
+                    {
+                        int currentRegionLeft = SecondsToXPosition(NewSelectionParagraph.StartTime.TotalSeconds - StartPositionSeconds);
+                        int currentRegionRight = SecondsToXPosition(NewSelectionParagraph.EndTime.TotalSeconds - StartPositionSeconds);
+
+                        int currentRegionWidth = currentRegionRight - currentRegionLeft;
+                        using (var brush = new SolidBrush(Color.FromArgb(128, 255, 255, 255)))
+                        {
+                            if (currentRegionLeft >= 0 && currentRegionLeft <= Width)
+                            {
+                                graphics.FillRectangle(brush, currentRegionLeft, 0, currentRegionWidth, graphics.VisibleClipBounds.Height);
+
+                                if (currentRegionWidth > 40)
+                                {
+                                    using (var tBrush = new SolidBrush(Color.Turquoise))
+                                    {
+                                        graphics.DrawString(string.Format("{0:0.###} {1}", ((double)currentRegionWidth / _wavePeaks.Header.SampleRate / _zoomFactor), Configuration.Settings.Language.Waveform.Seconds), Font, tBrush, new PointF(currentRegionLeft + 3, Height - 32));
+                                    }
+                                }
+                            }
+                        }
+                    }
+                }
+            }
+            else
+            {
+                DrawBackground(e.Graphics);
+
+                using (var textBrush = new SolidBrush(TextColor))
+                {
+                    using (var textFont = new Font(Font.FontFamily, 8))
+                    {
+
+                        if (Width > 90)
+                        {
+                            e.Graphics.DrawString(WaveformNotLoadedText, textFont, textBrush, new PointF(Width / 2 - 65, Height / 2 - 10));
+                        }
+                        else
+                        {
+                            using (var stringFormat = new StringFormat())
+                            {
+                                stringFormat.FormatFlags = StringFormatFlags.DirectionVertical;
+                                e.Graphics.DrawString(WaveformNotLoadedText, textFont, textBrush, new PointF(1, 10), stringFormat);
+                            }
+                        }
+                    }
+                }
+            }
+            if (Focused)
+            {
+                using (var p = new Pen(SelectedColor))
+                {
+                    e.Graphics.DrawRectangle(p, new Rectangle(0, 0, Width - 1, Height - 1));
+                }
+            }
+        }
+
+        private void DrawBackground(Graphics graphics)
+        {
+            graphics.Clear(BackgroundColor);
+
+            if (DrawGridLines)
+            {
+                if (_wavePeaks == null)
+                {
+                    using (var pen = new Pen(new SolidBrush(GridColor)))
+                    {
+                        for (int i = 0; i < Width; i += 10)
+                        {
+                            graphics.DrawLine(pen, i, 0, i, Height);
+                            graphics.DrawLine(pen, 0, i, Width, i);
+                        }
+                    }
+                }
+                else
+                {
+                    double interval = 0.1 * _wavePeaks.Header.SampleRate * _zoomFactor; // pixels that is 0.1 second
+                    if (ZoomFactor < 0.4)
+                        interval = 1.0 * _wavePeaks.Header.SampleRate * _zoomFactor; // pixels that is 1 second
+                    int start = SecondsToXPosition(StartPositionSeconds) % ((int)Math.Round(interval));
+                    using (var pen = new Pen(new SolidBrush(GridColor)))
+                    {
+                        for (double i = start; i < Width; i += interval)
+                        {
+                            var j = (int)Math.Round(i);
+                            graphics.DrawLine(pen, j, 0, j, Height);
+                            graphics.DrawLine(pen, 0, j, Width, j);
+                        }
+                    }
+                }
+            }
+        }
+
+        private void DrawTimeLine(double startPositionSeconds, PaintEventArgs e, int imageHeight)
+        {
+            var start = (int)Math.Round(startPositionSeconds + 0.5);
+            double seconds = start - StartPositionSeconds;
+            float position = SecondsToXPosition(seconds);
+            using (var pen = new Pen(TextColor))
+            {
+                using (var textBrush = new SolidBrush(TextColor))
+                {
+                    using (var textFont = new Font(Font.FontFamily, 7))
+                    {
+                        while (position < Width)
+                        {
+                            var n = _zoomFactor * _wavePeaks.Header.SampleRate;
+                            if (n > 38 || (int)Math.Round(StartPositionSeconds + seconds) % 5 == 0)
+                            {
+                                e.Graphics.DrawLine(pen, position, imageHeight, position, imageHeight - 10);
+                                e.Graphics.DrawString(GetDisplayTime(StartPositionSeconds + seconds), textFont, textBrush, new PointF(position + 2, imageHeight - 13));
+                            }
+
+                            seconds += 0.5;
+                            position = SecondsToXPosition(seconds);
+
+                            if (n > 64)
+                                e.Graphics.DrawLine(pen, position, imageHeight, position, imageHeight - 5);
+
+                            seconds += 0.5;
+                            position = SecondsToXPosition(seconds);
+                        }
+                    }
+                }
+            }
+        }
+
+        private static string GetDisplayTime(double seconds)
+        {
+            TimeSpan ts = TimeSpan.FromSeconds(seconds);
+            if (ts.Minutes == 0 && ts.Hours == 0)
+                return ts.Seconds.ToString(CultureInfo.InvariantCulture);
+            if (ts.Hours == 0)
+                return string.Format("{0:00}:{1:00}", ts.Minutes, ts.Seconds);
+            return string.Format("{0:00}:{1:00}:{2:00}", ts.Hours, ts.Minutes, ts.Seconds);
+        }
+
+        private void DrawParagraph(Paragraph paragraph, PaintEventArgs e, int begin, SolidBrush textBrush)
+        {
+            if (paragraph == null)
+            {
+                return;
+            }
+
+            int currentRegionLeft = SecondsToXPosition(paragraph.StartTime.TotalSeconds) - begin;
+            int currentRegionRight = SecondsToXPosition(paragraph.EndTime.TotalSeconds) - begin;
+            int currentRegionWidth = currentRegionRight - currentRegionLeft;
+            var drawingStyle = TextBold ? FontStyle.Bold : FontStyle.Regular;
+            using (var brush = new SolidBrush(Color.FromArgb(42, 255, 255, 255))) // back color for paragraphs
+            {
+                e.Graphics.FillRectangle(brush, currentRegionLeft, 0, currentRegionWidth, e.Graphics.VisibleClipBounds.Height);
+
+                var pen = new Pen(new SolidBrush(Color.FromArgb(175, 0, 100, 0))) { DashStyle = System.Drawing.Drawing2D.DashStyle.Solid, Width = 2 };
+                e.Graphics.DrawLine(pen, currentRegionLeft, 0, currentRegionLeft, e.Graphics.VisibleClipBounds.Height);
+                pen.Dispose();
+                pen = new Pen(new SolidBrush(Color.FromArgb(175, 110, 10, 10))) { DashStyle = System.Drawing.Drawing2D.DashStyle.Dash, Width = 2 };
+                e.Graphics.DrawLine(pen, currentRegionRight - 1, 0, currentRegionRight - 1, e.Graphics.VisibleClipBounds.Height);
+
+                var n = _zoomFactor * _wavePeaks.Header.SampleRate;
+                if (Configuration.Settings != null && Configuration.Settings.General.UseTimeFormatHHMMSSFF)
+                {
+                    if (n > 80)
+                    {
+                        using (var font = new Font(Font.FontFamily, TextSize, drawingStyle))
+                        {
+                            e.Graphics.DrawString(paragraph.Text.Replace(Environment.NewLine, "  "), font, textBrush, new PointF(currentRegionLeft + 3, 10));
+                            e.Graphics.DrawString("#" + paragraph.Number + "  " + paragraph.StartTime.ToShortStringHHMMSSFF() + " --> " + paragraph.EndTime.ToShortStringHHMMSSFF(), font, textBrush, new PointF(currentRegionLeft + 3, Height - 32));
+                        }
+                    }
+                    else if (n > 51)
+                        e.Graphics.DrawString("#" + paragraph.Number + "  " + paragraph.StartTime.ToShortStringHHMMSSFF(), Font, textBrush, new PointF(currentRegionLeft + 3, Height - 32));
+                    else if (n > 25)
+                        e.Graphics.DrawString("#" + paragraph.Number, Font, textBrush, new PointF(currentRegionLeft + 3, Height - 32));
+                }
+                else
+                {
+                    if (n > 80)
+                    {
+                        using (var font = new Font(Configuration.Settings.General.SubtitleFontName, TextSize, drawingStyle))
+                        {
+                            using (var blackBrush = new SolidBrush(Color.Black))
+                            {
+                                var text = HtmlUtil.RemoveHtmlTags(paragraph.Text, true);
+                                text = text.Replace(Environment.NewLine, "  ");
+
+                                int w = currentRegionRight - currentRegionLeft;
+                                int actualWidth = (int)e.Graphics.MeasureString(text, font).Width;
+                                bool shortned = false;
+                                while (actualWidth > w - 12 && text.Length > 1)
+                                {
+                                    text = text.Remove(text.Length - 1);
+                                    actualWidth = (int)e.Graphics.MeasureString(text, font).Width;
+                                    shortned = true;
+                                }
+                                if (shortned)
+                                {
+                                    text = text.TrimEnd() + "…";
+                                }
+
+                                // poor mans outline + text
+                                e.Graphics.DrawString(text, font, blackBrush, new PointF(currentRegionLeft + 3, 11 - 7));
+                                e.Graphics.DrawString(text, font, blackBrush, new PointF(currentRegionLeft + 3, 9 - 7));
+                                e.Graphics.DrawString(text, font, blackBrush, new PointF(currentRegionLeft + 2, 10 - 7));
+                                e.Graphics.DrawString(text, font, blackBrush, new PointF(currentRegionLeft + 4, 10 - 7));
+                                e.Graphics.DrawString(text, font, textBrush, new PointF(currentRegionLeft + 3, 10 - 7));
+
+                                text = "#" + paragraph.Number + "  " + paragraph.Duration.ToShortString();
+                                actualWidth = (int)e.Graphics.MeasureString(text, font).Width;
+                                if (actualWidth >= w)
+                                    text = paragraph.Duration.ToShortString();
+                                int top = Height - 14 - (int)e.Graphics.MeasureString("#", font).Height;
+                                // poor mans outline + text
+                                e.Graphics.DrawString(text, font, blackBrush, new PointF(currentRegionLeft + 3, top + 1));
+                                e.Graphics.DrawString(text, font, blackBrush, new PointF(currentRegionLeft + 3, top - 1));
+                                e.Graphics.DrawString(text, font, blackBrush, new PointF(currentRegionLeft + 2, top));
+                                e.Graphics.DrawString(text, font, blackBrush, new PointF(currentRegionLeft + 4, top));
+                                e.Graphics.DrawString(text, font, textBrush, new PointF(currentRegionLeft + 3, top));
+                            }
+                        }
+                    }
+                    else if (n > 51)
+                        e.Graphics.DrawString("#" + paragraph.Number + "  " + paragraph.StartTime.ToShortString(), Font, textBrush, new PointF(currentRegionLeft + 3, Height - 32));
+                    else if (n > 25)
+                        e.Graphics.DrawString("#" + paragraph.Number, Font, textBrush, new PointF(currentRegionLeft + 3, Height - 32));
+                }
+                pen.Dispose();
+            }
+        }
+
+        private double XPositionToSeconds(double x)
+        {
+            return StartPositionSeconds + (x / _wavePeaks.Header.SampleRate) / _zoomFactor;
+        }
+
+        private int SecondsToXPosition(double seconds)
+        {
+            return (int)Math.Round(seconds * _wavePeaks.Header.SampleRate * _zoomFactor);
+        }
+
+        private void WaveformMouseDown(object sender, MouseEventArgs e)
+        {
+            if (_wavePeaks == null)
+                return;
+
+            Paragraph oldMouseDownParagraph = null;
+            _mouseDownParagraphType = MouseDownParagraphType.None;
+            _gapAtStart = -1;
+            _firstMove = true;
+            if (e.Button == MouseButtons.Left)
+            {
+                _buttonDownTimeTicks = DateTime.Now.Ticks;
+
+                Cursor = Cursors.VSplit;
+                double seconds = XPositionToSeconds(e.X);
+                var milliseconds = (int)(seconds * TimeCode.BaseUnit);
+
+                if (SetParagrapBorderHit(milliseconds, NewSelectionParagraph))
+                {
+                    if (_mouseDownParagraph != null)
+                        oldMouseDownParagraph = new Paragraph(_mouseDownParagraph);
+                    if (_mouseDownParagraphType == MouseDownParagraphType.Start)
+                    {
+                        _mouseDownParagraph.StartTime.TotalMilliseconds = milliseconds;
+                        NewSelectionParagraph.StartTime.TotalMilliseconds = milliseconds;
+                        _mouseMoveStartX = e.X;
+                        _mouseMoveEndX = SecondsToXPosition(NewSelectionParagraph.EndTime.TotalSeconds);
+                    }
+                    else
+                    {
+                        _mouseDownParagraph.EndTime.TotalMilliseconds = milliseconds;
+                        NewSelectionParagraph.EndTime.TotalMilliseconds = milliseconds;
+                        _mouseMoveStartX = SecondsToXPosition(NewSelectionParagraph.StartTime.TotalSeconds);
+                        _mouseMoveEndX = e.X;
+                    }
+                    SetMinMaxViaSeconds(seconds);
+                }
+                else if (SetParagrapBorderHit(milliseconds, _selectedParagraph) ||
+                    SetParagrapBorderHit(milliseconds, _currentParagraph) ||
+                    SetParagrapBorderHit(milliseconds, _previousAndNextParagraphs))
+                {
+                    if (_mouseDownParagraph != null)
+                        oldMouseDownParagraph = new Paragraph(_mouseDownParagraph);
+                    NewSelectionParagraph = null;
+
+                    int curIdx = _subtitle.Paragraphs.IndexOf(_mouseDownParagraph);
+                    if (_mouseDownParagraphType == MouseDownParagraphType.Start)
+                    {
+                        if (curIdx > 0)
+                        {
+                            var prev = _subtitle.Paragraphs[curIdx - 1];
+                            if (prev.EndTime.TotalMilliseconds + Configuration.Settings.General.MinimumMillisecondsBetweenLines < milliseconds)
+                                _mouseDownParagraph.StartTime.TotalMilliseconds = milliseconds;
+                        }
+                        else
+                        {
+                            _mouseDownParagraph.StartTime.TotalMilliseconds = milliseconds;
+                        }
+                    }
+                    else
+                    {
+                        if (curIdx < _subtitle.Paragraphs.Count - 1)
+                        {
+                            var next = _subtitle.Paragraphs[curIdx + 1];
+                            if (milliseconds + Configuration.Settings.General.MinimumMillisecondsBetweenLines < next.StartTime.TotalMilliseconds)
+                                _mouseDownParagraph.EndTime.TotalMilliseconds = milliseconds;
+                        }
+                        else
+                        {
+                            _mouseDownParagraph.EndTime.TotalMilliseconds = milliseconds;
+                        }
+                    }
+                    SetMinAndMax();
+                }
+                else
+                {
+                    Paragraph p = GetParagraphAtMilliseconds(milliseconds);
+                    if (p != null)
+                    {
+                        _oldParagraph = new Paragraph(p);
+                        _mouseDownParagraph = p;
+                        oldMouseDownParagraph = new Paragraph(_mouseDownParagraph);
+                        _mouseDownParagraphType = MouseDownParagraphType.Whole;
+                        _moveWholeStartDifferenceMilliseconds = (XPositionToSeconds(e.X) * TimeCode.BaseUnit) - p.StartTime.TotalMilliseconds;
+                        Cursor = Cursors.Hand;
+                        SetMinAndMax();
+                    }
+                    else if (!AllowNewSelection)
+                    {
+                        Cursor = Cursors.Default;
+                    }
+                    if (p == null)
+                        SetMinMaxViaSeconds(seconds);
+                    NewSelectionParagraph = null;
+                    _mouseMoveStartX = e.X;
+                    _mouseMoveEndX = e.X;
+                }
+                if (_mouseDownParagraphType == MouseDownParagraphType.Start)
+                {
+                    if (_subtitle != null && _mouseDownParagraph != null)
+                    {
+                        int curIdx = _subtitle.Paragraphs.IndexOf(_mouseDownParagraph);
+                        //if (curIdx > 0)
+                        //    _gapAtStart = _subtitle.Paragraphs[curIdx].StartTime.TotalMilliseconds - _subtitle.Paragraphs[curIdx - 1].EndTime.TotalMilliseconds;
+                        if (curIdx > 0)
+                            _gapAtStart = oldMouseDownParagraph.StartTime.TotalMilliseconds - _subtitle.Paragraphs[curIdx - 1].EndTime.TotalMilliseconds;
+                    }
+                }
+                else if (_mouseDownParagraphType == MouseDownParagraphType.End)
+                {
+                    if (_subtitle != null && _mouseDownParagraph != null)
+                    {
+                        int curIdx = _subtitle.Paragraphs.IndexOf(_mouseDownParagraph);
+                        //if (curIdx >= 0 && curIdx < _subtitle.Paragraphs.Count - 1)
+                        //    _gapAtStart = _subtitle.Paragraphs[curIdx + 1].StartTime.TotalMilliseconds - _subtitle.Paragraphs[curIdx].EndTime.TotalMilliseconds;
+                        if (curIdx >= 0 && curIdx < _subtitle.Paragraphs.Count - 1)
+                            _gapAtStart = _subtitle.Paragraphs[curIdx + 1].StartTime.TotalMilliseconds - oldMouseDownParagraph.EndTime.TotalMilliseconds;
+                    }
+                }
+                _mouseDown = true;
+            }
+            else
+            {
+                if (e.Button == MouseButtons.Right)
+                {
+                    double seconds = XPositionToSeconds(e.X);
+                    var milliseconds = (int)(seconds * TimeCode.BaseUnit);
+
+                    double currentRegionLeft = Math.Min(_mouseMoveStartX, _mouseMoveEndX);
+                    double currentRegionRight = Math.Max(_mouseMoveStartX, _mouseMoveEndX);
+                    currentRegionLeft = XPositionToSeconds(currentRegionLeft);
+                    currentRegionRight = XPositionToSeconds(currentRegionRight);
+
+                    if (OnNewSelectionRightClicked != null && seconds > currentRegionLeft && seconds < currentRegionRight)
+                    {
+                        if (_mouseMoveStartX >= 0 && _mouseMoveEndX >= 0)
+                        {
+                            if (currentRegionRight - currentRegionLeft > 0.1) // not too small subtitles
+                            {
+                                var paragraph = new Paragraph { StartTime = TimeCode.FromSeconds(currentRegionLeft), EndTime = TimeCode.FromSeconds(currentRegionRight) };
+                                if (PreventOverlap)
+                                {
+                                    if (paragraph.StartTime.TotalMilliseconds <= _wholeParagraphMinMilliseconds)
+                                        paragraph.StartTime.TotalMilliseconds = _wholeParagraphMinMilliseconds + 1;
+                                    if (paragraph.EndTime.TotalMilliseconds >= _wholeParagraphMaxMilliseconds)
+                                        paragraph.EndTime.TotalMilliseconds = _wholeParagraphMaxMilliseconds - 1;
+                                }
+                                OnNewSelectionRightClicked.Invoke(this, new ParagraphEventArgs(paragraph));
+                                NewSelectionParagraph = paragraph;
+                                RightClickedParagraph = null;
+                                _noClear = true;
+                            }
+                        }
+                    }
+                    else
+                    {
+                        Paragraph p = GetParagraphAtMilliseconds(milliseconds);
+                        RightClickedParagraph = p;
+                        RightClickedSeconds = seconds;
+                        if (p != null)
+                        {
+                            if (OnParagraphRightClicked != null)
+                            {
+                                NewSelectionParagraph = null;
+                                OnParagraphRightClicked.Invoke(this, new ParagraphEventArgs(seconds, p));
+                            }
+                        }
+                        else
+                        {
+                            if (OnNonParagraphRightClicked != null)
+                            {
+                                OnNonParagraphRightClicked.Invoke(this, new ParagraphEventArgs(seconds, null));
+                            }
+                        }
+                    }
+                }
+                Cursor = Cursors.Default;
+            }
+        }
+
+        private void SetMinMaxViaSeconds(double seconds)
+        {
+            _wholeParagraphMinMilliseconds = 0;
+            _wholeParagraphMaxMilliseconds = double.MaxValue;
+            if (_subtitle != null)
+            {
+                Paragraph prev = null;
+                Paragraph next = null;
+                for (int i = 0; i < _subtitle.Paragraphs.Count; i++)
+                {
+                    Paragraph p2 = _subtitle.Paragraphs[i];
+                    if (p2.StartTime.TotalSeconds < seconds)
+                    {
+                        prev = p2;
+                    }
+                    else if (p2.EndTime.TotalSeconds > seconds)
+                    {
+                        next = p2;
+                        break;
+                    }
+                }
+                if (prev != null)
+                    _wholeParagraphMinMilliseconds = prev.EndTime.TotalMilliseconds + Configuration.Settings.General.MinimumMillisecondsBetweenLines;
+                if (next != null)
+                    _wholeParagraphMaxMilliseconds = next.StartTime.TotalMilliseconds - Configuration.Settings.General.MinimumMillisecondsBetweenLines;
+            }
+        }
+
+        private void SetMinAndMax()
+        {
+            _wholeParagraphMinMilliseconds = 0;
+            _wholeParagraphMaxMilliseconds = double.MaxValue;
+            if (_subtitle != null && _mouseDownParagraph != null)
+            {
+                int curIdx = _subtitle.Paragraphs.IndexOf(_mouseDownParagraph);
+                if (curIdx >= 0)
+                {
+                    if (curIdx > 0)
+                    {
+                        _wholeParagraphMinMilliseconds = _subtitle.Paragraphs[curIdx - 1].EndTime.TotalMilliseconds + Configuration.Settings.General.MinimumMillisecondsBetweenLines;
+                    }
+                    if (curIdx < _subtitle.Paragraphs.Count - 1)
+                    {
+                        _wholeParagraphMaxMilliseconds = _subtitle.Paragraphs[curIdx + 1].StartTime.TotalMilliseconds - Configuration.Settings.General.MinimumMillisecondsBetweenLines;
+                    }
+                }
+            }
+        }
+
+        private void SetMinAndMaxMoveStart()
+        {
+            _wholeParagraphMinMilliseconds = 0;
+            _wholeParagraphMaxMilliseconds = double.MaxValue;
+            if (_subtitle != null && _mouseDownParagraph != null)
+            {
+                int curIdx = _subtitle.Paragraphs.IndexOf(_mouseDownParagraph);
+                if (curIdx >= 0)
+                {
+                    var gap = Math.Abs(_subtitle.Paragraphs[curIdx - 1].EndTime.TotalMilliseconds - _subtitle.Paragraphs[curIdx].StartTime.TotalMilliseconds);
+                    _wholeParagraphMinMilliseconds = _subtitle.Paragraphs[curIdx - 1].StartTime.TotalMilliseconds + gap + 200;
+                }
+            }
+        }
+
+        private void SetMinAndMaxMoveEnd()
+        {
+            _wholeParagraphMinMilliseconds = 0;
+            _wholeParagraphMaxMilliseconds = double.MaxValue;
+            if (_subtitle != null && _mouseDownParagraph != null)
+            {
+                int curIdx = _subtitle.Paragraphs.IndexOf(_mouseDownParagraph);
+                if (curIdx >= 0)
+                {
+                    if (curIdx < _subtitle.Paragraphs.Count - 1)
+                    {
+                        var gap = Math.Abs(_subtitle.Paragraphs[curIdx].EndTime.TotalMilliseconds - _subtitle.Paragraphs[curIdx + 1].StartTime.TotalMilliseconds);
+                        _wholeParagraphMaxMilliseconds = _subtitle.Paragraphs[curIdx + 1].EndTime.TotalMilliseconds - gap - 200;
+                    }
+                }
+            }
+        }
+
+        private bool SetParagrapBorderHit(int milliseconds, List<Paragraph> paragraphs)
+        {
+            foreach (Paragraph p in paragraphs)
+            {
+                bool hit = SetParagrapBorderHit(milliseconds, p);
+                if (hit)
+                    return true;
+            }
+            return false;
+        }
+
+        private Paragraph GetParagraphAtMilliseconds(int milliseconds)
+        {
+            Paragraph p = null;
+            if (IsParagrapHit(milliseconds, _selectedParagraph))
+                p = _selectedParagraph;
+            else if (IsParagrapHit(milliseconds, _currentParagraph))
+                p = _currentParagraph;
+
+            if (p == null)
+            {
+                foreach (Paragraph pNext in _previousAndNextParagraphs)
+                {
+                    if (IsParagrapHit(milliseconds, pNext))
+                    {
+                        p = pNext;
+                        break;
+                    }
+                }
+            }
+
+            return p;
+        }
+
+        private bool SetParagrapBorderHit(int milliseconds, Paragraph paragraph)
+        {
+            if (paragraph == null)
+                return false;
+
+            if (IsParagrapBorderStartHit(milliseconds, paragraph.StartTime.TotalMilliseconds))
+            {
+                _oldParagraph = new Paragraph(paragraph);
+                _mouseDownParagraph = paragraph;
+                _mouseDownParagraphType = MouseDownParagraphType.Start;
+                return true;
+            }
+            if (IsParagrapBorderEndHit(milliseconds, paragraph.EndTime.TotalMilliseconds))
+            {
+                _oldParagraph = new Paragraph(paragraph);
+                _mouseDownParagraph = paragraph;
+                _mouseDownParagraphType = MouseDownParagraphType.End;
+                return true;
+            }
+            return false;
+        }
+
+        private bool PreventOverlap
+        {
+            get
+            {
+                if (ModifierKeys == Keys.Shift)
+                    return AllowOverlap;
+                return !AllowOverlap;
+            }
+        }
+
+        private bool AllowMovePrevOrNext
+        {
+            get
+            {
+                return _gapAtStart >= 0 && _gapAtStart < 500 && ModifierKeys == Keys.Alt;
+            }
+        }
+
+        private void WaveformMouseMove(object sender, MouseEventArgs e)
+        {
+            if (_wavePeaks == null)
+                return;
+
+            int oldMouseMoveLastX = _mouseMoveLastX;
+            if (e.X < 0 && StartPositionSeconds > 0.1 && _mouseDown)
+            {
+                if (e.X < _mouseMoveLastX)
+                {
+                    StartPositionSeconds -= 0.1;
+                    if (_mouseDownParagraph == null)
+                    {
+                        _mouseMoveEndX = 0;
+                        _mouseMoveStartX += (int)(_wavePeaks.Header.SampleRate * 0.1);
+                        OnPositionSelected.Invoke(this, new ParagraphEventArgs(StartPositionSeconds, null));
+                    }
+                }
+                _mouseMoveLastX = e.X;
+                Invalidate();
+                return;
+            }
+            if (e.X > Width && StartPositionSeconds + 0.1 < _wavePeaks.Header.LengthInSeconds && _mouseDown)
+            {
+                //if (e.X > _mouseMoveLastX) // not much room for moving mouse cursor, so just scroll right
+                {
+                    StartPositionSeconds += 0.1;
+                    if (_mouseDownParagraph == null)
+                    {
+                        _mouseMoveEndX = Width;
+                        _mouseMoveStartX -= (int)(_wavePeaks.Header.SampleRate * 0.1);
+                        OnPositionSelected.Invoke(this, new ParagraphEventArgs(StartPositionSeconds, null));
+                    }
+                }
+                _mouseMoveLastX = e.X;
+                Invalidate();
+                return;
+            }
+            _mouseMoveLastX = e.X;
+
+            if (e.X < 0 || e.X > Width)
+                return;
+
+            if (e.Button == MouseButtons.None)
+            {
+                double seconds = XPositionToSeconds(e.X);
+                var milliseconds = (int)(seconds * TimeCode.BaseUnit);
+
+                if (IsParagrapBorderHit(milliseconds, NewSelectionParagraph))
+                    Cursor = Cursors.VSplit;
+                else if (IsParagrapBorderHit(milliseconds, _selectedParagraph) ||
+                         IsParagrapBorderHit(milliseconds, _currentParagraph) ||
+                         IsParagrapBorderHit(milliseconds, _previousAndNextParagraphs))
+                {
+                    Cursor = Cursors.VSplit;
+                }
+                else
+                {
+                    Cursor = Cursors.Default;
+                }
+            }
+            else if (e.Button == MouseButtons.Left)
+            {
+                if (oldMouseMoveLastX == e.X)
+                    return; // no horizontal movement
+
+                if (_mouseDown)
+                {
+                    if (_mouseDownParagraph != null)
+                    {
+                        double seconds = XPositionToSeconds(e.X);
+                        var milliseconds = (int)(seconds * TimeCode.BaseUnit);
+                        var subtitleIndex = _subtitle.GetIndex(_mouseDownParagraph);
+                        _prevParagraph = _subtitle.GetParagraphOrDefault(subtitleIndex - 1);
+                        _nextParagraph = _subtitle.GetParagraphOrDefault(subtitleIndex + 1);
+
+                        if (_firstMove && Math.Abs(oldMouseMoveLastX - e.X) < Configuration.Settings.General.MinimumMillisecondsBetweenLines && GetParagraphAtMilliseconds(milliseconds) == null)
+                        {
+                            if (_mouseDownParagraphType == MouseDownParagraphType.Start && _prevParagraph != null && Math.Abs(_mouseDownParagraph.StartTime.TotalMilliseconds - _prevParagraph.EndTime.TotalMilliseconds) <= ClosenessForBorderSelection + 15)
+                                return; // do not decide which paragraph to move yet
+                            if (_mouseDownParagraphType == MouseDownParagraphType.End && _nextParagraph != null && Math.Abs(_mouseDownParagraph.EndTime.TotalMilliseconds - _nextParagraph.StartTime.TotalMilliseconds) <= ClosenessForBorderSelection + 15)
+                                return; // do not decide which paragraph to move yet
+                        }
+
+                        if (ModifierKeys != Keys.Alt)
+                        {
+                            // decide which paragraph to move
+                            if (_firstMove && e.X > oldMouseMoveLastX && _nextParagraph != null && _mouseDownParagraphType == MouseDownParagraphType.End)
+                            {
+                                if (milliseconds >= _nextParagraph.StartTime.TotalMilliseconds && milliseconds < _nextParagraph.EndTime.TotalMilliseconds)
+                                {
+                                    _mouseDownParagraph = _nextParagraph;
+                                    _mouseDownParagraphType = MouseDownParagraphType.Start;
+                                }
+                            }
+                            else if (_firstMove && e.X < oldMouseMoveLastX && _prevParagraph != null && _mouseDownParagraphType == MouseDownParagraphType.Start)
+                            {
+                                if (milliseconds <= _prevParagraph.EndTime.TotalMilliseconds && milliseconds > _prevParagraph.StartTime.TotalMilliseconds)
+                                {
+                                    _mouseDownParagraph = _prevParagraph;
+                                    _mouseDownParagraphType = MouseDownParagraphType.End;
+                                }
+                            }
+                        }
+                        _firstMove = false;
+
+                        if (_mouseDownParagraphType == MouseDownParagraphType.Start)
+                        {
+                            if (_mouseDownParagraph.EndTime.TotalMilliseconds - milliseconds > MinimumSelectionMilliseconds)
+                            {
+                                if (AllowMovePrevOrNext)
+                                    SetMinAndMaxMoveStart();
+                                else
+                                    SetMinAndMax();
+                                _mouseDownParagraph.StartTime.TotalMilliseconds = milliseconds;
+                                if (PreventOverlap && _mouseDownParagraph.StartTime.TotalMilliseconds <= _wholeParagraphMinMilliseconds)
+                                {
+                                    _mouseDownParagraph.StartTime.TotalMilliseconds = _wholeParagraphMinMilliseconds + 1;
+                                }
+
+                                if (NewSelectionParagraph != null)
+                                {
+                                    NewSelectionParagraph.StartTime.TotalMilliseconds = milliseconds;
+                                    if (PreventOverlap && NewSelectionParagraph.StartTime.TotalMilliseconds <= _wholeParagraphMinMilliseconds)
+                                    {
+                                        NewSelectionParagraph.StartTime.TotalMilliseconds = _wholeParagraphMinMilliseconds + 1;
+                                    }
+                                    _mouseMoveStartX = e.X;
+                                }
+                                else
+                                {
+                                    if (OnTimeChanged != null)
+                                        OnTimeChanged.Invoke(this, new ParagraphEventArgs(seconds, _mouseDownParagraph, _oldParagraph, _mouseDownParagraphType, AllowMovePrevOrNext));
+                                    Refresh();
+                                    return;
+                                }
+                            }
+                        }
+                        else if (_mouseDownParagraphType == MouseDownParagraphType.End)
+                        {
+                            if (milliseconds - _mouseDownParagraph.StartTime.TotalMilliseconds > MinimumSelectionMilliseconds)
+                            {
+                                if (AllowMovePrevOrNext)
+                                    SetMinAndMaxMoveEnd();
+                                else
+                                    SetMinAndMax();
+                                _mouseDownParagraph.EndTime.TotalMilliseconds = milliseconds;
+                                if (PreventOverlap && _mouseDownParagraph.EndTime.TotalMilliseconds >= _wholeParagraphMaxMilliseconds)
+                                {
+                                    _mouseDownParagraph.EndTime.TotalMilliseconds = _wholeParagraphMaxMilliseconds - 1;
+                                }
+
+                                if (NewSelectionParagraph != null)
+                                {
+                                    NewSelectionParagraph.EndTime.TotalMilliseconds = milliseconds;
+                                    if (PreventOverlap && NewSelectionParagraph.EndTime.TotalMilliseconds >= _wholeParagraphMaxMilliseconds)
+                                    {
+                                        NewSelectionParagraph.EndTime.TotalMilliseconds = _wholeParagraphMaxMilliseconds - 1;
+                                    }
+                                    _mouseMoveEndX = e.X;
+                                }
+                                else
+                                {
+                                    //SHOW DEBUG MSG                     SolidBrush tBrush = new SolidBrush(Color.Turquoise);
+                                    //var g = this.CreateGraphics();
+                                    //g.DrawString("AllowMovePrevOrNext: " + AllowMovePrevOrNext.ToString() + ", GapStart: " + _gapAtStart.ToString(), Font, tBrush, new PointF(100, 100));
+                                    //tBrush.Dispose();
+                                    //g.Dispose();
+
+                                    if (OnTimeChanged != null)
+                                        OnTimeChanged.Invoke(this, new ParagraphEventArgs(seconds, _mouseDownParagraph, _oldParagraph, _mouseDownParagraphType, AllowMovePrevOrNext));
+                                    Refresh();
+                                    return;
+                                }
+                            }
+                        }
+                        else if (_mouseDownParagraphType == MouseDownParagraphType.Whole)
+                        {
+                            double durationMilliseconds = _mouseDownParagraph.Duration.TotalMilliseconds;
+
+                            _mouseDownParagraph.StartTime.TotalMilliseconds = milliseconds - _moveWholeStartDifferenceMilliseconds;
+                            _mouseDownParagraph.EndTime.TotalMilliseconds = _mouseDownParagraph.StartTime.TotalMilliseconds + durationMilliseconds;
+
+                            if (PreventOverlap && _mouseDownParagraph.EndTime.TotalMilliseconds >= _wholeParagraphMaxMilliseconds)
+                            {
+                                _mouseDownParagraph.EndTime.TotalMilliseconds = _wholeParagraphMaxMilliseconds - 1;
+                                _mouseDownParagraph.StartTime.TotalMilliseconds = _mouseDownParagraph.EndTime.TotalMilliseconds - durationMilliseconds;
+                            }
+                            else if (PreventOverlap && _mouseDownParagraph.StartTime.TotalMilliseconds <= _wholeParagraphMinMilliseconds)
+                            {
+                                _mouseDownParagraph.StartTime.TotalMilliseconds = _wholeParagraphMinMilliseconds + 1;
+                                _mouseDownParagraph.EndTime.TotalMilliseconds = _mouseDownParagraph.StartTime.TotalMilliseconds + durationMilliseconds;
+                            }
+
+                            if (OnTimeChanged != null)
+                                OnTimeChanged.Invoke(this, new ParagraphEventArgs(seconds, _mouseDownParagraph, _oldParagraph));
+                        }
+                    }
+                    else
+                    {
+                        _mouseMoveEndX = e.X;
+                        if (NewSelectionParagraph == null && Math.Abs(_mouseMoveEndX - _mouseMoveStartX) > 2)
+                        {
+                            if (AllowNewSelection)
+                                NewSelectionParagraph = new Paragraph();
+                        }
+
+                        if (NewSelectionParagraph != null)
+                        {
+                            int start = Math.Min(_mouseMoveStartX, _mouseMoveEndX);
+                            int end = Math.Max(_mouseMoveStartX, _mouseMoveEndX);
+
+                            var startTotalSeconds = XPositionToSeconds(start);
+                            var endTotalSeconds = XPositionToSeconds(end);
+
+                            if (PreventOverlap && endTotalSeconds * TimeCode.BaseUnit >= _wholeParagraphMaxMilliseconds)
+                            {
+                                NewSelectionParagraph.EndTime.TotalMilliseconds = _wholeParagraphMaxMilliseconds - 1;
+                                Invalidate();
+                                return;
+                            }
+                            if (PreventOverlap && startTotalSeconds * TimeCode.BaseUnit <= _wholeParagraphMinMilliseconds)
+                            {
+                                NewSelectionParagraph.StartTime.TotalMilliseconds = _wholeParagraphMinMilliseconds + 1;
+                                Invalidate();
+                                return;
+                            }
+                            NewSelectionParagraph.StartTime.TotalSeconds = startTotalSeconds;
+                            NewSelectionParagraph.EndTime.TotalSeconds = endTotalSeconds;
+                        }
+                    }
+                    Invalidate();
+                }
+            }
+        }
+
+        private bool IsParagrapBorderHit(int milliseconds, List<Paragraph> paragraphs)
+        {
+            foreach (Paragraph p in paragraphs)
+            {
+                bool hit = IsParagrapBorderHit(milliseconds, p);
+                if (hit)
+                    return true;
+            }
+            return false;
+        }
+
+        private bool IsParagrapBorderHit(int milliseconds, Paragraph paragraph)
+        {
+            if (paragraph == null)
+                return false;
+
+            return IsParagrapBorderStartHit(milliseconds, paragraph.StartTime.TotalMilliseconds) ||
+                   IsParagrapBorderEndHit(milliseconds, paragraph.EndTime.TotalMilliseconds);
+        }
+
+        private bool IsParagrapBorderStartHit(double milliseconds, double startMs)
+        {
+            return Math.Abs(milliseconds - (startMs - 5)) - 10 <= ClosenessForBorderSelection;
+        }
+
+        private bool IsParagrapBorderEndHit(double milliseconds, double endMs)
+        {
+            return Math.Abs(milliseconds - (endMs - 22)) - 7 <= ClosenessForBorderSelection;
+        }
+
+        private void WaveformMouseUp(object sender, MouseEventArgs e)
+        {
+            if (e.Button == MouseButtons.Left)
+            {
+                if (_mouseDown)
+                {
+                    if (_mouseDownParagraph != null)
+                    {
+                        _mouseDownParagraph = null;
+                    }
+                    else
+                    {
+                        _mouseMoveEndX = e.X;
+                    }
+                    _mouseDown = false;
+                }
+            }
+            Cursor = Cursors.Default;
+        }
+
+        private void WaveformMouseLeave(object sender, EventArgs e)
+        {
+            Cursor = Cursors.Default;
+            _mouseDown = false;
+            Invalidate();
+        }
+
+        private void WaveformMouseEnter(object sender, EventArgs e)
+        {
+            if (_wavePeaks == null || _wavePeaks.Header == null)
+                return;
+
+            if (_noClear)
+            {
+                _noClear = false;
+            }
+            else
+            {
+                Cursor = Cursors.Default;
+                _mouseDown = false;
+                _mouseDownParagraph = null;
+                _mouseMoveStartX = -1;
+                _mouseMoveEndX = -1;
+                Invalidate();
+            }
+
+            if (NewSelectionParagraph != null)
+            {
+                _mouseMoveStartX = SecondsToXPosition(NewSelectionParagraph.StartTime.TotalSeconds - StartPositionSeconds);
+                _mouseMoveEndX = SecondsToXPosition(NewSelectionParagraph.EndTime.TotalSeconds - StartPositionSeconds);
+            }
+        }
+
+        private void WaveformMouseDoubleClick(object sender, MouseEventArgs e)
+        {
+            if (_wavePeaks == null)
+                return;
+
+            _mouseDown = false;
+            _mouseDownParagraph = null;
+            _mouseMoveStartX = -1;
+            _mouseMoveEndX = -1;
+
+            if (e.Button == MouseButtons.Left)
+            {
+                if (OnPause != null)
+                    OnPause.Invoke(sender, null);
+                double seconds = XPositionToSeconds(e.X);
+                var milliseconds = (int)(seconds * TimeCode.BaseUnit);
+
+                Paragraph p = null;
+                if (IsParagrapHit(milliseconds, _selectedParagraph))
+                    p = _selectedParagraph;
+                else if (IsParagrapHit(milliseconds, _currentParagraph))
+                    p = _currentParagraph;
+
+                if (p == null)
+                {
+                    foreach (Paragraph p2 in _previousAndNextParagraphs)
+                    {
+                        if (IsParagrapHit(milliseconds, p2))
+                        {
+                            p = p2;
+                            break;
+                        }
+                    }
+                }
+
+                if (p != null)
+                {
+                    seconds = p.StartTime.TotalSeconds;
+                    double endSeconds = p.EndTime.TotalSeconds;
+                    if (seconds < StartPositionSeconds)
+                    {
+                        StartPositionSeconds = (p.StartTime.TotalSeconds) + 0.1; // move earlier - show whole selected paragraph
+                    }
+                    else if (endSeconds > EndPositionSeconds)
+                    {
+                        double newStartPos = StartPositionSeconds + (endSeconds - EndPositionSeconds); // move later, so whole selected paragraph is visible
+                        if (newStartPos < seconds) // but only if visibile screen is wide enough
+                            StartPositionSeconds = newStartPos;
+                    }
+                }
+
+                if (OnDoubleClickNonParagraph != null)
+                    OnDoubleClickNonParagraph.Invoke(this, new ParagraphEventArgs(seconds, p));
+            }
+        }
+
+        private static bool IsParagrapHit(int milliseconds, Paragraph paragraph)
+        {
+            if (paragraph == null)
+                return false;
+
+            return milliseconds >= paragraph.StartTime.TotalMilliseconds && milliseconds <= paragraph.EndTime.TotalMilliseconds;
+        }
+
+        private void WaveformMouseClick(object sender, MouseEventArgs e)
+        {
+            if (e.Button == MouseButtons.Left && OnSingleClick != null)
+            {
+                int diff = Math.Abs(_mouseMoveStartX - e.X);
+                if (_mouseMoveStartX == -1 || _mouseMoveEndX == -1 || diff < 10 && TimeSpan.FromTicks(DateTime.Now.Ticks - _buttonDownTimeTicks).TotalSeconds < 0.25)
+                {
+                    if (ModifierKeys == Keys.Shift && _selectedParagraph != null)
+                    {
+                        double seconds = XPositionToSeconds(e.X);
+                        var milliseconds = (int)(seconds * TimeCode.BaseUnit);
+                        if (_mouseDownParagraphType == MouseDownParagraphType.None || _mouseDownParagraphType == MouseDownParagraphType.Whole)
+                        {
+                            if (seconds < _selectedParagraph.EndTime.TotalSeconds)
+                            {
+                                _oldParagraph = new Paragraph(_selectedParagraph);
+                                _mouseDownParagraph = _selectedParagraph;
+                                _mouseDownParagraph.StartTime.TotalMilliseconds = milliseconds;
+                                if (OnTimeChanged != null)
+                                    OnTimeChanged.Invoke(this, new ParagraphEventArgs(seconds, _mouseDownParagraph, _oldParagraph));
+                            }
+                        }
+                        return;
+                    }
+                    if (ModifierKeys == Keys.Control && _selectedParagraph != null)
+                    {
+                        double seconds = XPositionToSeconds(e.X);
+                        var milliseconds = (int)(seconds * TimeCode.BaseUnit);
+                        if (_mouseDownParagraphType == MouseDownParagraphType.None || _mouseDownParagraphType == MouseDownParagraphType.Whole)
+                        {
+                            if (seconds > _selectedParagraph.StartTime.TotalSeconds)
+                            {
+                                _oldParagraph = new Paragraph(_selectedParagraph);
+                                _mouseDownParagraph = _selectedParagraph;
+                                _mouseDownParagraph.EndTime.TotalMilliseconds = milliseconds;
+                                if (OnTimeChanged != null)
+                                    OnTimeChanged.Invoke(this, new ParagraphEventArgs(seconds, _mouseDownParagraph, _oldParagraph));
+                            }
+                        }
+                        return;
+                    }
+                    if (ModifierKeys == (Keys.Control | Keys.Shift) && _selectedParagraph != null)
+                    {
+                        double seconds = XPositionToSeconds(e.X);
+                        if (_mouseDownParagraphType == MouseDownParagraphType.None || _mouseDownParagraphType == MouseDownParagraphType.Whole)
+                        {
+                            _oldParagraph = new Paragraph(_selectedParagraph);
+                            _mouseDownParagraph = _selectedParagraph;
+                            if (OnTimeChangedAndOffsetRest != null)
+                                OnTimeChangedAndOffsetRest.Invoke(this, new ParagraphEventArgs(seconds, _mouseDownParagraph));
+                        }
+                        return;
+                    }
+                    if (ModifierKeys == Keys.Alt && _selectedParagraph != null)
+                    {
+                        double seconds = XPositionToSeconds(e.X);
+                        var milliseconds = (int)(seconds * TimeCode.BaseUnit);
+                        if (_mouseDownParagraphType == MouseDownParagraphType.None || _mouseDownParagraphType == MouseDownParagraphType.Whole)
+                        {
+                            _oldParagraph = new Paragraph(_selectedParagraph);
+                            _mouseDownParagraph = _selectedParagraph;
+                            double durationMilliseconds = _mouseDownParagraph.Duration.TotalMilliseconds;
+                            _mouseDownParagraph.StartTime.TotalMilliseconds = milliseconds;
+                            _mouseDownParagraph.EndTime.TotalMilliseconds = _mouseDownParagraph.StartTime.TotalMilliseconds + durationMilliseconds;
+                            if (OnTimeChanged != null)
+                                OnTimeChanged.Invoke(this, new ParagraphEventArgs(seconds, _mouseDownParagraph, _oldParagraph));
+                        }
+                        return;
+                    }
+
+                    if (_mouseDownParagraphType == MouseDownParagraphType.None || _mouseDownParagraphType == MouseDownParagraphType.Whole)
+                        OnSingleClick.Invoke(this, new ParagraphEventArgs(XPositionToSeconds(e.X), null));
+                }
+            }
+        }
+
+        private void WaveformKeyDown(object sender, KeyEventArgs e)
+        {
+            if (e.Modifiers == Keys.None && e.KeyCode == Keys.Add)
+            {
+                ZoomIn();
+            }
+            else if (e.Modifiers == Keys.None && e.KeyCode == Keys.Subtract)
+            {
+                ZoomOut();
+            }
+            else if (e.Modifiers == Keys.None && e.KeyCode == Keys.Z)
+            {
+                if (StartPositionSeconds > 0.1)
+                {
+                    StartPositionSeconds -= 0.1;
+                    OnPositionSelected.Invoke(this, new ParagraphEventArgs(StartPositionSeconds, null));
+                    Invalidate();
+                    e.SuppressKeyPress = true;
+                }
+            }
+            else if (e.Modifiers == Keys.None && e.KeyCode == Keys.X)
+            {
+                if (StartPositionSeconds + 0.1 < _wavePeaks.Header.LengthInSeconds)
+                {
+                    StartPositionSeconds += 0.1;
+                    OnPositionSelected.Invoke(this, new ParagraphEventArgs(StartPositionSeconds, null));
+                    Invalidate();
+                    e.SuppressKeyPress = true;
+                }
+            }
+            else if (e.Modifiers == Keys.Alt && e.KeyCode == Keys.C)
+            {
+                Locked = !Locked;
+                Invalidate();
+                e.SuppressKeyPress = true;
+            }
+            else if (e.KeyData == InsertAtVideoPositionShortcut)
+            {
+                if (InsertAtVideoPosition != null)
+                {
+                    InsertAtVideoPosition.Invoke(this, null);
+                    e.SuppressKeyPress = true;
+                }
+            }
+        }
+
+        public double FindDataBelowThreshold(int threshold, double durationInSeconds)
+        {
+            int begin = SecondsToXPosition(_currentVideoPositionSeconds + 1);
+            int length = SecondsToXPosition(durationInSeconds);
+
+            int hitCount = 0;
+            for (int i = begin; i < _wavePeaks.AllSamples.Count; i++)
+            {
+                if (i > 0 && i < _wavePeaks.AllSamples.Count && Math.Abs(_wavePeaks.AllSamples[i]) <= threshold)
+                    hitCount++;
+                else
+                    hitCount = 0;
+                if (hitCount > length)
+                {
+                    double seconds = ((i - (length / 2)) / (double)_wavePeaks.Header.SampleRate) / _zoomFactor;
+                    if (seconds >= 0)
+                    {
+                        StartPositionSeconds = seconds;
+                        if (StartPositionSeconds > 1)
+                            StartPositionSeconds -= 1;
+                        OnSingleClick.Invoke(this, new ParagraphEventArgs(seconds, null));
+                        Invalidate();
+                    }
+                    return seconds;
+                }
+            }
+            return -1;
+        }
+
+        public double FindDataBelowThresholdBack(int threshold, double durationInSeconds)
+        {
+            int begin = SecondsToXPosition(_currentVideoPositionSeconds - 1);
+            int length = SecondsToXPosition(durationInSeconds);
+
+            int hitCount = 0;
+            for (int i = begin; i > 0; i--)
+            {
+                if (i > 0 && i < _wavePeaks.AllSamples.Count && Math.Abs(_wavePeaks.AllSamples[i]) <= threshold)
+                    hitCount++;
+                else
+                    hitCount = 0;
+                if (hitCount > length)
+                {
+                    double seconds = (i + (length / 2)) / (double)_wavePeaks.Header.SampleRate / _zoomFactor;
+                    if (seconds >= 0)
+                    {
+                        StartPositionSeconds = seconds;
+                        if (StartPositionSeconds > 1)
+                            StartPositionSeconds -= 1;
+                        else
+                            StartPositionSeconds = 0;
+                        OnSingleClick.Invoke(this, new ParagraphEventArgs(seconds, null));
+                        Invalidate();
+                    }
+                    return seconds;
+                }
+            }
+            return -1;
+        }
+
+        public void ZoomIn()
+        {
+            ZoomFactor = ZoomFactor + 0.1;
+            if (OnZoomedChanged != null)
+                OnZoomedChanged.Invoke(this, null);
+        }
+
+        public void ZoomOut()
+        {
+            ZoomFactor = ZoomFactor - 0.1;
+            if (OnZoomedChanged != null)
+                OnZoomedChanged.Invoke(this, null);
+        }
+
+        private void WaveformMouseWheel(object sender, MouseEventArgs e)
+        {
+            int delta = e.Delta;
+            if (!MouseWheelScrollUpIsForward)
+                delta = delta * -1;
+            if (Locked)
+            {
+                OnPositionSelected.Invoke(this, new ParagraphEventArgs(_currentVideoPositionSeconds + (delta / 256.0), null));
+            }
+            else
+            {
+                StartPositionSeconds += delta / 256.0;
+                if (_currentVideoPositionSeconds < StartPositionSeconds || _currentVideoPositionSeconds >= EndPositionSeconds)
+                    OnPositionSelected.Invoke(this, new ParagraphEventArgs(StartPositionSeconds, null));
+            }
+            Invalidate();
+        }
+
+        /////////////////////////////////////////////////
+
+        public void InitializeSpectrogram(string spectrogramDirectory)
+        {
+            _spectrogramBitmaps = new List<Bitmap>();
+            _tempShowSpectrogram = ShowSpectrogram;
+            ShowSpectrogram = false;
+            if (Directory.Exists(spectrogramDirectory))
+            {
+                _spectrogramDirectory = spectrogramDirectory;
+                _spectrogramBackgroundWorker = new System.ComponentModel.BackgroundWorker();
+                _spectrogramBackgroundWorker.DoWork += LoadSpectrogramBitmapsAsync;
+                _spectrogramBackgroundWorker.RunWorkerCompleted += LoadSpectrogramBitmapsCompleted;
+                _spectrogramBackgroundWorker.RunWorkerAsync();
+            }
+        }
+
+        private void LoadSpectrogramBitmapsCompleted(object sender, System.ComponentModel.RunWorkerCompletedEventArgs e)
+        {
+            LoadSpectrogramInfo(_spectrogramDirectory);
+            ShowSpectrogram = _tempShowSpectrogram;
+            if (_spectrogramBackgroundWorker != null)
+                _spectrogramBackgroundWorker.Dispose();
+        }
+
+        private void LoadSpectrogramBitmapsAsync(object sender, System.ComponentModel.DoWorkEventArgs e)
+        {
+            try
+            {
+                for (var count = 0; ; count++)
+                {
+                    var fileName = Path.Combine(_spectrogramDirectory, count + ".gif");
+
+                    // important that this does not lock file (do NOT use Image.FromFile(fileName) or alike!!!)
+                    using (var ms = new MemoryStream(File.ReadAllBytes(fileName)))
+                    {
+                        _spectrogramBitmaps.Add((Bitmap)Image.FromStream(ms));
+                    }
+                }
+            }
+            catch (FileNotFoundException)
+            {
+                // no more files
+            }
+        }
+
+        public void InitializeSpectrogram(List<Bitmap> spectrogramBitmaps, string spectrogramDirectory)
+        {
+            _spectrogramBitmaps = spectrogramBitmaps;
+            LoadSpectrogramInfo(spectrogramDirectory);
+        }
+
+        private void LoadSpectrogramInfo(string spectrogramDirectory)
+        {
+            try
+            {
+                var doc = new XmlDocument();
+                string xmlInfoFileName = Path.Combine(spectrogramDirectory, "Info.xml");
+                if (File.Exists(xmlInfoFileName))
+                {
+                    doc.Load(xmlInfoFileName);
+                    _sampleDuration = Convert.ToDouble(doc.DocumentElement.SelectSingleNode("SampleDuration").InnerText, CultureInfo.InvariantCulture);
+                    _nfft = Convert.ToInt32(doc.DocumentElement.SelectSingleNode("NFFT").InnerText, CultureInfo.InvariantCulture);
+                    _imageWidth = Convert.ToInt32(doc.DocumentElement.SelectSingleNode("ImageWidth").InnerText, CultureInfo.InvariantCulture);
+                    ShowSpectrogram = true;
+                }
+                else
+                {
+                    ShowSpectrogram = false;
+                }
+            }
+            catch
+            {
+                ShowSpectrogram = false;
+            }
+        }
+
+        private void DrawSpectrogramBitmap(double seconds, Graphics graphics)
+        {
+            double duration = EndPositionSeconds - StartPositionSeconds;
+            var width = (int)(duration / _sampleDuration);
+
+            using (var bmpDestination = new Bitmap(width, _nfft / 2)) //calculate width
+            {
+                using (var gfx = Graphics.FromImage(bmpDestination))
+                {
+
+                    double startRow = seconds / (_sampleDuration * _imageWidth);
+                    var bitmapIndex = (int)startRow;
+                    var subtractValue = (int)Math.Round((startRow - bitmapIndex) * _imageWidth);
+
+                    int i = 0;
+                    while (i * _imageWidth < width && i + bitmapIndex < _spectrogramBitmaps.Count)
+                    {
+                        var bmp = _spectrogramBitmaps[i + bitmapIndex];
+                        gfx.DrawImageUnscaled(bmp, new Point(bmp.Width * i - subtractValue, 0));
+                        i++;
+                    }
+                    if (i + bitmapIndex < _spectrogramBitmaps.Count && subtractValue > 0)
+                    {
+                        var bmp = _spectrogramBitmaps[i + bitmapIndex];
+                        gfx.DrawImageUnscaled(bmp, new Point(bmp.Width * i - subtractValue, 0));
+                    }
+                }
+                if (ShowWaveform)
+                    graphics.DrawImage(bmpDestination, new Rectangle(0, Height - SpectrogramDisplayHeight, Width, SpectrogramDisplayHeight));
+                else
+                    graphics.DrawImage(bmpDestination, new Rectangle(0, 0, Width, Height));
+            }
+        }
+
+        private double GetAverageVolumeForNextMilliseconds(int sampleIndex, int milliseconds)
+        {
+            int length = SecondsToXPosition(milliseconds / TimeCode.BaseUnit);
+            if (length < 9)
+                length = 9;
+            double v = 0;
+            int count = 0;
+            for (int i = sampleIndex; i < sampleIndex + length; i++)
+            {
+                if (i > 0 && i < _wavePeaks.AllSamples.Count)
+                {
+                    v += Math.Abs(_wavePeaks.AllSamples[i]);
+                    count++;
+                }
+            }
+            if (count == 0)
+                return 0;
+            return v / count;
+        }
+
+        internal void GenerateTimeCodes(double startFromSeconds, int minimumVolumePercent, int maximumVolumePercent, int defaultMilliseconds)
+        {
+            int begin = SecondsToXPosition(startFromSeconds);
+
+            double average = 0;
+            for (int k = begin; k < _wavePeaks.AllSamples.Count; k++)
+                average += Math.Abs(_wavePeaks.AllSamples[k]);
+            average = average / (_wavePeaks.AllSamples.Count - begin);
+
+            var maxThreshold = (int)(_wavePeaks.DataMaxValue * (maximumVolumePercent / 100.0));
+            var silenceThreshold = (int)(average * (minimumVolumePercent / 100.0));
+
+            int length50Ms = SecondsToXPosition(0.050);
+            double secondsPerParagraph = defaultMilliseconds / TimeCode.BaseUnit;
+            int minBetween = SecondsToXPosition(Configuration.Settings.General.MinimumMillisecondsBetweenLines / TimeCode.BaseUnit);
+            bool subtitleOn = false;
+            int i = begin;
+            while (i < _wavePeaks.AllSamples.Count)
+            {
+                if (subtitleOn)
+                {
+                    var currentLengthInSeconds = XPositionToSeconds(i - begin) - StartPositionSeconds;
+                    if (currentLengthInSeconds > 1.0)
+                    {
+                        subtitleOn = EndParagraphDueToLowVolume(silenceThreshold, begin, true, i);
+                        if (!subtitleOn)
+                        {
+                            begin = i + minBetween;
+                            i = begin;
+                        }
+                    }
+                    if (subtitleOn && currentLengthInSeconds >= secondsPerParagraph)
+                    {
+                        for (int j = 0; j < 20; j++)
+                        {
+                            subtitleOn = EndParagraphDueToLowVolume(silenceThreshold, begin, true, i + (j * length50Ms));
+                            if (!subtitleOn)
+                            {
+                                i += (j * length50Ms);
+                                begin = i + minBetween;
+                                i = begin;
+                                break;
+                            }
+                        }
+
+                        if (subtitleOn) // force break
+                        {
+                            var p = new Paragraph(string.Empty, (XPositionToSeconds(begin) - StartPositionSeconds) * TimeCode.BaseUnit, (XPositionToSeconds(i) - StartPositionSeconds) * TimeCode.BaseUnit);
+                            _subtitle.Paragraphs.Add(p);
+                            begin = i + minBetween;
+                            i = begin;
+                        }
+                    }
+                }
+                else
+                {
+                    double avgVol = GetAverageVolumeForNextMilliseconds(i, 100);
+                    if (avgVol > silenceThreshold)
+                    {
+                        if (avgVol < maxThreshold)
+                        {
+                            subtitleOn = true;
+                            begin = i;
+                        }
+                    }
+                }
+                i++;
+            }
+        }
+
+        private bool EndParagraphDueToLowVolume(double silenceThreshold, int begin, bool subtitleOn, int i)
+        {
+            double avgVol = GetAverageVolumeForNextMilliseconds(i, 100);
+            if (avgVol < silenceThreshold)
+            {
+                var p = new Paragraph(string.Empty, (XPositionToSeconds(begin) - StartPositionSeconds) * TimeCode.BaseUnit, (XPositionToSeconds(i) - StartPositionSeconds) * TimeCode.BaseUnit);
+                _subtitle.Paragraphs.Add(p);
+                subtitleOn = false;
+            }
+            return subtitleOn;
+        }
+
+    }
 }