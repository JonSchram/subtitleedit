﻿//http://www.w3.org/TR/ttaf1-dfxp/
//Timed Text Markup Language (TTML) 1.0
//W3C Recommendation 18 November 2010

using System;
using System.Collections.Generic;
using System.Globalization;
using System.IO;
using System.Text;
using System.Text.RegularExpressions;
using System.Xml;

namespace Nikse.SubtitleEdit.Core.SubtitleFormats
{
    public class TimedText10 : SubtitleFormat
    {
        public override string Extension
        {
            get { return ".xml"; }
        }

        public const string NameOfFormat = "Timed Text 1.0";

        public override string Name
        {
            get { return NameOfFormat; }
        }

        public override bool IsTimeBased
        {
            get { return true; }
        }

        public static string TTMLNamespace = "http://www.w3.org/ns/ttml";
        public static string TTMLParameterNamespace = "http://www.w3.org/ns/ttml#parameter";
        public static string TTMLStylingNamespace = "http://www.w3.org/ns/ttml#styling";
        public static string TTMLMetadataNamespace = "http://www.w3.org/ns/ttml#metadata";

        private bool HasTTMLParagraphs(string xmlAsStr)
        {
            XmlDocument xml = new XmlDocument { XmlResolver = null };

            XmlNamespaceManager nsmgr = new XmlNamespaceManager(xml.NameTable);
            nsmgr.AddNamespace("ttml", TTMLNamespace);

            bool hasTTMLParagraphs = false;

            try
            {
                xml.LoadXml(xmlAsStr);
                var nds = xml.DocumentElement.SelectSingleNode("ttml:body", nsmgr);
                var paragraphs = nds.SelectNodes("//ttml:p", nsmgr);

                if (paragraphs.Count > 0)
                {
                    hasTTMLParagraphs = true;
                }
            }
            catch (Exception ex)
            {
                System.Diagnostics.Debug.WriteLine(ex.ToString());
            }

            return hasTTMLParagraphs;
        }

        public override bool IsMine(List<string> lines, string fileName)
        {
            string xmlAsString = String.Join(Environment.NewLine, lines);

            if (xmlAsString.Contains("xmlns:tts=\"http://www.w3.org/2006/04"))
            {
                return false;
            }

            if (!xmlAsString.Contains(TTMLNamespace))
            {
                return false;
            }

            xmlAsString = xmlAsString.RemoveControlCharactersButWhiteSpace();

            if (HasTTMLParagraphs(xmlAsString) && !new NetflixTimedText().IsMine(lines, fileName))
            {
                return true;
            }

            xmlAsString = xmlAsString.Replace(" & ", " &amp; ").Replace("Q&A", "Q&amp;A");

            if (HasTTMLParagraphs(xmlAsString) && !new NetflixTimedText().IsMine(lines, fileName))
            {
                return true;
            }

            return false;
        }

        internal static string ConvertToTimeString(TimeCode time)
        {
            var timeCodeFormat = Configuration.Settings.SubtitleSettings.TimedText10TimeCodeFormat.Trim().ToLowerInvariant();
            if (timeCodeFormat == "source" && !string.IsNullOrWhiteSpace(Configuration.Settings.SubtitleSettings.TimedText10TimeCodeFormatSource))
            {
                timeCodeFormat = Configuration.Settings.SubtitleSettings.TimedText10TimeCodeFormatSource.Trim().ToLowerInvariant();
            }
            switch (timeCodeFormat)
            {
                case "source":
                case "seconds":
                    return string.Format(CultureInfo.InvariantCulture, "{0:0.0##}s", time.TotalSeconds);
                case "milliseconds":
                    return string.Format(CultureInfo.InvariantCulture, "{0}ms", time.TotalMilliseconds);
                case "ticks":
                    return string.Format(CultureInfo.InvariantCulture, "{0}t", TimeSpan.FromMilliseconds(time.TotalMilliseconds).Ticks);
                case "hh:mm:ss.ms":
                    return string.Format(CultureInfo.InvariantCulture, "{0:00}:{1:00}:{2:00}.{3:000}", time.Hours, time.Minutes, time.Seconds, time.Milliseconds);
                case "hh:mm:ss.ms-two-digits":
                    return string.Format(CultureInfo.InvariantCulture, "{0:00}:{1:00}:{2:00}.{3:00}", time.Hours, time.Minutes, time.Seconds, (int)Math.Round(time.Milliseconds / 10.0));
                case "hh:mm:ss,ms":
                    return string.Format(CultureInfo.InvariantCulture, "{0:00}:{1:00}:{2:00},{3:000}", time.Hours, time.Minutes, time.Seconds, time.Milliseconds);
                default:
                    return string.Format(CultureInfo.InvariantCulture, "{0:00}:{1:00}:{2:00}:{3:00}", time.Hours, time.Minutes, time.Seconds, MillisecondsToFramesMaxFrameRate(time.Milliseconds));
            }
        }

        public static void AddStyleToXml(XmlDocument xml, XmlNode head, XmlNamespaceManager nsmgr, string name, string fontFamily, string fontWeight, string fontStyle, string color, string fontSize)
        {
            var styleNode = xml.CreateNode(XmlNodeType.Element, string.Empty, "style", nsmgr.LookupNamespace("ttml"));

            XmlAttribute attr = xml.CreateAttribute("xml:id", TTMLStylingNamespace);
            attr.InnerText = name;
            styleNode.Attributes.Append(attr);

            attr = xml.CreateAttribute("tts:fontFamily", TTMLStylingNamespace);
            attr.InnerText = fontFamily;
            styleNode.Attributes.Append(attr);

            attr = xml.CreateAttribute("tts:fontWeight", TTMLStylingNamespace);
            attr.InnerText = fontWeight;
            styleNode.Attributes.Append(attr);

            attr = xml.CreateAttribute("tts:fontStyle", TTMLStylingNamespace);
            attr.InnerText = fontStyle;
            styleNode.Attributes.Append(attr);

            attr = xml.CreateAttribute("tts:color", TTMLStylingNamespace);
            attr.InnerText = color;
            styleNode.Attributes.Append(attr);

            attr = xml.CreateAttribute("tts:fontSize", TTMLStylingNamespace);
            attr.InnerText = fontSize;
            styleNode.Attributes.Append(attr);

            foreach (XmlNode innerNode in head.ChildNodes)
            {
                if (innerNode.Name == "styling")
                {
                    innerNode.AppendChild(styleNode);
                    break;
                }
            }
        }

        public override string ToText(Subtitle subtitle, string title)
        {
            bool hasStyleHead = false;
            bool convertedFromSubStationAlpha = false;
            if (subtitle.Header != null)
            {
                try
                {
                    var x = new XmlDocument();
                    x.LoadXml(subtitle.Header);
                    var xnsmgr = new XmlNamespaceManager(x.NameTable);
                    xnsmgr.AddNamespace("ttml", TTMLNamespace);
                    hasStyleHead = x.DocumentElement.SelectSingleNode("ttml:head", xnsmgr) != null;
                }
                catch
                {
                }
                if (!hasStyleHead && (subtitle.Header.Contains("[V4+ Styles]") || subtitle.Header.Contains("[V4 Styles]")))
                {
                    subtitle.Header = SubStationAlphaHeaderToTimedText(subtitle); // save new xml with styles in header
                    convertedFromSubStationAlpha = true;
                    hasStyleHead = true;
                }
            }

            var xml = new XmlDocument();
            var nsmgr = new XmlNamespaceManager(xml.NameTable);
            nsmgr.AddNamespace("ttml", TTMLNamespace);
            nsmgr.AddNamespace("ttp", TTMLParameterNamespace);
            nsmgr.AddNamespace("tts", TTMLStylingNamespace);
            nsmgr.AddNamespace("ttm", TTMLMetadataNamespace);
            string xmlStructure = "<?xml version=\"1.0\" encoding=\"utf-8\" ?>" + Environment.NewLine +
            "<tt xmlns=\"http://www.w3.org/ns/ttml\" xmlns:ttp=\"http://www.w3.org/ns/ttml#parameter\" ttp:timeBase=\"media\" xmlns:tts=\"http://www.w3.org/ns/ttml#styling\" xml:lang=\"en\" xmlns:ttm=\"http://www.w3.org/ns/ttml#metadata\">" + Environment.NewLine +
            "   <head>" + Environment.NewLine +
            "       <metadata>" + Environment.NewLine +
            "           <ttm:title></ttm:title>" + Environment.NewLine +
            "      </metadata>" + Environment.NewLine +
            "       <styling>" + Environment.NewLine +
            "         <style id=\"s0\" tts:backgroundColor=\"black\" tts:fontStyle=\"normal\" tts:fontSize=\"16\" tts:fontFamily=\"sansSerif\" tts:color=\"white\" />" + Environment.NewLine +
            "      </styling>" + Environment.NewLine +
            "   </head>" + Environment.NewLine +
            "   <body style=\"s0\">" + Environment.NewLine +
            "       <div />" + Environment.NewLine +
            "   </body>" + Environment.NewLine +
            "</tt>";
            if (!hasStyleHead || string.IsNullOrEmpty(subtitle.Header))
            {
                xml.LoadXml(xmlStructure);
            }
            else
            {
                xml.LoadXml(subtitle.Header);
                XmlNode bodyNode = xml.DocumentElement.SelectSingleNode("//ttml:body", nsmgr);
                XmlNode divNode = bodyNode.SelectSingleNode("ttml:div", nsmgr);
                if (divNode == null)
                    divNode = xml.DocumentElement.SelectSingleNode("//ttml:body", nsmgr).FirstChild;
                if (divNode != null)
                {
                    // Remove all but first div
                    int innerNodeCount = 0;
                    var innerNodeList = new List<XmlNode>();
                    foreach (XmlNode innerNode in bodyNode.SelectNodes("ttml:div", nsmgr))
                    {
                        if (innerNodeCount > 0)
                            innerNodeList.Add(innerNode);
                        innerNodeCount++;
                    }
                    foreach (XmlNode child in innerNodeList)
                        bodyNode.RemoveChild(child);

                    var lst = new List<XmlNode>();
                    foreach (XmlNode child in divNode.ChildNodes)
                        lst.Add(child);
                    foreach (XmlNode child in lst)
                        divNode.RemoveChild(child);
                }
                else
                {
                    xml.LoadXml(xmlStructure);
                }
            }

            // Declare namespaces in the root node
            xml.DocumentElement.SetAttribute("xmlns", TTMLNamespace);
            xml.DocumentElement.SetAttribute("xmlns:ttp", TTMLParameterNamespace);
            xml.DocumentElement.SetAttribute("xmlns:tts", TTMLStylingNamespace);
            xml.DocumentElement.SetAttribute("xmlns:ttm", TTMLMetadataNamespace);

            XmlNode body = xml.DocumentElement.SelectSingleNode("ttml:body", nsmgr);
            string defaultStyle = Guid.NewGuid().ToString();
            if (body.Attributes["style"] != null)
                defaultStyle = body.Attributes["style"].InnerText;

            XmlNode div = xml.DocumentElement.SelectSingleNode("//ttml:body", nsmgr).SelectSingleNode("ttml:div", nsmgr);
            if (div == null)
                div = xml.DocumentElement.SelectSingleNode("//ttml:body", nsmgr).FirstChild;

            int no = 0;
            var headerStyles = GetStylesFromHeader(subtitle.Header);
            var regions = GetRegionsFromHeader(subtitle.Header);
            var languages = GetUsedLanguages(subtitle);
            if (languages.Count > 0)
            {
                var divParentNode = div.ParentNode;

                foreach (Paragraph p in subtitle.Paragraphs)
                {
                    if (p.Language == null)
                    {
                        if (p.NewSection)
                        {
                            div = xml.CreateElement("div", TTMLNamespace);
                            divParentNode.AppendChild(div);
                        }
                        XmlNode paragraph = MakeParagraph(subtitle, xml, defaultStyle, no, headerStyles, regions, p);
                        div.AppendChild(paragraph);
                        no++;
                    }
                }

                foreach (string language in languages)
                {
                    div = xml.CreateElement("div", TTMLNamespace);
                    XmlAttribute attr = xml.CreateAttribute("xml:lang", "http://www.w3.org/XML/1998/namespace");
                    attr.Value = language;
                    div.Attributes.Append(attr);
                    divParentNode.AppendChild(div);
                    bool firstParagraph = true;
                    foreach (Paragraph p in subtitle.Paragraphs)
                    {
                        if (p.Language == language)
                        {
                            if (p.NewSection && !firstParagraph)
                            {
                                div = xml.CreateElement("div", TTMLNamespace);
                                attr = xml.CreateAttribute("xml:lang", "http://www.w3.org/XML/1998/namespace");
                                attr.Value = language;
                                div.Attributes.Append(attr);
                                divParentNode.AppendChild(div);
                            }
                            firstParagraph = false;
                            XmlNode paragraph = MakeParagraph(subtitle, xml, defaultStyle, no, headerStyles, regions, p);
                            div.AppendChild(paragraph);
                            no++;
                        }
                    }
                }

                if (divParentNode != null && divParentNode.HasChildNodes && !divParentNode.FirstChild.HasChildNodes)
                {
                    divParentNode.RemoveChild(divParentNode.FirstChild);
                }
            }
            else
            {
                var divParentNode = div.ParentNode;

                foreach (Paragraph p in subtitle.Paragraphs)
                {
                    if (p.NewSection)
                    {
                        div = xml.CreateElement("div", TTMLNamespace);
                        divParentNode.AppendChild(div);
                    }
                    if (convertedFromSubStationAlpha && string.IsNullOrEmpty(p.Style))
                    {
                        p.Style = p.Extra;
                    }

                    XmlNode paragraph = MakeParagraph(subtitle, xml, defaultStyle, no, headerStyles, regions, p);
                    div.AppendChild(paragraph);
                    no++;
                }

                if (divParentNode != null && divParentNode.HasChildNodes && !divParentNode.FirstChild.HasChildNodes)
                {
                    divParentNode.RemoveChild(divParentNode.FirstChild);
                }
            }

            return ToUtf8XmlString(xml).Replace(" xmlns=\"\"", string.Empty).Replace(" xmlns:tts=\"http://www.w3.org/ns/ttml#styling\">", ">");
        }

        public static string SubStationAlphaHeaderToTimedText(Subtitle subtitle)
        {
            var x = new XmlDocument();
            x.LoadXml(new TimedText10().ToText(new Subtitle(), "tt")); // load default xml
            var xnsmgr = new XmlNamespaceManager(x.NameTable);
            xnsmgr.AddNamespace("ttml", TTMLNamespace);
            var styleHead = x.DocumentElement.SelectSingleNode("ttml:head", xnsmgr);
            styleHead.SelectSingleNode("ttml:styling", xnsmgr).RemoveAll();
            foreach (string styleName in AdvancedSubStationAlpha.GetStylesFromHeader(subtitle.Header))
            {
                try
                {
                    var ssaStyle = AdvancedSubStationAlpha.GetSsaStyle(styleName, subtitle.Header);
                    if (ssaStyle != null)
                    {
                        string fontStyle = "normal";
                        if (ssaStyle.Italic)
                            fontStyle = "italic";
                        string fontWeight = "normal";
                        if (ssaStyle.Bold)
                            fontWeight = "bold";
                        AddStyleToXml(x, styleHead, xnsmgr, ssaStyle.Name, ssaStyle.FontName, fontWeight, fontStyle, Utilities.ColorToHex(ssaStyle.Primary), ssaStyle.FontSize.ToString(CultureInfo.InvariantCulture));
                    }
                }
                catch
                {
                    // ignored
                }
            }
            return x.OuterXml;
        }


        private static void ConvertParagraphNodeToTTMLNode(XmlNode node, XmlDocument ttmlXml, XmlNode ttmlNode)
        {
            foreach (XmlNode child in node.ChildNodes)
            {
                if (child is XmlText)
                {
                    ttmlNode.AppendChild(ttmlXml.CreateTextNode(child.Value));
                }
                else if (child.Name == "i")
                {
                    XmlNode span = ttmlXml.CreateElement("span");
                    XmlAttribute attr = ttmlXml.CreateAttribute("tts:fontStyle", TTMLStylingNamespace);
                    attr.InnerText = "italic";
                    span.Attributes.Append(attr);
                    ttmlNode.AppendChild(span);

                    ConvertParagraphNodeToTTMLNode(child, ttmlXml, span);
                }
                else if (child.Name == "b")
                {
                    XmlNode span = ttmlXml.CreateElement("span");
                    XmlAttribute attr = ttmlXml.CreateAttribute("tts:fontWeight", TTMLStylingNamespace);
                    attr.InnerText = "bold";
                    span.Attributes.Append(attr);
                    ttmlNode.AppendChild(span);

                    ConvertParagraphNodeToTTMLNode(child, ttmlXml, span);
                }
                else if (child.Name == "u")
                {
                    XmlNode span = ttmlXml.CreateElement("span");
                    XmlAttribute attr = ttmlXml.CreateAttribute("tts:textDecoration", TTMLStylingNamespace);
                    attr.InnerText = "underline";
                    span.Attributes.Append(attr);
                    ttmlNode.AppendChild(span);

                    ConvertParagraphNodeToTTMLNode(child, ttmlXml, span);
                }
                else if (child.Name == "font")
                {
                    XmlNode span = ttmlXml.CreateElement("span");

                    if (child.Attributes["face"] != null)
                    {
                        XmlAttribute attr = ttmlXml.CreateAttribute("tts:fontFamily", TTMLStylingNamespace);
                        attr.InnerText = child.Attributes["face"].Value;
                        span.Attributes.Append(attr);
                    }

                    if (child.Attributes["color"] != null)
                    {
                        XmlAttribute attr = ttmlXml.CreateAttribute("tts:color", "http://www.w3.org/ns/10/ttml#style");
                        attr.InnerText = child.Attributes["color"].Value;
                        span.Attributes.Append(attr);
                    }

                    ttmlNode.AppendChild(span);

                    ConvertParagraphNodeToTTMLNode(child, ttmlXml, span);
                }
                else    // Default - skip node
                {
                    ConvertParagraphNodeToTTMLNode(child, ttmlXml, ttmlNode);
                }
            }
        }

        private static XmlNode MakeParagraph(Subtitle subtitle, XmlDocument xml, string defaultStyle, int no, List<string> headerStyles, List<string> regions, Paragraph p)
        {
            XmlNode paragraph = xml.CreateElement("p");
            string text = p.Text.RemoveControlCharactersButWhiteSpace();

            string region = GetEffect(p, "region");
            if (text.StartsWith("{\\an8}", StringComparison.Ordinal) && string.IsNullOrEmpty(region))
            {
                if (regions.Contains("top"))
                    region = "top";
                else if (regions.Contains("topCenter"))
                    region = "topCenter";
            }
            text = Utilities.RemoveSsaTags(text);
            text = HtmlUtil.FixInvalidItalicTags(text);

<<<<<<< HEAD
            // Trying to parse and convert pararagraph content
            try
            {
                text = string.Join("<br/>", text.SplitToLines());
                XmlDocument paragraphContent = new XmlDocument();
                paragraphContent.LoadXml(string.Format("<root>{0}</root>", text));
                ConvertParagraphNodeToTTMLNode(paragraphContent.DocumentElement, xml, paragraph);
            }
            catch  // Wrong markup, clear it
            {
                text = Regex.Replace(text, "[<>]", "");
                paragraph.AppendChild(xml.CreateTextNode(text));
=======
            bool first = true;
            bool italicOn = false;
            foreach (string line in text.SplitToLines())
            {
                if (!first)
                {
                    XmlNode br = xml.CreateElement("br", "http://www.w3.org/ns/ttml");
                    paragraph.AppendChild(br);
                }

                var styles = new Stack<XmlNode>();
                XmlNode currentStyle = xml.CreateTextNode(string.Empty);
                paragraph.AppendChild(currentStyle);
                int skipCount = 0;

                if (!first && italicOn)
                {
                    styles.Push(currentStyle);
                    currentStyle = xml.CreateNode(XmlNodeType.Element, "span", null);
                    paragraph.AppendChild(currentStyle);
                    XmlAttribute attr = xml.CreateAttribute("tts:fontStyle", "http://www.w3.org/ns/10/ttml#style");
                    attr.InnerText = "italic";
                    currentStyle.Attributes.Append(attr);
                }

                for (int i = 0; i < line.Length; i++)
                {
                    if (skipCount > 0)
                    {
                        skipCount--;
                    }
                    else if (line.Substring(i).StartsWith("<i>", StringComparison.Ordinal))
                    {
                        styles.Push(currentStyle);
                        currentStyle = xml.CreateNode(XmlNodeType.Element, "span", null);
                        paragraph.AppendChild(currentStyle);
                        XmlAttribute attr = xml.CreateAttribute("tts:fontStyle", "http://www.w3.org/ns/10/ttml#style");
                        attr.InnerText = "italic";
                        currentStyle.Attributes.Append(attr);
                        skipCount = 2;
                        italicOn = true;
                    }
                    else if (line.Substring(i).StartsWith("<b>", StringComparison.Ordinal))
                    {
                        currentStyle = xml.CreateNode(XmlNodeType.Element, "span", null);
                        paragraph.AppendChild(currentStyle);
                        XmlAttribute attr = xml.CreateAttribute("tts:fontWeight", "http://www.w3.org/ns/10/ttml#style");
                        attr.InnerText = "bold";
                        currentStyle.Attributes.Append(attr);
                        skipCount = 2;
                    }
                    else if (line.Substring(i).StartsWith("<font ", StringComparison.Ordinal))
                    {
                        int endIndex = line.Substring(i + 1).IndexOf('>');
                        if (endIndex > 0)
                        {
                            skipCount = endIndex + 1;
                            string fontContent = line.Substring(i, skipCount);
                            if (fontContent.Contains(" color="))
                            {
                                var arr = fontContent.Substring(fontContent.IndexOf(" color=", StringComparison.Ordinal) + 7).Trim().Split(new[] { ' ' }, StringSplitOptions.RemoveEmptyEntries);
                                if (arr.Length > 0)
                                {
                                    string fontColor = arr[0].Trim('\'').Trim('"').Trim('\'');
                                    currentStyle = xml.CreateNode(XmlNodeType.Element, "span", null);
                                    paragraph.AppendChild(currentStyle);
                                    XmlAttribute attr = xml.CreateAttribute("tts:color", "http://www.w3.org/ns/10/ttml#style");
                                    attr.InnerText = fontColor;
                                    currentStyle.Attributes.Append(attr);
                                }
                            }
                        }
                        else
                        {
                            skipCount = line.Length;
                        }
                    }
                    else if (line.Substring(i).StartsWith("</i>", StringComparison.Ordinal) || line.Substring(i).StartsWith("</b>", StringComparison.Ordinal) || line.Substring(i).StartsWith("</font>", StringComparison.Ordinal))
                    {
                        currentStyle = xml.CreateTextNode(string.Empty);
                        if (styles.Count > 0)
                        {
                            currentStyle = styles.Pop().CloneNode(true);
                            currentStyle.InnerText = string.Empty;
                        }
                        paragraph.AppendChild(currentStyle);
                        if (line.Substring(i).StartsWith("</font>", StringComparison.Ordinal))
                        {
                            skipCount = 6;
                        }
                        else
                        {
                            skipCount = 3;
                            italicOn = false;
                        }
                    }
                    else
                    {
                        currentStyle.InnerText = currentStyle.InnerText + line[i];
                    }
                }
                first = false;
>>>>>>> ef0ca565
            }

            XmlAttribute start = xml.CreateAttribute("begin");
            start.InnerText = ConvertToTimeString(p.StartTime);
            paragraph.Attributes.Append(start);

            XmlAttribute id = xml.CreateAttribute("id");
            id.InnerText = "p" + no;
            paragraph.Attributes.Append(id);

            XmlAttribute end = xml.CreateAttribute("end");
            end.InnerText = ConvertToTimeString(p.EndTime);
            paragraph.Attributes.Append(end);

            if (!string.IsNullOrEmpty(region))
            {
                XmlAttribute regionAttribute = xml.CreateAttribute("region");
                regionAttribute.InnerText = region;
                paragraph.Attributes.Append(regionAttribute);
            }

            string xmlSpace = GetEffect(p, "xml:space");
            if (!string.IsNullOrEmpty(xmlSpace))
            {
                XmlAttribute xmlSpaceAttribute = xml.CreateAttribute("xml:space");
                xmlSpaceAttribute.InnerText = xmlSpace;
                paragraph.Attributes.Append(xmlSpaceAttribute);
            }

            string ttsFontSize = GetEffect(p, "tts:fontSize");
            if (!string.IsNullOrEmpty(ttsFontSize))
            {
                XmlAttribute ttsFontSizeAttribute = xml.CreateAttribute("tts:fontSize", TTMLStylingNamespace);
                ttsFontSizeAttribute.InnerText = ttsFontSize;
                paragraph.Attributes.Append(ttsFontSizeAttribute);
            }

            string ttsFontFamily = GetEffect(p, "tts:fontFamily");
            if (!string.IsNullOrEmpty(ttsFontFamily))
            {
                XmlAttribute ttsFontFamilyAttribute = xml.CreateAttribute("tts:fontFamily", TTMLStylingNamespace);
                ttsFontFamilyAttribute.InnerText = ttsFontFamily;
                paragraph.Attributes.Append(ttsFontFamilyAttribute);
            }

            string ttsBackgroundColor = GetEffect(p, "tts:backgroundColor");
            if (!string.IsNullOrEmpty(ttsBackgroundColor))
            {
                XmlAttribute ttsBackgroundColorAttribute = xml.CreateAttribute("tts:backgroundColor", TTMLStylingNamespace);
                ttsBackgroundColorAttribute.InnerText = ttsBackgroundColor;
                paragraph.Attributes.Append(ttsBackgroundColorAttribute);
            }

            string ttsOrigin = GetEffect(p, "tts:origin");
            if (!string.IsNullOrEmpty(ttsOrigin))
            {
                XmlAttribute ttsOriginAttribute = xml.CreateAttribute("tts:origin", TTMLStylingNamespace);
                ttsOriginAttribute.InnerText = ttsOrigin;
                paragraph.Attributes.Append(ttsOriginAttribute);
            }

            string ttsExtent = GetEffect(p, "tts:extent");
            if (!string.IsNullOrEmpty(ttsExtent))
            {
                XmlAttribute ttsExtentAttribute = xml.CreateAttribute("tts:extent", TTMLStylingNamespace);
                ttsExtentAttribute.InnerText = ttsExtent;
                paragraph.Attributes.Append(ttsExtentAttribute);
            }

            string ttsTextAlign = GetEffect(p, "tts:textAlign");
            if (!string.IsNullOrEmpty(ttsTextAlign))
            {
                XmlAttribute ttsTextAlignAttribute = xml.CreateAttribute("tts:textAlign", TTMLStylingNamespace);
                ttsTextAlignAttribute.InnerText = ttsTextAlign;
                paragraph.Attributes.Append(ttsTextAlignAttribute);
            }

            if (subtitle.Header != null && p.Style != null && headerStyles.Contains(p.Style))
            {
                if (p.Style != defaultStyle)
                {
                    XmlAttribute styleAttr = xml.CreateAttribute("style");
                    styleAttr.InnerText = p.Style;
                    paragraph.Attributes.Append(styleAttr);
                }
            }
            return paragraph;
        }

        public override void LoadSubtitle(Subtitle subtitle, List<string> lines, string fileName)
        {
            // Load xml
            string allText = String.Join(Environment.NewLine, lines).RemoveControlCharactersButWhiteSpace().Trim();
            
            var xml = new XmlDocument { XmlResolver = null };
            var nsmgr = new XmlNamespaceManager(xml.NameTable);
            nsmgr.AddNamespace("ttml", TTMLNamespace);

            try
            {
                xml.LoadXml(allText);
            }
            catch
            {
                xml.LoadXml(allText.Replace(" & ", " &amp; ").Replace("Q&A", "Q&amp;A").RemoveControlCharactersButWhiteSpace().Trim());
            }

            // Extracting frame rate
            var frameRateAttr = xml.DocumentElement.Attributes["ttp:frameRate"];
            var frameRateMultiplierAttr = xml.DocumentElement.Attributes["ttp:frameRateMultiplier"];

            double frameRate = Configuration.Settings.General.CurrentFrameRate;
            double frameRateMultiplierNumerator = 1;
            double frameRateMultiplierDenominator = 1;

            int fr;
            if (frameRateAttr != null && int.TryParse(frameRateAttr.Value, out fr))
            {
                if (frameRateMultiplierAttr != null)
                {
                    string[] nd = frameRateMultiplierAttr.InnerText.Split();
                    int n, d;
                    if (nd.Length == 2 && int.TryParse(nd[0], out n) && int.TryParse(nd[1], out d) && n > 0 && d > 0)
                    {
                        frameRateMultiplierNumerator = n;
                        frameRateMultiplierDenominator = d;
                    }
                }
            }

            double frameRateMultiplier = frameRateMultiplierNumerator / frameRateMultiplierDenominator;
            double resultFrameRate = frameRate * frameRateMultiplier;

            var topRegions = GetRegionsTopFromHeader(xml.OuterXml);

            if (resultFrameRate > 20 && resultFrameRate < 100)
            {
                Configuration.Settings.General.CurrentFrameRate = frameRate;
            }

            if (BatchSourceFrameRate.HasValue)
            {
                Configuration.Settings.General.CurrentFrameRate = BatchSourceFrameRate.Value;
            }

            subtitle.Header = allText;

            Configuration.Settings.SubtitleSettings.TimedText10TimeCodeFormatSource = null;

            foreach (XmlNode pNode in xml.SelectNodes("//ttml:body//ttml:p", nsmgr))
            {
                try
                {
                    var pText = new StringBuilder();
                    ReadParagraph(pText, pNode);

                    TimeCode begin, end;
                    ExtractTimeCodes(pNode, subtitle, out begin, out end);

                    var p = new Paragraph(begin, end, pText.ToString());
                    p.Style = LookupForAttribute("style", pNode, nsmgr);

                    List<string> effects = new List<string>();
                    effects.Add("region");
                    effects.Add("xml:space");
                    effects.Add("tts:fontSize");
                    effects.Add("tts:fontFamily");
                    effects.Add("tts:backgroundColor");
                    effects.Add("tts:color");
                    effects.Add("tts:origin");
                    effects.Add("tts:extent");
                    effects.Add("tts:textAlign");

                    foreach (string effect in effects)
                    {
                        string value = LookupForAttribute(effect, pNode, nsmgr);

                        if (!string.IsNullOrWhiteSpace(value))
                        {
                            SetEffect(p, effect, value);
                        }
                    }

                    string region = GetEffect(p, "region");
                    if (region == "top" || region == "topCenter" || topRegions.Contains(region))
                    {
                        p.Text = "{\\an8}" + p.Text;
                    }

                    string lang = LookupForAttribute("xml:lang", pNode, nsmgr);
                    if (lang == null)
                    {
                        lang = LookupForAttribute("lang", pNode, nsmgr);
                    }
                    if (lang != null)
                    {
                        p.Language = lang;
                    }

                    p.Extra = SetExtra(p);

                    p.Text = p.Text.Trim();
                    while (p.Text.Contains(Environment.NewLine + Environment.NewLine))
                    {
                        p.Text = p.Text.Replace(Environment.NewLine + Environment.NewLine, Environment.NewLine);
                    }

                    subtitle.Paragraphs.Add(p);
                }
                catch (Exception ex)
                {
                    System.Diagnostics.Debug.WriteLine(ex.ToString());
                }
            }

            subtitle.Renumber();
        }

        private void ExtractTimeCodes(XmlNode paragraph, Subtitle subtitle, out TimeCode begin, out TimeCode end)
        {
            string beginAttr = TryGetAttribute(paragraph, "begin", TTMLNamespace);
            string endAttr = TryGetAttribute(paragraph, "end", TTMLNamespace);
            string durAttr = TryGetAttribute(paragraph, "dur", TTMLNamespace);

            begin = new TimeCode();
            if (beginAttr.Length > 0)
            {
                begin = GetTimeCode(beginAttr, IsFrames(beginAttr));
            }
            else if (subtitle.Paragraphs.Count > 0)
            {
                begin = new TimeCode(subtitle.Paragraphs[subtitle.Paragraphs.Count - 1].EndTime.Milliseconds);
            }

            end = new TimeCode(begin.TotalMilliseconds + 3000);
            if (endAttr.Length > 0)
            {
                end = GetTimeCode(endAttr, IsFrames(endAttr));
            }
            else if (durAttr.Length > 0)
            {
                end = new TimeCode(GetTimeCode(durAttr, IsFrames(durAttr)).TotalMilliseconds + begin.TotalMilliseconds);
            }
        }

        private string TryGetAttribute(XmlNode node, string attr, string @namespace)
        {
            if (node.Attributes[attr] != null)
            {
                return node.Attributes[attr].InnerText;
            }
            else if (node.Attributes[attr, @namespace] != null)
            {
                return node.Attributes[attr, @namespace].InnerText;
            }

            return string.Empty;
        }

        private string LookupForAttribute(string attr, XmlNode node, XmlNamespaceManager nsmgr)
        {
            XmlNode currentNode = node;

            while (currentNode != null && currentNode.NodeType != XmlNodeType.Document)
            {
                if (currentNode.Attributes[attr] != null)
                {
                    return currentNode.Attributes[attr].Value;
                }

                currentNode = currentNode.ParentNode;
            }

            return null;
        }

        private static void SetEffect(Paragraph paragraph, string tag, string value)
        {
            if (string.IsNullOrEmpty(paragraph.Effect))
            {
                paragraph.Effect = tag + "=" + value;
            }
            else
            {
                var list = paragraph.Effect.Split('|');
                var sb = new StringBuilder();
                bool found = false;
                foreach (var s in list)
                {
                    string addValue = s;
                    var arr = s.Split('=');
                    if (arr.Length == 2)
                    {
                        if (arr[0] == tag)
                        {
                            addValue = tag + "=" + value;
                            found = true;
                        }
                    }
                    sb.Append(addValue + "|");
                }
                if (!found)
                {
                    sb.Append("|" + tag + "=" + value);
                }
                paragraph.Effect = sb.ToString().TrimEnd('|');
            }
        }

        private static string GetEffect(Paragraph paragraph, string tag)
        {
            if (paragraph == null || paragraph.Effect == null)
            {
                return string.Empty;
            }

            var list = paragraph.Effect.Split('|');
            var sb = new StringBuilder();
            foreach (var s in list)
            {
                var arr = s.Split('=');
                if (arr.Length == 2)
                {
                    if (arr[0] == tag)
                    {
                        return arr[1];
                    }
                }
            }
            return string.Empty;
        }

        private static bool IsFrames(string timeCode)
        {
            if (timeCode.Length == 12 && (timeCode[8] == '.' || timeCode[8] == ',')) // 00:00:08.292 or 00:00:08,292
                return false;
            if (timeCode.Length == 11 && timeCode[8] == '.') // 00:00:08.12 (last part is milliseconds / 10)
                return false;
            return true;
        }

        public static string SetExtra(Paragraph p)
        {
            string style = p.Style;
            if (string.IsNullOrEmpty(style))
                style = "-";
            string lang = p.Language;
            if (string.IsNullOrEmpty(lang))
                lang = "-";
            return string.Format("{0} / {1}", style, lang);
        }

        private static void ReadParagraph(StringBuilder pText, XmlNode node)
        {
            foreach (XmlNode child in node.ChildNodes)
            {
                if (child.NodeType == XmlNodeType.Text)
                {
                    pText.Append(child.Value);
                }
                else if (child.Name == "br")
                {
                    pText.AppendLine();
                }
                else if (child.Name == "span")
                {
                    bool isItalic = false;
                    bool isBold = false;
                    bool isUnderlined = false;
                    string fontFamily = null;
                    string color = null;

                    // Composing styles
                    if (child.Attributes["tts:fontStyle"] != null && child.Attributes["tts:fontStyle"].Value == "italic")
                    {
                        isItalic = true;
                    }

                    if (child.Attributes["tts:fontWeight"] != null && child.Attributes["tts:fontWeight"].Value == "bold")
                    {
                        isBold = true;
                    }

                    if (child.Attributes["tts:textDecoration"] != null && child.Attributes["tts:textDecoration"].Value == "underline")
                    {
                        isUnderlined = true;
                    }

                    if (child.Attributes["tts:fontFamily"] != null)
                    {
                        fontFamily = child.Attributes["tts:fontFamily"].Value;
                    }

                    if (child.Attributes["tts:color"] != null)
                    {
                        color = child.Attributes["tts:color"].Value;
                    }
                    
                    // Applying styles
                    if (isItalic)
                    {
                        pText.Append("<i>");
                    }

                    if (isBold)
                    {
                        pText.Append("<b>");
                    }

                    if (isUnderlined)
                    {
                        pText.Append("<u>");
                    }

                    if (!string.IsNullOrEmpty(fontFamily) || !string.IsNullOrEmpty(color))
                    {
                        pText.Append("<font");

                        if (!string.IsNullOrEmpty(fontFamily))
                        {
                            pText.Append(string.Format(" face=\"{0}\"", fontFamily));
                        }

                        if (!string.IsNullOrEmpty(color))
                        {
                            pText.Append(string.Format(" color=\"{0}\"", color));
                        }

                        pText.Append(">");
                    }

                    ReadParagraph(pText, child);

                    if (!string.IsNullOrEmpty(fontFamily) || !string.IsNullOrEmpty(color))
                    {
                        pText.Append("</font>");
                    }

                    if (isUnderlined)
                    {
                        pText.Append("</u>");
                    }

                    if (isBold)
                    {
                        pText.Append("</b>");
                    }

                    if (isItalic)
                    {
                        pText.Append("</i>");
                    }
                }
            }
        }

        public static TimeCode GetTimeCode(string s, bool frames)
        {
            if (s.EndsWith("ms", StringComparison.Ordinal))
            {
                Configuration.Settings.SubtitleSettings.TimedText10TimeCodeFormatSource = "milliseconds";
                s = s.TrimEnd('s');
                s = s.TrimEnd('m');
                return new TimeCode(double.Parse(s.Replace(",", "."), CultureInfo.InvariantCulture));
            }
            if (s.EndsWith('s'))
            {
                Configuration.Settings.SubtitleSettings.TimedText10TimeCodeFormatSource = "seconds";
                s = s.TrimEnd('s');
                return TimeCode.FromSeconds(double.Parse(s.Replace(",", "."), CultureInfo.InvariantCulture));
            }
            if (s.EndsWith('t'))
            {
                Configuration.Settings.SubtitleSettings.TimedText10TimeCodeFormatSource = "ticks";
                s = s.TrimEnd('t');
                var ts = TimeSpan.FromTicks(long.Parse(s, CultureInfo.InvariantCulture));
                return new TimeCode(ts.TotalMilliseconds);
            }

            var parts = s.Split(':', '.', ',');
            if (s.Length == 12 && s[2] == ':' && s[5] == ':' && s[8] == '.') // 00:01:39.946
            {
                Configuration.Settings.SubtitleSettings.TimedText10TimeCodeFormatSource = "hh:mm:ss.ms";
            }
            else if (s.Length == 12 && s[2] == ':' && s[5] == ':' && s[8] == ',') // 00:01:39.946
            {
                Configuration.Settings.SubtitleSettings.TimedText10TimeCodeFormatSource = "hh:mm:ss,ms";
            }
            else if (!frames && s.Length == 11 && s[2] == ':' && s[5] == ':' && s[8] == '.') // 00:01:39.96
            {
                Configuration.Settings.SubtitleSettings.TimedText10TimeCodeFormatSource = "hh:mm:ss.ms-two-digits";
                return new TimeCode(int.Parse(parts[0]), int.Parse(parts[1]), int.Parse(parts[2]), int.Parse(parts[3]) * 10);
            }

            if (frames)
            {
                Configuration.Settings.SubtitleSettings.TimedText10TimeCodeFormatSource = "frames";
                return new TimeCode(int.Parse(parts[0]), int.Parse(parts[1]), int.Parse(parts[2]), FramesToMillisecondsMax999(int.Parse(parts[3])));
            }
            return new TimeCode(int.Parse(parts[0]), int.Parse(parts[1]), int.Parse(parts[2]), int.Parse(parts[3]));
        }

        public override List<string> AlternateExtensions
        {
            get
            {
                return new List<string> { ".itt", ".dfxp", ".ttml" }; // iTunes Timed Text + ...
            }
        }

        public override bool HasStyleSupport
        {
            get
            {
                return Configuration.Settings.SubtitleSettings.TimedText10ShowStyleAndLanguage;
            }
        }

        public static List<string> GetStylesFromHeader(string xmlAsString)
        {
            var styles = new List<string>();
            var xml = new XmlDocument();
            try
            {
                xml.LoadXml(xmlAsString);
                var nsmgr = new XmlNamespaceManager(xml.NameTable);
                nsmgr.AddNamespace("ttml", TTMLNamespace);
                foreach (XmlNode node in xml.SelectNodes("//ttml:head//ttml:style", nsmgr))
                {
                    if (node.Attributes["xml:id"] != null)
                    {
                        styles.Add(node.Attributes["xml:id"].Value);
                    }
                    else if (node.Attributes["id"] != null)
                    {
                        styles.Add(node.Attributes["id"].Value);
                    }
                }
            }
            catch (Exception ex)
            {
                System.Diagnostics.Debug.WriteLine(ex.ToString());
            }
            return styles;
        }

        public static List<string> GetRegionsFromHeader(string xmlAsString)
        {
            var regions = new List<string>();
            var xml = new XmlDocument();
            try
            {
                xml.LoadXml(xmlAsString);
                var nsmgr = new XmlNamespaceManager(xml.NameTable);
                nsmgr.AddNamespace("ttml", TTMLNamespace);
                foreach (XmlNode node in xml.SelectNodes("//ttml:head//ttml:region", nsmgr))
                {
                    if (node.Attributes["xml:id"] != null)
                    {
                        regions.Add(node.Attributes["xml:id"].Value);
                    }
                    else if (node.Attributes["id"] != null)
                    {
                        regions.Add(node.Attributes["id"].Value);
                    }
                }
            }
            catch (Exception ex)
            {
                System.Diagnostics.Debug.WriteLine(ex.ToString());
            }
            return regions;
        }

        public static List<string> GetRegionsTopFromHeader(string xmlAsString)
        {
            var list = new List<string>();
            var xml = new XmlDocument();
            try
            {
                xml.LoadXml(xmlAsString);
                var nsmgr = new XmlNamespaceManager(xml.NameTable);
                nsmgr.AddNamespace("ttml", "http://www.w3.org/ns/ttml");
                XmlNode head = xml.DocumentElement.SelectSingleNode("ttml:head", nsmgr);
                foreach (XmlNode node in head.SelectNodes("//ttml:region", nsmgr))
                {
                    bool top = false;
                    foreach (XmlNode styleNode in node.ChildNodes)
                    {
                        if (styleNode.Attributes != null)
                        {
                            var origin = string.Empty;
                            if (styleNode.Attributes["tts:origin"] != null)
                                origin = styleNode.Attributes["tts:origin"].Value;
                            else if (styleNode.Attributes["origin"] != null)
                                origin = styleNode.Attributes["origin"].Value;
                            var arr = origin.Split(' ');
                            if (arr.Length == 2 && arr[0].EndsWith("%") && arr[1].EndsWith("%"))
                            {
                                var n1 = Convert.ToDouble(arr[0].TrimEnd('%'), CultureInfo.InvariantCulture);
                                var n2 = Convert.ToDouble(arr[1].TrimEnd('%'), CultureInfo.InvariantCulture);
                                if (Math.Abs(n1 - 10) < 2 && Math.Abs(n2 - 10) < 5)
                                {
                                    top = true;
                                    break;
                                }
                                break;
                            }
                        }
                    }

                    if (top)
                    {
                        if (node.Attributes["xml:id"] != null)
                            list.Add(node.Attributes["xml:id"].Value);
                        else if (node.Attributes["id"] != null)
                            list.Add(node.Attributes["id"].Value);
                    }
                }
            }
            catch
            {
            }
            return list;
        }

        public static List<string> GetUsedLanguages(Subtitle subtitle)
        {
            var list = new List<string>();
            foreach (Paragraph p in subtitle.Paragraphs)
            {
                if (p.Language != null)
                {
                    string l = p.Language.ToLower().Trim();
                    if (!list.Contains(l))
                        list.Add(l);
                }
            }
            return list;
        }
    }
}
<|MERGE_RESOLUTION|>--- conflicted
+++ resolved
@@ -1,1220 +1,1115 @@
-﻿//http://www.w3.org/TR/ttaf1-dfxp/
-//Timed Text Markup Language (TTML) 1.0
-//W3C Recommendation 18 November 2010
-
-using System;
-using System.Collections.Generic;
-using System.Globalization;
-using System.IO;
-using System.Text;
-using System.Text.RegularExpressions;
-using System.Xml;
-
-namespace Nikse.SubtitleEdit.Core.SubtitleFormats
-{
-    public class TimedText10 : SubtitleFormat
-    {
-        public override string Extension
-        {
-            get { return ".xml"; }
-        }
-
-        public const string NameOfFormat = "Timed Text 1.0";
-
-        public override string Name
-        {
-            get { return NameOfFormat; }
-        }
-
-        public override bool IsTimeBased
-        {
-            get { return true; }
-        }
-
-        public static string TTMLNamespace = "http://www.w3.org/ns/ttml";
-        public static string TTMLParameterNamespace = "http://www.w3.org/ns/ttml#parameter";
-        public static string TTMLStylingNamespace = "http://www.w3.org/ns/ttml#styling";
-        public static string TTMLMetadataNamespace = "http://www.w3.org/ns/ttml#metadata";
-
-        private bool HasTTMLParagraphs(string xmlAsStr)
-        {
-            XmlDocument xml = new XmlDocument { XmlResolver = null };
-
-            XmlNamespaceManager nsmgr = new XmlNamespaceManager(xml.NameTable);
-            nsmgr.AddNamespace("ttml", TTMLNamespace);
-
-            bool hasTTMLParagraphs = false;
-
-            try
-            {
-                xml.LoadXml(xmlAsStr);
-                var nds = xml.DocumentElement.SelectSingleNode("ttml:body", nsmgr);
-                var paragraphs = nds.SelectNodes("//ttml:p", nsmgr);
-
-                if (paragraphs.Count > 0)
-                {
-                    hasTTMLParagraphs = true;
-                }
-            }
-            catch (Exception ex)
-            {
-                System.Diagnostics.Debug.WriteLine(ex.ToString());
-            }
-
-            return hasTTMLParagraphs;
-        }
-
-        public override bool IsMine(List<string> lines, string fileName)
-        {
-            string xmlAsString = String.Join(Environment.NewLine, lines);
-
-            if (xmlAsString.Contains("xmlns:tts=\"http://www.w3.org/2006/04"))
-            {
-                return false;
-            }
-
-            if (!xmlAsString.Contains(TTMLNamespace))
-            {
-                return false;
-            }
-
-            xmlAsString = xmlAsString.RemoveControlCharactersButWhiteSpace();
-
-            if (HasTTMLParagraphs(xmlAsString) && !new NetflixTimedText().IsMine(lines, fileName))
-            {
-                return true;
-            }
-
-            xmlAsString = xmlAsString.Replace(" & ", " &amp; ").Replace("Q&A", "Q&amp;A");
-
-            if (HasTTMLParagraphs(xmlAsString) && !new NetflixTimedText().IsMine(lines, fileName))
-            {
-                return true;
-            }
-
-            return false;
-        }
-
-        internal static string ConvertToTimeString(TimeCode time)
-        {
-            var timeCodeFormat = Configuration.Settings.SubtitleSettings.TimedText10TimeCodeFormat.Trim().ToLowerInvariant();
-            if (timeCodeFormat == "source" && !string.IsNullOrWhiteSpace(Configuration.Settings.SubtitleSettings.TimedText10TimeCodeFormatSource))
-            {
-                timeCodeFormat = Configuration.Settings.SubtitleSettings.TimedText10TimeCodeFormatSource.Trim().ToLowerInvariant();
-            }
-            switch (timeCodeFormat)
-            {
-                case "source":
-                case "seconds":
-                    return string.Format(CultureInfo.InvariantCulture, "{0:0.0##}s", time.TotalSeconds);
-                case "milliseconds":
-                    return string.Format(CultureInfo.InvariantCulture, "{0}ms", time.TotalMilliseconds);
-                case "ticks":
-                    return string.Format(CultureInfo.InvariantCulture, "{0}t", TimeSpan.FromMilliseconds(time.TotalMilliseconds).Ticks);
-                case "hh:mm:ss.ms":
-                    return string.Format(CultureInfo.InvariantCulture, "{0:00}:{1:00}:{2:00}.{3:000}", time.Hours, time.Minutes, time.Seconds, time.Milliseconds);
-                case "hh:mm:ss.ms-two-digits":
-                    return string.Format(CultureInfo.InvariantCulture, "{0:00}:{1:00}:{2:00}.{3:00}", time.Hours, time.Minutes, time.Seconds, (int)Math.Round(time.Milliseconds / 10.0));
-                case "hh:mm:ss,ms":
-                    return string.Format(CultureInfo.InvariantCulture, "{0:00}:{1:00}:{2:00},{3:000}", time.Hours, time.Minutes, time.Seconds, time.Milliseconds);
-                default:
-                    return string.Format(CultureInfo.InvariantCulture, "{0:00}:{1:00}:{2:00}:{3:00}", time.Hours, time.Minutes, time.Seconds, MillisecondsToFramesMaxFrameRate(time.Milliseconds));
-            }
-        }
-
-        public static void AddStyleToXml(XmlDocument xml, XmlNode head, XmlNamespaceManager nsmgr, string name, string fontFamily, string fontWeight, string fontStyle, string color, string fontSize)
-        {
-            var styleNode = xml.CreateNode(XmlNodeType.Element, string.Empty, "style", nsmgr.LookupNamespace("ttml"));
-
-            XmlAttribute attr = xml.CreateAttribute("xml:id", TTMLStylingNamespace);
-            attr.InnerText = name;
-            styleNode.Attributes.Append(attr);
-
-            attr = xml.CreateAttribute("tts:fontFamily", TTMLStylingNamespace);
-            attr.InnerText = fontFamily;
-            styleNode.Attributes.Append(attr);
-
-            attr = xml.CreateAttribute("tts:fontWeight", TTMLStylingNamespace);
-            attr.InnerText = fontWeight;
-            styleNode.Attributes.Append(attr);
-
-            attr = xml.CreateAttribute("tts:fontStyle", TTMLStylingNamespace);
-            attr.InnerText = fontStyle;
-            styleNode.Attributes.Append(attr);
-
-            attr = xml.CreateAttribute("tts:color", TTMLStylingNamespace);
-            attr.InnerText = color;
-            styleNode.Attributes.Append(attr);
-
-            attr = xml.CreateAttribute("tts:fontSize", TTMLStylingNamespace);
-            attr.InnerText = fontSize;
-            styleNode.Attributes.Append(attr);
-
-            foreach (XmlNode innerNode in head.ChildNodes)
-            {
-                if (innerNode.Name == "styling")
-                {
-                    innerNode.AppendChild(styleNode);
-                    break;
-                }
-            }
-        }
-
-        public override string ToText(Subtitle subtitle, string title)
-        {
-            bool hasStyleHead = false;
-            bool convertedFromSubStationAlpha = false;
-            if (subtitle.Header != null)
-            {
-                try
-                {
-                    var x = new XmlDocument();
-                    x.LoadXml(subtitle.Header);
-                    var xnsmgr = new XmlNamespaceManager(x.NameTable);
-                    xnsmgr.AddNamespace("ttml", TTMLNamespace);
-                    hasStyleHead = x.DocumentElement.SelectSingleNode("ttml:head", xnsmgr) != null;
-                }
-                catch
-                {
-                }
-                if (!hasStyleHead && (subtitle.Header.Contains("[V4+ Styles]") || subtitle.Header.Contains("[V4 Styles]")))
-                {
-                    subtitle.Header = SubStationAlphaHeaderToTimedText(subtitle); // save new xml with styles in header
-                    convertedFromSubStationAlpha = true;
-                    hasStyleHead = true;
-                }
-            }
-
-            var xml = new XmlDocument();
-            var nsmgr = new XmlNamespaceManager(xml.NameTable);
-            nsmgr.AddNamespace("ttml", TTMLNamespace);
-            nsmgr.AddNamespace("ttp", TTMLParameterNamespace);
-            nsmgr.AddNamespace("tts", TTMLStylingNamespace);
-            nsmgr.AddNamespace("ttm", TTMLMetadataNamespace);
-            string xmlStructure = "<?xml version=\"1.0\" encoding=\"utf-8\" ?>" + Environment.NewLine +
-            "<tt xmlns=\"http://www.w3.org/ns/ttml\" xmlns:ttp=\"http://www.w3.org/ns/ttml#parameter\" ttp:timeBase=\"media\" xmlns:tts=\"http://www.w3.org/ns/ttml#styling\" xml:lang=\"en\" xmlns:ttm=\"http://www.w3.org/ns/ttml#metadata\">" + Environment.NewLine +
-            "   <head>" + Environment.NewLine +
-            "       <metadata>" + Environment.NewLine +
-            "           <ttm:title></ttm:title>" + Environment.NewLine +
-            "      </metadata>" + Environment.NewLine +
-            "       <styling>" + Environment.NewLine +
-            "         <style id=\"s0\" tts:backgroundColor=\"black\" tts:fontStyle=\"normal\" tts:fontSize=\"16\" tts:fontFamily=\"sansSerif\" tts:color=\"white\" />" + Environment.NewLine +
-            "      </styling>" + Environment.NewLine +
-            "   </head>" + Environment.NewLine +
-            "   <body style=\"s0\">" + Environment.NewLine +
-            "       <div />" + Environment.NewLine +
-            "   </body>" + Environment.NewLine +
-            "</tt>";
-            if (!hasStyleHead || string.IsNullOrEmpty(subtitle.Header))
-            {
-                xml.LoadXml(xmlStructure);
-            }
-            else
-            {
-                xml.LoadXml(subtitle.Header);
-                XmlNode bodyNode = xml.DocumentElement.SelectSingleNode("//ttml:body", nsmgr);
-                XmlNode divNode = bodyNode.SelectSingleNode("ttml:div", nsmgr);
-                if (divNode == null)
-                    divNode = xml.DocumentElement.SelectSingleNode("//ttml:body", nsmgr).FirstChild;
-                if (divNode != null)
-                {
-                    // Remove all but first div
-                    int innerNodeCount = 0;
-                    var innerNodeList = new List<XmlNode>();
-                    foreach (XmlNode innerNode in bodyNode.SelectNodes("ttml:div", nsmgr))
-                    {
-                        if (innerNodeCount > 0)
-                            innerNodeList.Add(innerNode);
-                        innerNodeCount++;
-                    }
-                    foreach (XmlNode child in innerNodeList)
-                        bodyNode.RemoveChild(child);
-
-                    var lst = new List<XmlNode>();
-                    foreach (XmlNode child in divNode.ChildNodes)
-                        lst.Add(child);
-                    foreach (XmlNode child in lst)
-                        divNode.RemoveChild(child);
-                }
-                else
-                {
-                    xml.LoadXml(xmlStructure);
-                }
-            }
-
-            // Declare namespaces in the root node
-            xml.DocumentElement.SetAttribute("xmlns", TTMLNamespace);
-            xml.DocumentElement.SetAttribute("xmlns:ttp", TTMLParameterNamespace);
-            xml.DocumentElement.SetAttribute("xmlns:tts", TTMLStylingNamespace);
-            xml.DocumentElement.SetAttribute("xmlns:ttm", TTMLMetadataNamespace);
-
-            XmlNode body = xml.DocumentElement.SelectSingleNode("ttml:body", nsmgr);
-            string defaultStyle = Guid.NewGuid().ToString();
-            if (body.Attributes["style"] != null)
-                defaultStyle = body.Attributes["style"].InnerText;
-
-            XmlNode div = xml.DocumentElement.SelectSingleNode("//ttml:body", nsmgr).SelectSingleNode("ttml:div", nsmgr);
-            if (div == null)
-                div = xml.DocumentElement.SelectSingleNode("//ttml:body", nsmgr).FirstChild;
-
-            int no = 0;
-            var headerStyles = GetStylesFromHeader(subtitle.Header);
-            var regions = GetRegionsFromHeader(subtitle.Header);
-            var languages = GetUsedLanguages(subtitle);
-            if (languages.Count > 0)
-            {
-                var divParentNode = div.ParentNode;
-
-                foreach (Paragraph p in subtitle.Paragraphs)
-                {
-                    if (p.Language == null)
-                    {
-                        if (p.NewSection)
-                        {
-                            div = xml.CreateElement("div", TTMLNamespace);
-                            divParentNode.AppendChild(div);
-                        }
-                        XmlNode paragraph = MakeParagraph(subtitle, xml, defaultStyle, no, headerStyles, regions, p);
-                        div.AppendChild(paragraph);
-                        no++;
-                    }
-                }
-
-                foreach (string language in languages)
-                {
-                    div = xml.CreateElement("div", TTMLNamespace);
-                    XmlAttribute attr = xml.CreateAttribute("xml:lang", "http://www.w3.org/XML/1998/namespace");
-                    attr.Value = language;
-                    div.Attributes.Append(attr);
-                    divParentNode.AppendChild(div);
-                    bool firstParagraph = true;
-                    foreach (Paragraph p in subtitle.Paragraphs)
-                    {
-                        if (p.Language == language)
-                        {
-                            if (p.NewSection && !firstParagraph)
-                            {
-                                div = xml.CreateElement("div", TTMLNamespace);
-                                attr = xml.CreateAttribute("xml:lang", "http://www.w3.org/XML/1998/namespace");
-                                attr.Value = language;
-                                div.Attributes.Append(attr);
-                                divParentNode.AppendChild(div);
-                            }
-                            firstParagraph = false;
-                            XmlNode paragraph = MakeParagraph(subtitle, xml, defaultStyle, no, headerStyles, regions, p);
-                            div.AppendChild(paragraph);
-                            no++;
-                        }
-                    }
-                }
-
-                if (divParentNode != null && divParentNode.HasChildNodes && !divParentNode.FirstChild.HasChildNodes)
-                {
-                    divParentNode.RemoveChild(divParentNode.FirstChild);
-                }
-            }
-            else
-            {
-                var divParentNode = div.ParentNode;
-
-                foreach (Paragraph p in subtitle.Paragraphs)
-                {
-                    if (p.NewSection)
-                    {
-                        div = xml.CreateElement("div", TTMLNamespace);
-                        divParentNode.AppendChild(div);
-                    }
-                    if (convertedFromSubStationAlpha && string.IsNullOrEmpty(p.Style))
-                    {
-                        p.Style = p.Extra;
-                    }
-
-                    XmlNode paragraph = MakeParagraph(subtitle, xml, defaultStyle, no, headerStyles, regions, p);
-                    div.AppendChild(paragraph);
-                    no++;
-                }
-
-                if (divParentNode != null && divParentNode.HasChildNodes && !divParentNode.FirstChild.HasChildNodes)
-                {
-                    divParentNode.RemoveChild(divParentNode.FirstChild);
-                }
-            }
-
-            return ToUtf8XmlString(xml).Replace(" xmlns=\"\"", string.Empty).Replace(" xmlns:tts=\"http://www.w3.org/ns/ttml#styling\">", ">");
-        }
-
-        public static string SubStationAlphaHeaderToTimedText(Subtitle subtitle)
-        {
-            var x = new XmlDocument();
-            x.LoadXml(new TimedText10().ToText(new Subtitle(), "tt")); // load default xml
-            var xnsmgr = new XmlNamespaceManager(x.NameTable);
-            xnsmgr.AddNamespace("ttml", TTMLNamespace);
-            var styleHead = x.DocumentElement.SelectSingleNode("ttml:head", xnsmgr);
-            styleHead.SelectSingleNode("ttml:styling", xnsmgr).RemoveAll();
-            foreach (string styleName in AdvancedSubStationAlpha.GetStylesFromHeader(subtitle.Header))
-            {
-                try
-                {
-                    var ssaStyle = AdvancedSubStationAlpha.GetSsaStyle(styleName, subtitle.Header);
-                    if (ssaStyle != null)
-                    {
-                        string fontStyle = "normal";
-                        if (ssaStyle.Italic)
-                            fontStyle = "italic";
-                        string fontWeight = "normal";
-                        if (ssaStyle.Bold)
-                            fontWeight = "bold";
-                        AddStyleToXml(x, styleHead, xnsmgr, ssaStyle.Name, ssaStyle.FontName, fontWeight, fontStyle, Utilities.ColorToHex(ssaStyle.Primary), ssaStyle.FontSize.ToString(CultureInfo.InvariantCulture));
-                    }
-                }
-                catch
-                {
-                    // ignored
-                }
-            }
-            return x.OuterXml;
-        }
-
-
-        private static void ConvertParagraphNodeToTTMLNode(XmlNode node, XmlDocument ttmlXml, XmlNode ttmlNode)
-        {
-            foreach (XmlNode child in node.ChildNodes)
-            {
-                if (child is XmlText)
-                {
-                    ttmlNode.AppendChild(ttmlXml.CreateTextNode(child.Value));
-                }
-                else if (child.Name == "i")
-                {
-                    XmlNode span = ttmlXml.CreateElement("span");
-                    XmlAttribute attr = ttmlXml.CreateAttribute("tts:fontStyle", TTMLStylingNamespace);
-                    attr.InnerText = "italic";
-                    span.Attributes.Append(attr);
-                    ttmlNode.AppendChild(span);
-
-                    ConvertParagraphNodeToTTMLNode(child, ttmlXml, span);
-                }
-                else if (child.Name == "b")
-                {
-                    XmlNode span = ttmlXml.CreateElement("span");
-                    XmlAttribute attr = ttmlXml.CreateAttribute("tts:fontWeight", TTMLStylingNamespace);
-                    attr.InnerText = "bold";
-                    span.Attributes.Append(attr);
-                    ttmlNode.AppendChild(span);
-
-                    ConvertParagraphNodeToTTMLNode(child, ttmlXml, span);
-                }
-                else if (child.Name == "u")
-                {
-                    XmlNode span = ttmlXml.CreateElement("span");
-                    XmlAttribute attr = ttmlXml.CreateAttribute("tts:textDecoration", TTMLStylingNamespace);
-                    attr.InnerText = "underline";
-                    span.Attributes.Append(attr);
-                    ttmlNode.AppendChild(span);
-
-                    ConvertParagraphNodeToTTMLNode(child, ttmlXml, span);
-                }
-                else if (child.Name == "font")
-                {
-                    XmlNode span = ttmlXml.CreateElement("span");
-
-                    if (child.Attributes["face"] != null)
-                    {
-                        XmlAttribute attr = ttmlXml.CreateAttribute("tts:fontFamily", TTMLStylingNamespace);
-                        attr.InnerText = child.Attributes["face"].Value;
-                        span.Attributes.Append(attr);
-                    }
-
-                    if (child.Attributes["color"] != null)
-                    {
-                        XmlAttribute attr = ttmlXml.CreateAttribute("tts:color", "http://www.w3.org/ns/10/ttml#style");
-                        attr.InnerText = child.Attributes["color"].Value;
-                        span.Attributes.Append(attr);
-                    }
-
-                    ttmlNode.AppendChild(span);
-
-                    ConvertParagraphNodeToTTMLNode(child, ttmlXml, span);
-                }
-                else    // Default - skip node
-                {
-                    ConvertParagraphNodeToTTMLNode(child, ttmlXml, ttmlNode);
-                }
-            }
-        }
-
-        private static XmlNode MakeParagraph(Subtitle subtitle, XmlDocument xml, string defaultStyle, int no, List<string> headerStyles, List<string> regions, Paragraph p)
-        {
-            XmlNode paragraph = xml.CreateElement("p");
-            string text = p.Text.RemoveControlCharactersButWhiteSpace();
-
-            string region = GetEffect(p, "region");
-            if (text.StartsWith("{\\an8}", StringComparison.Ordinal) && string.IsNullOrEmpty(region))
-            {
-                if (regions.Contains("top"))
-                    region = "top";
-                else if (regions.Contains("topCenter"))
-                    region = "topCenter";
-            }
-            text = Utilities.RemoveSsaTags(text);
-            text = HtmlUtil.FixInvalidItalicTags(text);
-
-<<<<<<< HEAD
-            // Trying to parse and convert pararagraph content
-            try
-            {
-                text = string.Join("<br/>", text.SplitToLines());
-                XmlDocument paragraphContent = new XmlDocument();
-                paragraphContent.LoadXml(string.Format("<root>{0}</root>", text));
-                ConvertParagraphNodeToTTMLNode(paragraphContent.DocumentElement, xml, paragraph);
-            }
-            catch  // Wrong markup, clear it
-            {
-                text = Regex.Replace(text, "[<>]", "");
-                paragraph.AppendChild(xml.CreateTextNode(text));
-=======
-            bool first = true;
-            bool italicOn = false;
-            foreach (string line in text.SplitToLines())
-            {
-                if (!first)
-                {
-                    XmlNode br = xml.CreateElement("br", "http://www.w3.org/ns/ttml");
-                    paragraph.AppendChild(br);
-                }
-
-                var styles = new Stack<XmlNode>();
-                XmlNode currentStyle = xml.CreateTextNode(string.Empty);
-                paragraph.AppendChild(currentStyle);
-                int skipCount = 0;
-
-                if (!first && italicOn)
-                {
-                    styles.Push(currentStyle);
-                    currentStyle = xml.CreateNode(XmlNodeType.Element, "span", null);
-                    paragraph.AppendChild(currentStyle);
-                    XmlAttribute attr = xml.CreateAttribute("tts:fontStyle", "http://www.w3.org/ns/10/ttml#style");
-                    attr.InnerText = "italic";
-                    currentStyle.Attributes.Append(attr);
-                }
-
-                for (int i = 0; i < line.Length; i++)
-                {
-                    if (skipCount > 0)
-                    {
-                        skipCount--;
-                    }
-                    else if (line.Substring(i).StartsWith("<i>", StringComparison.Ordinal))
-                    {
-                        styles.Push(currentStyle);
-                        currentStyle = xml.CreateNode(XmlNodeType.Element, "span", null);
-                        paragraph.AppendChild(currentStyle);
-                        XmlAttribute attr = xml.CreateAttribute("tts:fontStyle", "http://www.w3.org/ns/10/ttml#style");
-                        attr.InnerText = "italic";
-                        currentStyle.Attributes.Append(attr);
-                        skipCount = 2;
-                        italicOn = true;
-                    }
-                    else if (line.Substring(i).StartsWith("<b>", StringComparison.Ordinal))
-                    {
-                        currentStyle = xml.CreateNode(XmlNodeType.Element, "span", null);
-                        paragraph.AppendChild(currentStyle);
-                        XmlAttribute attr = xml.CreateAttribute("tts:fontWeight", "http://www.w3.org/ns/10/ttml#style");
-                        attr.InnerText = "bold";
-                        currentStyle.Attributes.Append(attr);
-                        skipCount = 2;
-                    }
-                    else if (line.Substring(i).StartsWith("<font ", StringComparison.Ordinal))
-                    {
-                        int endIndex = line.Substring(i + 1).IndexOf('>');
-                        if (endIndex > 0)
-                        {
-                            skipCount = endIndex + 1;
-                            string fontContent = line.Substring(i, skipCount);
-                            if (fontContent.Contains(" color="))
-                            {
-                                var arr = fontContent.Substring(fontContent.IndexOf(" color=", StringComparison.Ordinal) + 7).Trim().Split(new[] { ' ' }, StringSplitOptions.RemoveEmptyEntries);
-                                if (arr.Length > 0)
-                                {
-                                    string fontColor = arr[0].Trim('\'').Trim('"').Trim('\'');
-                                    currentStyle = xml.CreateNode(XmlNodeType.Element, "span", null);
-                                    paragraph.AppendChild(currentStyle);
-                                    XmlAttribute attr = xml.CreateAttribute("tts:color", "http://www.w3.org/ns/10/ttml#style");
-                                    attr.InnerText = fontColor;
-                                    currentStyle.Attributes.Append(attr);
-                                }
-                            }
-                        }
-                        else
-                        {
-                            skipCount = line.Length;
-                        }
-                    }
-                    else if (line.Substring(i).StartsWith("</i>", StringComparison.Ordinal) || line.Substring(i).StartsWith("</b>", StringComparison.Ordinal) || line.Substring(i).StartsWith("</font>", StringComparison.Ordinal))
-                    {
-                        currentStyle = xml.CreateTextNode(string.Empty);
-                        if (styles.Count > 0)
-                        {
-                            currentStyle = styles.Pop().CloneNode(true);
-                            currentStyle.InnerText = string.Empty;
-                        }
-                        paragraph.AppendChild(currentStyle);
-                        if (line.Substring(i).StartsWith("</font>", StringComparison.Ordinal))
-                        {
-                            skipCount = 6;
-                        }
-                        else
-                        {
-                            skipCount = 3;
-                            italicOn = false;
-                        }
-                    }
-                    else
-                    {
-                        currentStyle.InnerText = currentStyle.InnerText + line[i];
-                    }
-                }
-                first = false;
->>>>>>> ef0ca565
-            }
-
-            XmlAttribute start = xml.CreateAttribute("begin");
-            start.InnerText = ConvertToTimeString(p.StartTime);
-            paragraph.Attributes.Append(start);
-
-            XmlAttribute id = xml.CreateAttribute("id");
-            id.InnerText = "p" + no;
-            paragraph.Attributes.Append(id);
-
-            XmlAttribute end = xml.CreateAttribute("end");
-            end.InnerText = ConvertToTimeString(p.EndTime);
-            paragraph.Attributes.Append(end);
-
-            if (!string.IsNullOrEmpty(region))
-            {
-                XmlAttribute regionAttribute = xml.CreateAttribute("region");
-                regionAttribute.InnerText = region;
-                paragraph.Attributes.Append(regionAttribute);
-            }
-
-            string xmlSpace = GetEffect(p, "xml:space");
-            if (!string.IsNullOrEmpty(xmlSpace))
-            {
-                XmlAttribute xmlSpaceAttribute = xml.CreateAttribute("xml:space");
-                xmlSpaceAttribute.InnerText = xmlSpace;
-                paragraph.Attributes.Append(xmlSpaceAttribute);
-            }
-
-            string ttsFontSize = GetEffect(p, "tts:fontSize");
-            if (!string.IsNullOrEmpty(ttsFontSize))
-            {
-                XmlAttribute ttsFontSizeAttribute = xml.CreateAttribute("tts:fontSize", TTMLStylingNamespace);
-                ttsFontSizeAttribute.InnerText = ttsFontSize;
-                paragraph.Attributes.Append(ttsFontSizeAttribute);
-            }
-
-            string ttsFontFamily = GetEffect(p, "tts:fontFamily");
-            if (!string.IsNullOrEmpty(ttsFontFamily))
-            {
-                XmlAttribute ttsFontFamilyAttribute = xml.CreateAttribute("tts:fontFamily", TTMLStylingNamespace);
-                ttsFontFamilyAttribute.InnerText = ttsFontFamily;
-                paragraph.Attributes.Append(ttsFontFamilyAttribute);
-            }
-
-            string ttsBackgroundColor = GetEffect(p, "tts:backgroundColor");
-            if (!string.IsNullOrEmpty(ttsBackgroundColor))
-            {
-                XmlAttribute ttsBackgroundColorAttribute = xml.CreateAttribute("tts:backgroundColor", TTMLStylingNamespace);
-                ttsBackgroundColorAttribute.InnerText = ttsBackgroundColor;
-                paragraph.Attributes.Append(ttsBackgroundColorAttribute);
-            }
-
-            string ttsOrigin = GetEffect(p, "tts:origin");
-            if (!string.IsNullOrEmpty(ttsOrigin))
-            {
-                XmlAttribute ttsOriginAttribute = xml.CreateAttribute("tts:origin", TTMLStylingNamespace);
-                ttsOriginAttribute.InnerText = ttsOrigin;
-                paragraph.Attributes.Append(ttsOriginAttribute);
-            }
-
-            string ttsExtent = GetEffect(p, "tts:extent");
-            if (!string.IsNullOrEmpty(ttsExtent))
-            {
-                XmlAttribute ttsExtentAttribute = xml.CreateAttribute("tts:extent", TTMLStylingNamespace);
-                ttsExtentAttribute.InnerText = ttsExtent;
-                paragraph.Attributes.Append(ttsExtentAttribute);
-            }
-
-            string ttsTextAlign = GetEffect(p, "tts:textAlign");
-            if (!string.IsNullOrEmpty(ttsTextAlign))
-            {
-                XmlAttribute ttsTextAlignAttribute = xml.CreateAttribute("tts:textAlign", TTMLStylingNamespace);
-                ttsTextAlignAttribute.InnerText = ttsTextAlign;
-                paragraph.Attributes.Append(ttsTextAlignAttribute);
-            }
-
-            if (subtitle.Header != null && p.Style != null && headerStyles.Contains(p.Style))
-            {
-                if (p.Style != defaultStyle)
-                {
-                    XmlAttribute styleAttr = xml.CreateAttribute("style");
-                    styleAttr.InnerText = p.Style;
-                    paragraph.Attributes.Append(styleAttr);
-                }
-            }
-            return paragraph;
-        }
-
-        public override void LoadSubtitle(Subtitle subtitle, List<string> lines, string fileName)
-        {
-            // Load xml
-            string allText = String.Join(Environment.NewLine, lines).RemoveControlCharactersButWhiteSpace().Trim();
-            
-            var xml = new XmlDocument { XmlResolver = null };
-            var nsmgr = new XmlNamespaceManager(xml.NameTable);
-            nsmgr.AddNamespace("ttml", TTMLNamespace);
-
-            try
-            {
-                xml.LoadXml(allText);
-            }
-            catch
-            {
-                xml.LoadXml(allText.Replace(" & ", " &amp; ").Replace("Q&A", "Q&amp;A").RemoveControlCharactersButWhiteSpace().Trim());
-            }
-
-            // Extracting frame rate
-            var frameRateAttr = xml.DocumentElement.Attributes["ttp:frameRate"];
-            var frameRateMultiplierAttr = xml.DocumentElement.Attributes["ttp:frameRateMultiplier"];
-
-            double frameRate = Configuration.Settings.General.CurrentFrameRate;
-            double frameRateMultiplierNumerator = 1;
-            double frameRateMultiplierDenominator = 1;
-
-            int fr;
-            if (frameRateAttr != null && int.TryParse(frameRateAttr.Value, out fr))
-            {
-                if (frameRateMultiplierAttr != null)
-                {
-                    string[] nd = frameRateMultiplierAttr.InnerText.Split();
-                    int n, d;
-                    if (nd.Length == 2 && int.TryParse(nd[0], out n) && int.TryParse(nd[1], out d) && n > 0 && d > 0)
-                    {
-                        frameRateMultiplierNumerator = n;
-                        frameRateMultiplierDenominator = d;
-                    }
-                }
-            }
-
-            double frameRateMultiplier = frameRateMultiplierNumerator / frameRateMultiplierDenominator;
-            double resultFrameRate = frameRate * frameRateMultiplier;
-
-            var topRegions = GetRegionsTopFromHeader(xml.OuterXml);
-
-            if (resultFrameRate > 20 && resultFrameRate < 100)
-            {
-                Configuration.Settings.General.CurrentFrameRate = frameRate;
-            }
-
-            if (BatchSourceFrameRate.HasValue)
-            {
-                Configuration.Settings.General.CurrentFrameRate = BatchSourceFrameRate.Value;
-            }
-
-            subtitle.Header = allText;
-
-            Configuration.Settings.SubtitleSettings.TimedText10TimeCodeFormatSource = null;
-
-            foreach (XmlNode pNode in xml.SelectNodes("//ttml:body//ttml:p", nsmgr))
-            {
-                try
-                {
-                    var pText = new StringBuilder();
-                    ReadParagraph(pText, pNode);
-
-                    TimeCode begin, end;
-                    ExtractTimeCodes(pNode, subtitle, out begin, out end);
-
-                    var p = new Paragraph(begin, end, pText.ToString());
-                    p.Style = LookupForAttribute("style", pNode, nsmgr);
-
-                    List<string> effects = new List<string>();
-                    effects.Add("region");
-                    effects.Add("xml:space");
-                    effects.Add("tts:fontSize");
-                    effects.Add("tts:fontFamily");
-                    effects.Add("tts:backgroundColor");
-                    effects.Add("tts:color");
-                    effects.Add("tts:origin");
-                    effects.Add("tts:extent");
-                    effects.Add("tts:textAlign");
-
-                    foreach (string effect in effects)
-                    {
-                        string value = LookupForAttribute(effect, pNode, nsmgr);
-
-                        if (!string.IsNullOrWhiteSpace(value))
-                        {
-                            SetEffect(p, effect, value);
-                        }
-                    }
-
-                    string region = GetEffect(p, "region");
-                    if (region == "top" || region == "topCenter" || topRegions.Contains(region))
-                    {
-                        p.Text = "{\\an8}" + p.Text;
-                    }
-
-                    string lang = LookupForAttribute("xml:lang", pNode, nsmgr);
-                    if (lang == null)
-                    {
-                        lang = LookupForAttribute("lang", pNode, nsmgr);
-                    }
-                    if (lang != null)
-                    {
-                        p.Language = lang;
-                    }
-
-                    p.Extra = SetExtra(p);
-
-                    p.Text = p.Text.Trim();
-                    while (p.Text.Contains(Environment.NewLine + Environment.NewLine))
-                    {
-                        p.Text = p.Text.Replace(Environment.NewLine + Environment.NewLine, Environment.NewLine);
-                    }
-
-                    subtitle.Paragraphs.Add(p);
-                }
-                catch (Exception ex)
-                {
-                    System.Diagnostics.Debug.WriteLine(ex.ToString());
-                }
-            }
-
-            subtitle.Renumber();
-        }
-
-        private void ExtractTimeCodes(XmlNode paragraph, Subtitle subtitle, out TimeCode begin, out TimeCode end)
-        {
-            string beginAttr = TryGetAttribute(paragraph, "begin", TTMLNamespace);
-            string endAttr = TryGetAttribute(paragraph, "end", TTMLNamespace);
-            string durAttr = TryGetAttribute(paragraph, "dur", TTMLNamespace);
-
-            begin = new TimeCode();
-            if (beginAttr.Length > 0)
-            {
-                begin = GetTimeCode(beginAttr, IsFrames(beginAttr));
-            }
-            else if (subtitle.Paragraphs.Count > 0)
-            {
-                begin = new TimeCode(subtitle.Paragraphs[subtitle.Paragraphs.Count - 1].EndTime.Milliseconds);
-            }
-
-            end = new TimeCode(begin.TotalMilliseconds + 3000);
-            if (endAttr.Length > 0)
-            {
-                end = GetTimeCode(endAttr, IsFrames(endAttr));
-            }
-            else if (durAttr.Length > 0)
-            {
-                end = new TimeCode(GetTimeCode(durAttr, IsFrames(durAttr)).TotalMilliseconds + begin.TotalMilliseconds);
-            }
-        }
-
-        private string TryGetAttribute(XmlNode node, string attr, string @namespace)
-        {
-            if (node.Attributes[attr] != null)
-            {
-                return node.Attributes[attr].InnerText;
-            }
-            else if (node.Attributes[attr, @namespace] != null)
-            {
-                return node.Attributes[attr, @namespace].InnerText;
-            }
-
-            return string.Empty;
-        }
-
-        private string LookupForAttribute(string attr, XmlNode node, XmlNamespaceManager nsmgr)
-        {
-            XmlNode currentNode = node;
-
-            while (currentNode != null && currentNode.NodeType != XmlNodeType.Document)
-            {
-                if (currentNode.Attributes[attr] != null)
-                {
-                    return currentNode.Attributes[attr].Value;
-                }
-
-                currentNode = currentNode.ParentNode;
-            }
-
-            return null;
-        }
-
-        private static void SetEffect(Paragraph paragraph, string tag, string value)
-        {
-            if (string.IsNullOrEmpty(paragraph.Effect))
-            {
-                paragraph.Effect = tag + "=" + value;
-            }
-            else
-            {
-                var list = paragraph.Effect.Split('|');
-                var sb = new StringBuilder();
-                bool found = false;
-                foreach (var s in list)
-                {
-                    string addValue = s;
-                    var arr = s.Split('=');
-                    if (arr.Length == 2)
-                    {
-                        if (arr[0] == tag)
-                        {
-                            addValue = tag + "=" + value;
-                            found = true;
-                        }
-                    }
-                    sb.Append(addValue + "|");
-                }
-                if (!found)
-                {
-                    sb.Append("|" + tag + "=" + value);
-                }
-                paragraph.Effect = sb.ToString().TrimEnd('|');
-            }
-        }
-
-        private static string GetEffect(Paragraph paragraph, string tag)
-        {
-            if (paragraph == null || paragraph.Effect == null)
-            {
-                return string.Empty;
-            }
-
-            var list = paragraph.Effect.Split('|');
-            var sb = new StringBuilder();
-            foreach (var s in list)
-            {
-                var arr = s.Split('=');
-                if (arr.Length == 2)
-                {
-                    if (arr[0] == tag)
-                    {
-                        return arr[1];
-                    }
-                }
-            }
-            return string.Empty;
-        }
-
-        private static bool IsFrames(string timeCode)
-        {
-            if (timeCode.Length == 12 && (timeCode[8] == '.' || timeCode[8] == ',')) // 00:00:08.292 or 00:00:08,292
-                return false;
-            if (timeCode.Length == 11 && timeCode[8] == '.') // 00:00:08.12 (last part is milliseconds / 10)
-                return false;
-            return true;
-        }
-
-        public static string SetExtra(Paragraph p)
-        {
-            string style = p.Style;
-            if (string.IsNullOrEmpty(style))
-                style = "-";
-            string lang = p.Language;
-            if (string.IsNullOrEmpty(lang))
-                lang = "-";
-            return string.Format("{0} / {1}", style, lang);
-        }
-
-        private static void ReadParagraph(StringBuilder pText, XmlNode node)
-        {
-            foreach (XmlNode child in node.ChildNodes)
-            {
-                if (child.NodeType == XmlNodeType.Text)
-                {
-                    pText.Append(child.Value);
-                }
-                else if (child.Name == "br")
-                {
-                    pText.AppendLine();
-                }
-                else if (child.Name == "span")
-                {
-                    bool isItalic = false;
-                    bool isBold = false;
-                    bool isUnderlined = false;
-                    string fontFamily = null;
-                    string color = null;
-
-                    // Composing styles
-                    if (child.Attributes["tts:fontStyle"] != null && child.Attributes["tts:fontStyle"].Value == "italic")
-                    {
-                        isItalic = true;
-                    }
-
-                    if (child.Attributes["tts:fontWeight"] != null && child.Attributes["tts:fontWeight"].Value == "bold")
-                    {
-                        isBold = true;
-                    }
-
-                    if (child.Attributes["tts:textDecoration"] != null && child.Attributes["tts:textDecoration"].Value == "underline")
-                    {
-                        isUnderlined = true;
-                    }
-
-                    if (child.Attributes["tts:fontFamily"] != null)
-                    {
-                        fontFamily = child.Attributes["tts:fontFamily"].Value;
-                    }
-
-                    if (child.Attributes["tts:color"] != null)
-                    {
-                        color = child.Attributes["tts:color"].Value;
-                    }
-                    
-                    // Applying styles
-                    if (isItalic)
-                    {
-                        pText.Append("<i>");
-                    }
-
-                    if (isBold)
-                    {
-                        pText.Append("<b>");
-                    }
-
-                    if (isUnderlined)
-                    {
-                        pText.Append("<u>");
-                    }
-
-                    if (!string.IsNullOrEmpty(fontFamily) || !string.IsNullOrEmpty(color))
-                    {
-                        pText.Append("<font");
-
-                        if (!string.IsNullOrEmpty(fontFamily))
-                        {
-                            pText.Append(string.Format(" face=\"{0}\"", fontFamily));
-                        }
-
-                        if (!string.IsNullOrEmpty(color))
-                        {
-                            pText.Append(string.Format(" color=\"{0}\"", color));
-                        }
-
-                        pText.Append(">");
-                    }
-
-                    ReadParagraph(pText, child);
-
-                    if (!string.IsNullOrEmpty(fontFamily) || !string.IsNullOrEmpty(color))
-                    {
-                        pText.Append("</font>");
-                    }
-
-                    if (isUnderlined)
-                    {
-                        pText.Append("</u>");
-                    }
-
-                    if (isBold)
-                    {
-                        pText.Append("</b>");
-                    }
-
-                    if (isItalic)
-                    {
-                        pText.Append("</i>");
-                    }
-                }
-            }
-        }
-
-        public static TimeCode GetTimeCode(string s, bool frames)
-        {
-            if (s.EndsWith("ms", StringComparison.Ordinal))
-            {
-                Configuration.Settings.SubtitleSettings.TimedText10TimeCodeFormatSource = "milliseconds";
-                s = s.TrimEnd('s');
-                s = s.TrimEnd('m');
-                return new TimeCode(double.Parse(s.Replace(",", "."), CultureInfo.InvariantCulture));
-            }
-            if (s.EndsWith('s'))
-            {
-                Configuration.Settings.SubtitleSettings.TimedText10TimeCodeFormatSource = "seconds";
-                s = s.TrimEnd('s');
-                return TimeCode.FromSeconds(double.Parse(s.Replace(",", "."), CultureInfo.InvariantCulture));
-            }
-            if (s.EndsWith('t'))
-            {
-                Configuration.Settings.SubtitleSettings.TimedText10TimeCodeFormatSource = "ticks";
-                s = s.TrimEnd('t');
-                var ts = TimeSpan.FromTicks(long.Parse(s, CultureInfo.InvariantCulture));
-                return new TimeCode(ts.TotalMilliseconds);
-            }
-
-            var parts = s.Split(':', '.', ',');
-            if (s.Length == 12 && s[2] == ':' && s[5] == ':' && s[8] == '.') // 00:01:39.946
-            {
-                Configuration.Settings.SubtitleSettings.TimedText10TimeCodeFormatSource = "hh:mm:ss.ms";
-            }
-            else if (s.Length == 12 && s[2] == ':' && s[5] == ':' && s[8] == ',') // 00:01:39.946
-            {
-                Configuration.Settings.SubtitleSettings.TimedText10TimeCodeFormatSource = "hh:mm:ss,ms";
-            }
-            else if (!frames && s.Length == 11 && s[2] == ':' && s[5] == ':' && s[8] == '.') // 00:01:39.96
-            {
-                Configuration.Settings.SubtitleSettings.TimedText10TimeCodeFormatSource = "hh:mm:ss.ms-two-digits";
-                return new TimeCode(int.Parse(parts[0]), int.Parse(parts[1]), int.Parse(parts[2]), int.Parse(parts[3]) * 10);
-            }
-
-            if (frames)
-            {
-                Configuration.Settings.SubtitleSettings.TimedText10TimeCodeFormatSource = "frames";
-                return new TimeCode(int.Parse(parts[0]), int.Parse(parts[1]), int.Parse(parts[2]), FramesToMillisecondsMax999(int.Parse(parts[3])));
-            }
-            return new TimeCode(int.Parse(parts[0]), int.Parse(parts[1]), int.Parse(parts[2]), int.Parse(parts[3]));
-        }
-
-        public override List<string> AlternateExtensions
-        {
-            get
-            {
-                return new List<string> { ".itt", ".dfxp", ".ttml" }; // iTunes Timed Text + ...
-            }
-        }
-
-        public override bool HasStyleSupport
-        {
-            get
-            {
-                return Configuration.Settings.SubtitleSettings.TimedText10ShowStyleAndLanguage;
-            }
-        }
-
-        public static List<string> GetStylesFromHeader(string xmlAsString)
-        {
-            var styles = new List<string>();
-            var xml = new XmlDocument();
-            try
-            {
-                xml.LoadXml(xmlAsString);
-                var nsmgr = new XmlNamespaceManager(xml.NameTable);
-                nsmgr.AddNamespace("ttml", TTMLNamespace);
-                foreach (XmlNode node in xml.SelectNodes("//ttml:head//ttml:style", nsmgr))
-                {
-                    if (node.Attributes["xml:id"] != null)
-                    {
-                        styles.Add(node.Attributes["xml:id"].Value);
-                    }
-                    else if (node.Attributes["id"] != null)
-                    {
-                        styles.Add(node.Attributes["id"].Value);
-                    }
-                }
-            }
-            catch (Exception ex)
-            {
-                System.Diagnostics.Debug.WriteLine(ex.ToString());
-            }
-            return styles;
-        }
-
-        public static List<string> GetRegionsFromHeader(string xmlAsString)
-        {
-            var regions = new List<string>();
-            var xml = new XmlDocument();
-            try
-            {
-                xml.LoadXml(xmlAsString);
-                var nsmgr = new XmlNamespaceManager(xml.NameTable);
-                nsmgr.AddNamespace("ttml", TTMLNamespace);
-                foreach (XmlNode node in xml.SelectNodes("//ttml:head//ttml:region", nsmgr))
-                {
-                    if (node.Attributes["xml:id"] != null)
-                    {
-                        regions.Add(node.Attributes["xml:id"].Value);
-                    }
-                    else if (node.Attributes["id"] != null)
-                    {
-                        regions.Add(node.Attributes["id"].Value);
-                    }
-                }
-            }
-            catch (Exception ex)
-            {
-                System.Diagnostics.Debug.WriteLine(ex.ToString());
-            }
-            return regions;
-        }
-
-        public static List<string> GetRegionsTopFromHeader(string xmlAsString)
-        {
-            var list = new List<string>();
-            var xml = new XmlDocument();
-            try
-            {
-                xml.LoadXml(xmlAsString);
-                var nsmgr = new XmlNamespaceManager(xml.NameTable);
-                nsmgr.AddNamespace("ttml", "http://www.w3.org/ns/ttml");
-                XmlNode head = xml.DocumentElement.SelectSingleNode("ttml:head", nsmgr);
-                foreach (XmlNode node in head.SelectNodes("//ttml:region", nsmgr))
-                {
-                    bool top = false;
-                    foreach (XmlNode styleNode in node.ChildNodes)
-                    {
-                        if (styleNode.Attributes != null)
-                        {
-                            var origin = string.Empty;
-                            if (styleNode.Attributes["tts:origin"] != null)
-                                origin = styleNode.Attributes["tts:origin"].Value;
-                            else if (styleNode.Attributes["origin"] != null)
-                                origin = styleNode.Attributes["origin"].Value;
-                            var arr = origin.Split(' ');
-                            if (arr.Length == 2 && arr[0].EndsWith("%") && arr[1].EndsWith("%"))
-                            {
-                                var n1 = Convert.ToDouble(arr[0].TrimEnd('%'), CultureInfo.InvariantCulture);
-                                var n2 = Convert.ToDouble(arr[1].TrimEnd('%'), CultureInfo.InvariantCulture);
-                                if (Math.Abs(n1 - 10) < 2 && Math.Abs(n2 - 10) < 5)
-                                {
-                                    top = true;
-                                    break;
-                                }
-                                break;
-                            }
-                        }
-                    }
-
-                    if (top)
-                    {
-                        if (node.Attributes["xml:id"] != null)
-                            list.Add(node.Attributes["xml:id"].Value);
-                        else if (node.Attributes["id"] != null)
-                            list.Add(node.Attributes["id"].Value);
-                    }
-                }
-            }
-            catch
-            {
-            }
-            return list;
-        }
-
-        public static List<string> GetUsedLanguages(Subtitle subtitle)
-        {
-            var list = new List<string>();
-            foreach (Paragraph p in subtitle.Paragraphs)
-            {
-                if (p.Language != null)
-                {
-                    string l = p.Language.ToLower().Trim();
-                    if (!list.Contains(l))
-                        list.Add(l);
-                }
-            }
-            return list;
-        }
-    }
-}
+﻿//http://www.w3.org/TR/ttaf1-dfxp/
+//Timed Text Markup Language (TTML) 1.0
+//W3C Recommendation 18 November 2010
+
+using System;
+using System.Collections.Generic;
+using System.Globalization;
+using System.IO;
+using System.Text;
+using System.Text.RegularExpressions;
+using System.Xml;
+
+namespace Nikse.SubtitleEdit.Core.SubtitleFormats
+{
+    public class TimedText10 : SubtitleFormat
+    {
+        public override string Extension
+        {
+            get { return ".xml"; }
+        }
+
+        public const string NameOfFormat = "Timed Text 1.0";
+
+        public override string Name
+        {
+            get { return NameOfFormat; }
+        }
+
+        public override bool IsTimeBased
+        {
+            get { return true; }
+        }
+
+        public static string TTMLNamespace = "http://www.w3.org/ns/ttml";
+        public static string TTMLParameterNamespace = "http://www.w3.org/ns/ttml#parameter";
+        public static string TTMLStylingNamespace = "http://www.w3.org/ns/ttml#styling";
+        public static string TTMLMetadataNamespace = "http://www.w3.org/ns/ttml#metadata";
+
+        private bool HasTTMLParagraphs(string xmlAsStr)
+        {
+            XmlDocument xml = new XmlDocument { XmlResolver = null };
+
+            XmlNamespaceManager nsmgr = new XmlNamespaceManager(xml.NameTable);
+            nsmgr.AddNamespace("ttml", TTMLNamespace);
+
+            bool hasTTMLParagraphs = false;
+
+            try
+            {
+                xml.LoadXml(xmlAsStr);
+                var nds = xml.DocumentElement.SelectSingleNode("ttml:body", nsmgr);
+                var paragraphs = nds.SelectNodes("//ttml:p", nsmgr);
+
+                if (paragraphs.Count > 0)
+                {
+                    hasTTMLParagraphs = true;
+                }
+            }
+            catch (Exception ex)
+            {
+                System.Diagnostics.Debug.WriteLine(ex.ToString());
+            }
+
+            return hasTTMLParagraphs;
+        }
+
+        public override bool IsMine(List<string> lines, string fileName)
+        {
+            string xmlAsString = String.Join(Environment.NewLine, lines);
+
+            if (xmlAsString.Contains("xmlns:tts=\"http://www.w3.org/2006/04"))
+            {
+                return false;
+            }
+
+            if (!xmlAsString.Contains(TTMLNamespace))
+            {
+                return false;
+            }
+
+            xmlAsString = xmlAsString.RemoveControlCharactersButWhiteSpace();
+
+            if (HasTTMLParagraphs(xmlAsString) && !new NetflixTimedText().IsMine(lines, fileName))
+            {
+                return true;
+            }
+
+            xmlAsString = xmlAsString.Replace(" & ", " &amp; ").Replace("Q&A", "Q&amp;A");
+
+            if (HasTTMLParagraphs(xmlAsString) && !new NetflixTimedText().IsMine(lines, fileName))
+            {
+                return true;
+            }
+
+            return false;
+        }
+
+        internal static string ConvertToTimeString(TimeCode time)
+        {
+            var timeCodeFormat = Configuration.Settings.SubtitleSettings.TimedText10TimeCodeFormat.Trim().ToLowerInvariant();
+            if (timeCodeFormat == "source" && !string.IsNullOrWhiteSpace(Configuration.Settings.SubtitleSettings.TimedText10TimeCodeFormatSource))
+            {
+                timeCodeFormat = Configuration.Settings.SubtitleSettings.TimedText10TimeCodeFormatSource.Trim().ToLowerInvariant();
+            }
+            switch (timeCodeFormat)
+            {
+                case "source":
+                case "seconds":
+                    return string.Format(CultureInfo.InvariantCulture, "{0:0.0##}s", time.TotalSeconds);
+                case "milliseconds":
+                    return string.Format(CultureInfo.InvariantCulture, "{0}ms", time.TotalMilliseconds);
+                case "ticks":
+                    return string.Format(CultureInfo.InvariantCulture, "{0}t", TimeSpan.FromMilliseconds(time.TotalMilliseconds).Ticks);
+                case "hh:mm:ss.ms":
+                    return string.Format(CultureInfo.InvariantCulture, "{0:00}:{1:00}:{2:00}.{3:000}", time.Hours, time.Minutes, time.Seconds, time.Milliseconds);
+                case "hh:mm:ss.ms-two-digits":
+                    return string.Format(CultureInfo.InvariantCulture, "{0:00}:{1:00}:{2:00}.{3:00}", time.Hours, time.Minutes, time.Seconds, (int)Math.Round(time.Milliseconds / 10.0));
+                case "hh:mm:ss,ms":
+                    return string.Format(CultureInfo.InvariantCulture, "{0:00}:{1:00}:{2:00},{3:000}", time.Hours, time.Minutes, time.Seconds, time.Milliseconds);
+                default:
+                    return string.Format(CultureInfo.InvariantCulture, "{0:00}:{1:00}:{2:00}:{3:00}", time.Hours, time.Minutes, time.Seconds, MillisecondsToFramesMaxFrameRate(time.Milliseconds));
+            }
+        }
+
+        public static void AddStyleToXml(XmlDocument xml, XmlNode head, XmlNamespaceManager nsmgr, string name, string fontFamily, string fontWeight, string fontStyle, string color, string fontSize)
+        {
+            var styleNode = xml.CreateNode(XmlNodeType.Element, string.Empty, "style", nsmgr.LookupNamespace("ttml"));
+
+            XmlAttribute attr = xml.CreateAttribute("xml:id", TTMLStylingNamespace);
+            attr.InnerText = name;
+            styleNode.Attributes.Append(attr);
+
+            attr = xml.CreateAttribute("tts:fontFamily", TTMLStylingNamespace);
+            attr.InnerText = fontFamily;
+            styleNode.Attributes.Append(attr);
+
+            attr = xml.CreateAttribute("tts:fontWeight", TTMLStylingNamespace);
+            attr.InnerText = fontWeight;
+            styleNode.Attributes.Append(attr);
+
+            attr = xml.CreateAttribute("tts:fontStyle", TTMLStylingNamespace);
+            attr.InnerText = fontStyle;
+            styleNode.Attributes.Append(attr);
+
+            attr = xml.CreateAttribute("tts:color", TTMLStylingNamespace);
+            attr.InnerText = color;
+            styleNode.Attributes.Append(attr);
+
+            attr = xml.CreateAttribute("tts:fontSize", TTMLStylingNamespace);
+            attr.InnerText = fontSize;
+            styleNode.Attributes.Append(attr);
+
+            foreach (XmlNode innerNode in head.ChildNodes)
+            {
+                if (innerNode.Name == "styling")
+                {
+                    innerNode.AppendChild(styleNode);
+                    break;
+                }
+            }
+        }
+
+        public override string ToText(Subtitle subtitle, string title)
+        {
+            bool hasStyleHead = false;
+            bool convertedFromSubStationAlpha = false;
+            if (subtitle.Header != null)
+            {
+                try
+                {
+                    var x = new XmlDocument();
+                    x.LoadXml(subtitle.Header);
+                    var xnsmgr = new XmlNamespaceManager(x.NameTable);
+                    xnsmgr.AddNamespace("ttml", TTMLNamespace);
+                    hasStyleHead = x.DocumentElement.SelectSingleNode("ttml:head", xnsmgr) != null;
+                }
+                catch
+                {
+                }
+                if (!hasStyleHead && (subtitle.Header.Contains("[V4+ Styles]") || subtitle.Header.Contains("[V4 Styles]")))
+                {
+                    subtitle.Header = SubStationAlphaHeaderToTimedText(subtitle); // save new xml with styles in header
+                    convertedFromSubStationAlpha = true;
+                    hasStyleHead = true;
+                }
+            }
+
+            var xml = new XmlDocument();
+            var nsmgr = new XmlNamespaceManager(xml.NameTable);
+            nsmgr.AddNamespace("ttml", TTMLNamespace);
+            nsmgr.AddNamespace("ttp", TTMLParameterNamespace);
+            nsmgr.AddNamespace("tts", TTMLStylingNamespace);
+            nsmgr.AddNamespace("ttm", TTMLMetadataNamespace);
+            string xmlStructure = "<?xml version=\"1.0\" encoding=\"utf-8\" ?>" + Environment.NewLine +
+            "<tt xmlns=\"http://www.w3.org/ns/ttml\" xmlns:ttp=\"http://www.w3.org/ns/ttml#parameter\" ttp:timeBase=\"media\" xmlns:tts=\"http://www.w3.org/ns/ttml#styling\" xml:lang=\"en\" xmlns:ttm=\"http://www.w3.org/ns/ttml#metadata\">" + Environment.NewLine +
+            "   <head>" + Environment.NewLine +
+            "       <metadata>" + Environment.NewLine +
+            "           <ttm:title></ttm:title>" + Environment.NewLine +
+            "      </metadata>" + Environment.NewLine +
+            "       <styling>" + Environment.NewLine +
+            "         <style id=\"s0\" tts:backgroundColor=\"black\" tts:fontStyle=\"normal\" tts:fontSize=\"16\" tts:fontFamily=\"sansSerif\" tts:color=\"white\" />" + Environment.NewLine +
+            "      </styling>" + Environment.NewLine +
+            "   </head>" + Environment.NewLine +
+            "   <body style=\"s0\">" + Environment.NewLine +
+            "       <div />" + Environment.NewLine +
+            "   </body>" + Environment.NewLine +
+            "</tt>";
+            if (!hasStyleHead || string.IsNullOrEmpty(subtitle.Header))
+            {
+                xml.LoadXml(xmlStructure);
+            }
+            else
+            {
+                xml.LoadXml(subtitle.Header);
+                XmlNode bodyNode = xml.DocumentElement.SelectSingleNode("//ttml:body", nsmgr);
+                XmlNode divNode = bodyNode.SelectSingleNode("ttml:div", nsmgr);
+                if (divNode == null)
+                    divNode = xml.DocumentElement.SelectSingleNode("//ttml:body", nsmgr).FirstChild;
+                if (divNode != null)
+                {
+                    // Remove all but first div
+                    int innerNodeCount = 0;
+                    var innerNodeList = new List<XmlNode>();
+                    foreach (XmlNode innerNode in bodyNode.SelectNodes("ttml:div", nsmgr))
+                    {
+                        if (innerNodeCount > 0)
+                            innerNodeList.Add(innerNode);
+                        innerNodeCount++;
+                    }
+                    foreach (XmlNode child in innerNodeList)
+                        bodyNode.RemoveChild(child);
+
+                    var lst = new List<XmlNode>();
+                    foreach (XmlNode child in divNode.ChildNodes)
+                        lst.Add(child);
+                    foreach (XmlNode child in lst)
+                        divNode.RemoveChild(child);
+                }
+                else
+                {
+                    xml.LoadXml(xmlStructure);
+                }
+            }
+
+            // Declare namespaces in the root node
+            xml.DocumentElement.SetAttribute("xmlns", TTMLNamespace);
+            xml.DocumentElement.SetAttribute("xmlns:ttp", TTMLParameterNamespace);
+            xml.DocumentElement.SetAttribute("xmlns:tts", TTMLStylingNamespace);
+            xml.DocumentElement.SetAttribute("xmlns:ttm", TTMLMetadataNamespace);
+
+            XmlNode body = xml.DocumentElement.SelectSingleNode("ttml:body", nsmgr);
+            string defaultStyle = Guid.NewGuid().ToString();
+            if (body.Attributes["style"] != null)
+                defaultStyle = body.Attributes["style"].InnerText;
+
+            XmlNode div = xml.DocumentElement.SelectSingleNode("//ttml:body", nsmgr).SelectSingleNode("ttml:div", nsmgr);
+            if (div == null)
+                div = xml.DocumentElement.SelectSingleNode("//ttml:body", nsmgr).FirstChild;
+
+            int no = 0;
+            var headerStyles = GetStylesFromHeader(subtitle.Header);
+            var regions = GetRegionsFromHeader(subtitle.Header);
+            var languages = GetUsedLanguages(subtitle);
+            if (languages.Count > 0)
+            {
+                var divParentNode = div.ParentNode;
+
+                foreach (Paragraph p in subtitle.Paragraphs)
+                {
+                    if (p.Language == null)
+                    {
+                        if (p.NewSection)
+                        {
+                            div = xml.CreateElement("div", TTMLNamespace);
+                            divParentNode.AppendChild(div);
+                        }
+                        XmlNode paragraph = MakeParagraph(subtitle, xml, defaultStyle, no, headerStyles, regions, p);
+                        div.AppendChild(paragraph);
+                        no++;
+                    }
+                }
+
+                foreach (string language in languages)
+                {
+                    div = xml.CreateElement("div", TTMLNamespace);
+                    XmlAttribute attr = xml.CreateAttribute("xml:lang", "http://www.w3.org/XML/1998/namespace");
+                    attr.Value = language;
+                    div.Attributes.Append(attr);
+                    divParentNode.AppendChild(div);
+                    bool firstParagraph = true;
+                    foreach (Paragraph p in subtitle.Paragraphs)
+                    {
+                        if (p.Language == language)
+                        {
+                            if (p.NewSection && !firstParagraph)
+                            {
+                                div = xml.CreateElement("div", TTMLNamespace);
+                                attr = xml.CreateAttribute("xml:lang", "http://www.w3.org/XML/1998/namespace");
+                                attr.Value = language;
+                                div.Attributes.Append(attr);
+                                divParentNode.AppendChild(div);
+                            }
+                            firstParagraph = false;
+                            XmlNode paragraph = MakeParagraph(subtitle, xml, defaultStyle, no, headerStyles, regions, p);
+                            div.AppendChild(paragraph);
+                            no++;
+                        }
+                    }
+                }
+
+                if (divParentNode != null && divParentNode.HasChildNodes && !divParentNode.FirstChild.HasChildNodes)
+                {
+                    divParentNode.RemoveChild(divParentNode.FirstChild);
+                }
+            }
+            else
+            {
+                var divParentNode = div.ParentNode;
+
+                foreach (Paragraph p in subtitle.Paragraphs)
+                {
+                    if (p.NewSection)
+                    {
+                        div = xml.CreateElement("div", TTMLNamespace);
+                        divParentNode.AppendChild(div);
+                    }
+                    if (convertedFromSubStationAlpha && string.IsNullOrEmpty(p.Style))
+                    {
+                        p.Style = p.Extra;
+                    }
+
+                    XmlNode paragraph = MakeParagraph(subtitle, xml, defaultStyle, no, headerStyles, regions, p);
+                    div.AppendChild(paragraph);
+                    no++;
+                }
+
+                if (divParentNode != null && divParentNode.HasChildNodes && !divParentNode.FirstChild.HasChildNodes)
+                {
+                    divParentNode.RemoveChild(divParentNode.FirstChild);
+                }
+            }
+
+            return ToUtf8XmlString(xml).Replace(" xmlns=\"\"", string.Empty).Replace(" xmlns:tts=\"http://www.w3.org/ns/ttml#styling\">", ">");
+        }
+
+        public static string SubStationAlphaHeaderToTimedText(Subtitle subtitle)
+        {
+            var x = new XmlDocument();
+            x.LoadXml(new TimedText10().ToText(new Subtitle(), "tt")); // load default xml
+            var xnsmgr = new XmlNamespaceManager(x.NameTable);
+            xnsmgr.AddNamespace("ttml", TTMLNamespace);
+            var styleHead = x.DocumentElement.SelectSingleNode("ttml:head", xnsmgr);
+            styleHead.SelectSingleNode("ttml:styling", xnsmgr).RemoveAll();
+            foreach (string styleName in AdvancedSubStationAlpha.GetStylesFromHeader(subtitle.Header))
+            {
+                try
+                {
+                    var ssaStyle = AdvancedSubStationAlpha.GetSsaStyle(styleName, subtitle.Header);
+                    if (ssaStyle != null)
+                    {
+                        string fontStyle = "normal";
+                        if (ssaStyle.Italic)
+                            fontStyle = "italic";
+                        string fontWeight = "normal";
+                        if (ssaStyle.Bold)
+                            fontWeight = "bold";
+                        AddStyleToXml(x, styleHead, xnsmgr, ssaStyle.Name, ssaStyle.FontName, fontWeight, fontStyle, Utilities.ColorToHex(ssaStyle.Primary), ssaStyle.FontSize.ToString(CultureInfo.InvariantCulture));
+                    }
+                }
+                catch
+                {
+                    // ignored
+                }
+            }
+            return x.OuterXml;
+        }
+
+
+        private static void ConvertParagraphNodeToTTMLNode(XmlNode node, XmlDocument ttmlXml, XmlNode ttmlNode)
+        {
+            foreach (XmlNode child in node.ChildNodes)
+            {
+                if (child is XmlText)
+                {
+                    ttmlNode.AppendChild(ttmlXml.CreateTextNode(child.Value));
+                }
+                else if (child.Name == "i")
+                {
+                    XmlNode span = ttmlXml.CreateElement("span");
+                    XmlAttribute attr = ttmlXml.CreateAttribute("tts:fontStyle", TTMLStylingNamespace);
+                    attr.InnerText = "italic";
+                    span.Attributes.Append(attr);
+                    ttmlNode.AppendChild(span);
+
+                    ConvertParagraphNodeToTTMLNode(child, ttmlXml, span);
+                }
+                else if (child.Name == "b")
+                {
+                    XmlNode span = ttmlXml.CreateElement("span");
+                    XmlAttribute attr = ttmlXml.CreateAttribute("tts:fontWeight", TTMLStylingNamespace);
+                    attr.InnerText = "bold";
+                    span.Attributes.Append(attr);
+                    ttmlNode.AppendChild(span);
+
+                    ConvertParagraphNodeToTTMLNode(child, ttmlXml, span);
+                }
+                else if (child.Name == "u")
+                {
+                    XmlNode span = ttmlXml.CreateElement("span");
+                    XmlAttribute attr = ttmlXml.CreateAttribute("tts:textDecoration", TTMLStylingNamespace);
+                    attr.InnerText = "underline";
+                    span.Attributes.Append(attr);
+                    ttmlNode.AppendChild(span);
+
+                    ConvertParagraphNodeToTTMLNode(child, ttmlXml, span);
+                }
+                else if (child.Name == "font")
+                {
+                    XmlNode span = ttmlXml.CreateElement("span");
+
+                    if (child.Attributes["face"] != null)
+                    {
+                        XmlAttribute attr = ttmlXml.CreateAttribute("tts:fontFamily", TTMLStylingNamespace);
+                        attr.InnerText = child.Attributes["face"].Value;
+                        span.Attributes.Append(attr);
+                    }
+
+                    if (child.Attributes["color"] != null)
+                    {
+                        XmlAttribute attr = ttmlXml.CreateAttribute("tts:color", "http://www.w3.org/ns/10/ttml#style");
+                        attr.InnerText = child.Attributes["color"].Value;
+                        span.Attributes.Append(attr);
+                    }
+
+                    ttmlNode.AppendChild(span);
+
+                    ConvertParagraphNodeToTTMLNode(child, ttmlXml, span);
+                }
+                else    // Default - skip node
+                {
+                    ConvertParagraphNodeToTTMLNode(child, ttmlXml, ttmlNode);
+                }
+            }
+        }
+
+        private static XmlNode MakeParagraph(Subtitle subtitle, XmlDocument xml, string defaultStyle, int no, List<string> headerStyles, List<string> regions, Paragraph p)
+        {
+            XmlNode paragraph = xml.CreateElement("p");
+            string text = p.Text.RemoveControlCharactersButWhiteSpace();
+
+            string region = GetEffect(p, "region");
+            if (text.StartsWith("{\\an8}", StringComparison.Ordinal) && string.IsNullOrEmpty(region))
+            {
+                if (regions.Contains("top"))
+                    region = "top";
+                else if (regions.Contains("topCenter"))
+                    region = "topCenter";
+            }
+            text = Utilities.RemoveSsaTags(text);
+            text = HtmlUtil.FixInvalidItalicTags(text);
+
+            // Trying to parse and convert pararagraph content
+            try
+            {
+                text = string.Join("<br/>", text.SplitToLines());
+                XmlDocument paragraphContent = new XmlDocument();
+                paragraphContent.LoadXml(string.Format("<root>{0}</root>", text));
+                ConvertParagraphNodeToTTMLNode(paragraphContent.DocumentElement, xml, paragraph);
+            }
+            catch  // Wrong markup, clear it
+            {
+                text = Regex.Replace(text, "[<>]", "");
+                paragraph.AppendChild(xml.CreateTextNode(text));
+            }
+
+            XmlAttribute start = xml.CreateAttribute("begin");
+            start.InnerText = ConvertToTimeString(p.StartTime);
+            paragraph.Attributes.Append(start);
+
+            XmlAttribute id = xml.CreateAttribute("id");
+            id.InnerText = "p" + no;
+            paragraph.Attributes.Append(id);
+
+            XmlAttribute end = xml.CreateAttribute("end");
+            end.InnerText = ConvertToTimeString(p.EndTime);
+            paragraph.Attributes.Append(end);
+
+            if (!string.IsNullOrEmpty(region))
+            {
+                XmlAttribute regionAttribute = xml.CreateAttribute("region");
+                regionAttribute.InnerText = region;
+                paragraph.Attributes.Append(regionAttribute);
+            }
+
+            string xmlSpace = GetEffect(p, "xml:space");
+            if (!string.IsNullOrEmpty(xmlSpace))
+            {
+                XmlAttribute xmlSpaceAttribute = xml.CreateAttribute("xml:space");
+                xmlSpaceAttribute.InnerText = xmlSpace;
+                paragraph.Attributes.Append(xmlSpaceAttribute);
+            }
+
+            string ttsFontSize = GetEffect(p, "tts:fontSize");
+            if (!string.IsNullOrEmpty(ttsFontSize))
+            {
+                XmlAttribute ttsFontSizeAttribute = xml.CreateAttribute("tts:fontSize", TTMLStylingNamespace);
+                ttsFontSizeAttribute.InnerText = ttsFontSize;
+                paragraph.Attributes.Append(ttsFontSizeAttribute);
+            }
+
+            string ttsFontFamily = GetEffect(p, "tts:fontFamily");
+            if (!string.IsNullOrEmpty(ttsFontFamily))
+            {
+                XmlAttribute ttsFontFamilyAttribute = xml.CreateAttribute("tts:fontFamily", TTMLStylingNamespace);
+                ttsFontFamilyAttribute.InnerText = ttsFontFamily;
+                paragraph.Attributes.Append(ttsFontFamilyAttribute);
+            }
+
+            string ttsBackgroundColor = GetEffect(p, "tts:backgroundColor");
+            if (!string.IsNullOrEmpty(ttsBackgroundColor))
+            {
+                XmlAttribute ttsBackgroundColorAttribute = xml.CreateAttribute("tts:backgroundColor", TTMLStylingNamespace);
+                ttsBackgroundColorAttribute.InnerText = ttsBackgroundColor;
+                paragraph.Attributes.Append(ttsBackgroundColorAttribute);
+            }
+
+            string ttsOrigin = GetEffect(p, "tts:origin");
+            if (!string.IsNullOrEmpty(ttsOrigin))
+            {
+                XmlAttribute ttsOriginAttribute = xml.CreateAttribute("tts:origin", TTMLStylingNamespace);
+                ttsOriginAttribute.InnerText = ttsOrigin;
+                paragraph.Attributes.Append(ttsOriginAttribute);
+            }
+
+            string ttsExtent = GetEffect(p, "tts:extent");
+            if (!string.IsNullOrEmpty(ttsExtent))
+            {
+                XmlAttribute ttsExtentAttribute = xml.CreateAttribute("tts:extent", TTMLStylingNamespace);
+                ttsExtentAttribute.InnerText = ttsExtent;
+                paragraph.Attributes.Append(ttsExtentAttribute);
+            }
+
+            string ttsTextAlign = GetEffect(p, "tts:textAlign");
+            if (!string.IsNullOrEmpty(ttsTextAlign))
+            {
+                XmlAttribute ttsTextAlignAttribute = xml.CreateAttribute("tts:textAlign", TTMLStylingNamespace);
+                ttsTextAlignAttribute.InnerText = ttsTextAlign;
+                paragraph.Attributes.Append(ttsTextAlignAttribute);
+            }
+
+            if (subtitle.Header != null && p.Style != null && headerStyles.Contains(p.Style))
+            {
+                if (p.Style != defaultStyle)
+                {
+                    XmlAttribute styleAttr = xml.CreateAttribute("style");
+                    styleAttr.InnerText = p.Style;
+                    paragraph.Attributes.Append(styleAttr);
+                }
+            }
+            return paragraph;
+        }
+
+        public override void LoadSubtitle(Subtitle subtitle, List<string> lines, string fileName)
+        {
+            // Load xml
+            string allText = String.Join(Environment.NewLine, lines).RemoveControlCharactersButWhiteSpace().Trim();
+            
+            var xml = new XmlDocument { XmlResolver = null };
+            var nsmgr = new XmlNamespaceManager(xml.NameTable);
+            nsmgr.AddNamespace("ttml", TTMLNamespace);
+
+            try
+            {
+                xml.LoadXml(allText);
+            }
+            catch
+            {
+                xml.LoadXml(allText.Replace(" & ", " &amp; ").Replace("Q&A", "Q&amp;A").RemoveControlCharactersButWhiteSpace().Trim());
+            }
+
+            // Extracting frame rate
+            var frameRateAttr = xml.DocumentElement.Attributes["ttp:frameRate"];
+            var frameRateMultiplierAttr = xml.DocumentElement.Attributes["ttp:frameRateMultiplier"];
+
+            double frameRate = Configuration.Settings.General.CurrentFrameRate;
+            double frameRateMultiplierNumerator = 1;
+            double frameRateMultiplierDenominator = 1;
+
+            int fr;
+            if (frameRateAttr != null && int.TryParse(frameRateAttr.Value, out fr))
+            {
+                if (frameRateMultiplierAttr != null)
+                {
+                    string[] nd = frameRateMultiplierAttr.InnerText.Split();
+                    int n, d;
+                    if (nd.Length == 2 && int.TryParse(nd[0], out n) && int.TryParse(nd[1], out d) && n > 0 && d > 0)
+                    {
+                        frameRateMultiplierNumerator = n;
+                        frameRateMultiplierDenominator = d;
+                    }
+                }
+            }
+
+            double frameRateMultiplier = frameRateMultiplierNumerator / frameRateMultiplierDenominator;
+            double resultFrameRate = frameRate * frameRateMultiplier;
+
+            var topRegions = GetRegionsTopFromHeader(xml.OuterXml);
+
+            if (resultFrameRate > 20 && resultFrameRate < 100)
+            {
+                Configuration.Settings.General.CurrentFrameRate = frameRate;
+            }
+
+            if (BatchSourceFrameRate.HasValue)
+            {
+                Configuration.Settings.General.CurrentFrameRate = BatchSourceFrameRate.Value;
+            }
+
+            subtitle.Header = allText;
+
+            Configuration.Settings.SubtitleSettings.TimedText10TimeCodeFormatSource = null;
+
+            foreach (XmlNode pNode in xml.SelectNodes("//ttml:body//ttml:p", nsmgr))
+            {
+                try
+                {
+                    var pText = new StringBuilder();
+                    ReadParagraph(pText, pNode);
+
+                    TimeCode begin, end;
+                    ExtractTimeCodes(pNode, subtitle, out begin, out end);
+
+                    var p = new Paragraph(begin, end, pText.ToString());
+                    p.Style = LookupForAttribute("style", pNode, nsmgr);
+
+                    List<string> effects = new List<string>();
+                    effects.Add("region");
+                    effects.Add("xml:space");
+                    effects.Add("tts:fontSize");
+                    effects.Add("tts:fontFamily");
+                    effects.Add("tts:backgroundColor");
+                    effects.Add("tts:color");
+                    effects.Add("tts:origin");
+                    effects.Add("tts:extent");
+                    effects.Add("tts:textAlign");
+
+                    foreach (string effect in effects)
+                    {
+                        string value = LookupForAttribute(effect, pNode, nsmgr);
+
+                        if (!string.IsNullOrWhiteSpace(value))
+                        {
+                            SetEffect(p, effect, value);
+                        }
+                    }
+
+                    string region = GetEffect(p, "region");
+                    if (region == "top" || region == "topCenter" || topRegions.Contains(region))
+                    {
+                        p.Text = "{\\an8}" + p.Text;
+                    }
+
+                    string lang = LookupForAttribute("xml:lang", pNode, nsmgr);
+                    if (lang == null)
+                    {
+                        lang = LookupForAttribute("lang", pNode, nsmgr);
+                    }
+                    if (lang != null)
+                    {
+                        p.Language = lang;
+                    }
+
+                    p.Extra = SetExtra(p);
+
+                    p.Text = p.Text.Trim();
+                    while (p.Text.Contains(Environment.NewLine + Environment.NewLine))
+                    {
+                        p.Text = p.Text.Replace(Environment.NewLine + Environment.NewLine, Environment.NewLine);
+                    }
+
+                    subtitle.Paragraphs.Add(p);
+                }
+                catch (Exception ex)
+                {
+                    System.Diagnostics.Debug.WriteLine(ex.ToString());
+                }
+            }
+
+            subtitle.Renumber();
+        }
+
+        private void ExtractTimeCodes(XmlNode paragraph, Subtitle subtitle, out TimeCode begin, out TimeCode end)
+        {
+            string beginAttr = TryGetAttribute(paragraph, "begin", TTMLNamespace);
+            string endAttr = TryGetAttribute(paragraph, "end", TTMLNamespace);
+            string durAttr = TryGetAttribute(paragraph, "dur", TTMLNamespace);
+
+            begin = new TimeCode();
+            if (beginAttr.Length > 0)
+            {
+                begin = GetTimeCode(beginAttr, IsFrames(beginAttr));
+            }
+            else if (subtitle.Paragraphs.Count > 0)
+            {
+                begin = new TimeCode(subtitle.Paragraphs[subtitle.Paragraphs.Count - 1].EndTime.Milliseconds);
+            }
+
+            end = new TimeCode(begin.TotalMilliseconds + 3000);
+            if (endAttr.Length > 0)
+            {
+                end = GetTimeCode(endAttr, IsFrames(endAttr));
+            }
+            else if (durAttr.Length > 0)
+            {
+                end = new TimeCode(GetTimeCode(durAttr, IsFrames(durAttr)).TotalMilliseconds + begin.TotalMilliseconds);
+            }
+        }
+
+        private string TryGetAttribute(XmlNode node, string attr, string @namespace)
+        {
+            if (node.Attributes[attr] != null)
+            {
+                return node.Attributes[attr].InnerText;
+            }
+            else if (node.Attributes[attr, @namespace] != null)
+            {
+                return node.Attributes[attr, @namespace].InnerText;
+            }
+
+            return string.Empty;
+        }
+
+        private string LookupForAttribute(string attr, XmlNode node, XmlNamespaceManager nsmgr)
+        {
+            XmlNode currentNode = node;
+
+            while (currentNode != null && currentNode.NodeType != XmlNodeType.Document)
+            {
+                if (currentNode.Attributes[attr] != null)
+                {
+                    return currentNode.Attributes[attr].Value;
+                }
+
+                currentNode = currentNode.ParentNode;
+            }
+
+            return null;
+        }
+
+        private static void SetEffect(Paragraph paragraph, string tag, string value)
+        {
+            if (string.IsNullOrEmpty(paragraph.Effect))
+            {
+                paragraph.Effect = tag + "=" + value;
+            }
+            else
+            {
+                var list = paragraph.Effect.Split('|');
+                var sb = new StringBuilder();
+                bool found = false;
+                foreach (var s in list)
+                {
+                    string addValue = s;
+                    var arr = s.Split('=');
+                    if (arr.Length == 2)
+                    {
+                        if (arr[0] == tag)
+                        {
+                            addValue = tag + "=" + value;
+                            found = true;
+                        }
+                    }
+                    sb.Append(addValue + "|");
+                }
+                if (!found)
+                {
+                    sb.Append("|" + tag + "=" + value);
+                }
+                paragraph.Effect = sb.ToString().TrimEnd('|');
+            }
+        }
+
+        private static string GetEffect(Paragraph paragraph, string tag)
+        {
+            if (paragraph == null || paragraph.Effect == null)
+            {
+                return string.Empty;
+            }
+
+            var list = paragraph.Effect.Split('|');
+            var sb = new StringBuilder();
+            foreach (var s in list)
+            {
+                var arr = s.Split('=');
+                if (arr.Length == 2)
+                {
+                    if (arr[0] == tag)
+                    {
+                        return arr[1];
+                    }
+                }
+            }
+            return string.Empty;
+        }
+
+        private static bool IsFrames(string timeCode)
+        {
+            if (timeCode.Length == 12 && (timeCode[8] == '.' || timeCode[8] == ',')) // 00:00:08.292 or 00:00:08,292
+                return false;
+            if (timeCode.Length == 11 && timeCode[8] == '.') // 00:00:08.12 (last part is milliseconds / 10)
+                return false;
+            return true;
+        }
+
+        public static string SetExtra(Paragraph p)
+        {
+            string style = p.Style;
+            if (string.IsNullOrEmpty(style))
+                style = "-";
+            string lang = p.Language;
+            if (string.IsNullOrEmpty(lang))
+                lang = "-";
+            return string.Format("{0} / {1}", style, lang);
+        }
+
+        private static void ReadParagraph(StringBuilder pText, XmlNode node)
+        {
+            foreach (XmlNode child in node.ChildNodes)
+            {
+                if (child.NodeType == XmlNodeType.Text)
+                {
+                    pText.Append(child.Value);
+                }
+                else if (child.Name == "br")
+                {
+                    pText.AppendLine();
+                }
+                else if (child.Name == "span")
+                {
+                    bool isItalic = false;
+                    bool isBold = false;
+                    bool isUnderlined = false;
+                    string fontFamily = null;
+                    string color = null;
+
+                    // Composing styles
+                    if (child.Attributes["tts:fontStyle"] != null && child.Attributes["tts:fontStyle"].Value == "italic")
+                    {
+                        isItalic = true;
+                    }
+
+                    if (child.Attributes["tts:fontWeight"] != null && child.Attributes["tts:fontWeight"].Value == "bold")
+                    {
+                        isBold = true;
+                    }
+
+                    if (child.Attributes["tts:textDecoration"] != null && child.Attributes["tts:textDecoration"].Value == "underline")
+                    {
+                        isUnderlined = true;
+                    }
+
+                    if (child.Attributes["tts:fontFamily"] != null)
+                    {
+                        fontFamily = child.Attributes["tts:fontFamily"].Value;
+                    }
+
+                    if (child.Attributes["tts:color"] != null)
+                    {
+                        color = child.Attributes["tts:color"].Value;
+                    }
+                    
+                    // Applying styles
+                    if (isItalic)
+                    {
+                        pText.Append("<i>");
+                    }
+
+                    if (isBold)
+                    {
+                        pText.Append("<b>");
+                    }
+
+                    if (isUnderlined)
+                    {
+                        pText.Append("<u>");
+                    }
+
+                    if (!string.IsNullOrEmpty(fontFamily) || !string.IsNullOrEmpty(color))
+                    {
+                        pText.Append("<font");
+
+                        if (!string.IsNullOrEmpty(fontFamily))
+                        {
+                            pText.Append(string.Format(" face=\"{0}\"", fontFamily));
+                        }
+
+                        if (!string.IsNullOrEmpty(color))
+                        {
+                            pText.Append(string.Format(" color=\"{0}\"", color));
+                        }
+
+                        pText.Append(">");
+                    }
+
+                    ReadParagraph(pText, child);
+
+                    if (!string.IsNullOrEmpty(fontFamily) || !string.IsNullOrEmpty(color))
+                    {
+                        pText.Append("</font>");
+                    }
+
+                    if (isUnderlined)
+                    {
+                        pText.Append("</u>");
+                    }
+
+                    if (isBold)
+                    {
+                        pText.Append("</b>");
+                    }
+
+                    if (isItalic)
+                    {
+                        pText.Append("</i>");
+                    }
+                }
+            }
+        }
+
+        public static TimeCode GetTimeCode(string s, bool frames)
+        {
+            if (s.EndsWith("ms", StringComparison.Ordinal))
+            {
+                Configuration.Settings.SubtitleSettings.TimedText10TimeCodeFormatSource = "milliseconds";
+                s = s.TrimEnd('s');
+                s = s.TrimEnd('m');
+                return new TimeCode(double.Parse(s.Replace(",", "."), CultureInfo.InvariantCulture));
+            }
+            if (s.EndsWith('s'))
+            {
+                Configuration.Settings.SubtitleSettings.TimedText10TimeCodeFormatSource = "seconds";
+                s = s.TrimEnd('s');
+                return TimeCode.FromSeconds(double.Parse(s.Replace(",", "."), CultureInfo.InvariantCulture));
+            }
+            if (s.EndsWith('t'))
+            {
+                Configuration.Settings.SubtitleSettings.TimedText10TimeCodeFormatSource = "ticks";
+                s = s.TrimEnd('t');
+                var ts = TimeSpan.FromTicks(long.Parse(s, CultureInfo.InvariantCulture));
+                return new TimeCode(ts.TotalMilliseconds);
+            }
+
+            var parts = s.Split(':', '.', ',');
+            if (s.Length == 12 && s[2] == ':' && s[5] == ':' && s[8] == '.') // 00:01:39.946
+            {
+                Configuration.Settings.SubtitleSettings.TimedText10TimeCodeFormatSource = "hh:mm:ss.ms";
+            }
+            else if (s.Length == 12 && s[2] == ':' && s[5] == ':' && s[8] == ',') // 00:01:39.946
+            {
+                Configuration.Settings.SubtitleSettings.TimedText10TimeCodeFormatSource = "hh:mm:ss,ms";
+            }
+            else if (!frames && s.Length == 11 && s[2] == ':' && s[5] == ':' && s[8] == '.') // 00:01:39.96
+            {
+                Configuration.Settings.SubtitleSettings.TimedText10TimeCodeFormatSource = "hh:mm:ss.ms-two-digits";
+                return new TimeCode(int.Parse(parts[0]), int.Parse(parts[1]), int.Parse(parts[2]), int.Parse(parts[3]) * 10);
+            }
+
+            if (frames)
+            {
+                Configuration.Settings.SubtitleSettings.TimedText10TimeCodeFormatSource = "frames";
+                return new TimeCode(int.Parse(parts[0]), int.Parse(parts[1]), int.Parse(parts[2]), FramesToMillisecondsMax999(int.Parse(parts[3])));
+            }
+            return new TimeCode(int.Parse(parts[0]), int.Parse(parts[1]), int.Parse(parts[2]), int.Parse(parts[3]));
+        }
+
+        public override List<string> AlternateExtensions
+        {
+            get
+            {
+                return new List<string> { ".itt", ".dfxp", ".ttml" }; // iTunes Timed Text + ...
+            }
+        }
+
+        public override bool HasStyleSupport
+        {
+            get
+            {
+                return Configuration.Settings.SubtitleSettings.TimedText10ShowStyleAndLanguage;
+            }
+        }
+
+        public static List<string> GetStylesFromHeader(string xmlAsString)
+        {
+            var styles = new List<string>();
+            var xml = new XmlDocument();
+            try
+            {
+                xml.LoadXml(xmlAsString);
+                var nsmgr = new XmlNamespaceManager(xml.NameTable);
+                nsmgr.AddNamespace("ttml", TTMLNamespace);
+                foreach (XmlNode node in xml.SelectNodes("//ttml:head//ttml:style", nsmgr))
+                {
+                    if (node.Attributes["xml:id"] != null)
+                    {
+                        styles.Add(node.Attributes["xml:id"].Value);
+                    }
+                    else if (node.Attributes["id"] != null)
+                    {
+                        styles.Add(node.Attributes["id"].Value);
+                    }
+                }
+            }
+            catch (Exception ex)
+            {
+                System.Diagnostics.Debug.WriteLine(ex.ToString());
+            }
+            return styles;
+        }
+
+        public static List<string> GetRegionsFromHeader(string xmlAsString)
+        {
+            var regions = new List<string>();
+            var xml = new XmlDocument();
+            try
+            {
+                xml.LoadXml(xmlAsString);
+                var nsmgr = new XmlNamespaceManager(xml.NameTable);
+                nsmgr.AddNamespace("ttml", TTMLNamespace);
+                foreach (XmlNode node in xml.SelectNodes("//ttml:head//ttml:region", nsmgr))
+                {
+                    if (node.Attributes["xml:id"] != null)
+                    {
+                        regions.Add(node.Attributes["xml:id"].Value);
+                    }
+                    else if (node.Attributes["id"] != null)
+                    {
+                        regions.Add(node.Attributes["id"].Value);
+                    }
+                }
+            }
+            catch (Exception ex)
+            {
+                System.Diagnostics.Debug.WriteLine(ex.ToString());
+            }
+            return regions;
+        }
+
+        public static List<string> GetRegionsTopFromHeader(string xmlAsString)
+        {
+            var list = new List<string>();
+            var xml = new XmlDocument();
+            try
+            {
+                xml.LoadXml(xmlAsString);
+                var nsmgr = new XmlNamespaceManager(xml.NameTable);
+                nsmgr.AddNamespace("ttml", "http://www.w3.org/ns/ttml");
+                XmlNode head = xml.DocumentElement.SelectSingleNode("ttml:head", nsmgr);
+                foreach (XmlNode node in head.SelectNodes("//ttml:region", nsmgr))
+                {
+                    bool top = false;
+                    foreach (XmlNode styleNode in node.ChildNodes)
+                    {
+                        if (styleNode.Attributes != null)
+                        {
+                            var origin = string.Empty;
+                            if (styleNode.Attributes["tts:origin"] != null)
+                                origin = styleNode.Attributes["tts:origin"].Value;
+                            else if (styleNode.Attributes["origin"] != null)
+                                origin = styleNode.Attributes["origin"].Value;
+                            var arr = origin.Split(' ');
+                            if (arr.Length == 2 && arr[0].EndsWith("%") && arr[1].EndsWith("%"))
+                            {
+                                var n1 = Convert.ToDouble(arr[0].TrimEnd('%'), CultureInfo.InvariantCulture);
+                                var n2 = Convert.ToDouble(arr[1].TrimEnd('%'), CultureInfo.InvariantCulture);
+                                if (Math.Abs(n1 - 10) < 2 && Math.Abs(n2 - 10) < 5)
+                                {
+                                    top = true;
+                                    break;
+                                }
+                                break;
+                            }
+                        }
+                    }
+
+                    if (top)
+                    {
+                        if (node.Attributes["xml:id"] != null)
+                            list.Add(node.Attributes["xml:id"].Value);
+                        else if (node.Attributes["id"] != null)
+                            list.Add(node.Attributes["id"].Value);
+                    }
+                }
+            }
+            catch
+            {
+            }
+            return list;
+        }
+
+        public static List<string> GetUsedLanguages(Subtitle subtitle)
+        {
+            var list = new List<string>();
+            foreach (Paragraph p in subtitle.Paragraphs)
+            {
+                if (p.Language != null)
+                {
+                    string l = p.Language.ToLower().Trim();
+                    if (!list.Contains(l))
+                        list.Add(l);
+                }
+            }
+            return list;
+        }
+    }
+}