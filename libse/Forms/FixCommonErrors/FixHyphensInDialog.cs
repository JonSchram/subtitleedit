--- conflicted
+++ resolved
@@ -10,11 +10,7 @@
             var language = Configuration.Settings.Language.FixCommonErrors;
             string fixAction = string.Format(language.FixHyphensInDialogs, Configuration.Settings.General.DialogStyle);
             int iFixes = 0;
-<<<<<<< HEAD
-            var dialogHelper = new DialogSplitMerge { DialogStyle = Configuration.Settings.General.DialogStyle, ContinuationStyle = Configuration.Settings.General.ContinuationStyle };
-=======
-            var dialogHelper = new DialogSplitMerge { DialogStyle = Configuration.Settings.General.DialogStyle, AllowDialogWithNoSentenceEnding = IsLanguageWithoutPeriods(callbacks.Language) };
->>>>>>> 8b409e7d
+            var dialogHelper = new DialogSplitMerge { DialogStyle = Configuration.Settings.General.DialogStyle, AllowDialogWithNoSentenceEnding = IsLanguageWithoutPeriods(callbacks.Language), ContinuationStyle = Configuration.Settings.General.ContinuationStyle };
             for (int i = 0; i < subtitle.Paragraphs.Count; i++)
             {
                 var p = subtitle.Paragraphs[i];
